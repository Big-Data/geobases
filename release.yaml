#
# For Jenkins, main test file and where to put package created
#
<<<<<<< HEAD
python      : '/usr/bin/python3'
venv_python : './bin/python3'
=======
python      : '/usr/bin/python'
venv_python : './bin/python'
>>>>>>> 81f4e396
test_file   : 'test/test_GeoBases.py'
repo_url    : 'http://oridist.orinet.nce.amadeus.net/python/'
environment :
  WITH_OPENTREP : ''<|MERGE_RESOLUTION|>--- conflicted
+++ resolved
@@ -1,14 +1,9 @@
 #
 # For Jenkins, main test file and where to put package created
 #
-<<<<<<< HEAD
 python      : '/usr/bin/python3'
 venv_python : './bin/python3'
-=======
-python      : '/usr/bin/python'
-venv_python : './bin/python'
->>>>>>> 81f4e396
 test_file   : 'test/test_GeoBases.py'
 repo_url    : 'http://oridist.orinet.nce.amadeus.net/python/'
 environment :
-  WITH_OPENTREP : ''+  WITH_OPENTREP : '0'