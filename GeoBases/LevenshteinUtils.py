--- conflicted
+++ resolved
@@ -96,14 +96,7 @@
     étaples
     >>> print(str_lowercase('Étaples')) # Win!
     étaples
-<<<<<<< HEAD
-    '''
-=======
-    """
-    if isinstance(string, unicode):
-        return string.lower()
-
->>>>>>> 3a77a46c
+    """
     if isinstance(string, str):
         return string.lower()
 
