#!/usr/bin/python
# -*- coding: utf-8 -*-

"""
This module is grid implementation, in order
to provide geographical indexation features.

    >>> a = GeoGrid(radius=20)
    Setting grid precision to 4, avg radius to 20km
    >>> a.add('ORY', (48.72, 2.359))
    >>> a.add('CDG', (48.75, 2.361))
    >>> list(a._findInAdjacentCases(encode(48.72, 2.359, a._precision), N=2))
    ['ORY', 'CDG']
    >>> a._keys['ORY']
    {'case': 'u09t', 'lat_lng': (48.7..., 2.359)}
    >>> neighbors('t0db')
    ['t0d8', 't0e0', 't06z', 't06x', 't07p', 't0dc', 't0d9', 't0e1']
    >>> list(a._recursiveFrontier('t0dbr', N=2))
    [{'t0dbr'}, {'t0e08', 't0e00', 't0dbn', 't0e02', 't0dbq', 't0dbp', 't0dbw', 't0dbx'}]
    >>> list(a._recursiveFrontier('t0dbr', N=1))
    [{'t0dbr'}]
    >>> sum(len(f) for f in a._recursiveFrontier('t0dbr', N=2))
    9
    >>> sum(len(f) for f in a._recursiveFrontier('t0dbr', N=3))
    25
    >>> sum(len(f) for f in a._recursiveFrontier('t0dbr', N=4))
    49
    >>> sum(len(f) for f in a._recursiveFrontier('t0dbr', N=5))
    81
    >>> list(a.findNearKey('ORY', 20))
    [(0, 'ORY'), (0, 'CDG')]
    >>> list(a.findNearKey('ORY', 20, double_check=True))
    [(0.0, 'ORY'), (3.33..., 'CDG')]
    >>> list(a.findClosestFromPoint((48.75, 2.361), N=2, double_check=True))
    [(0.0, 'CDG'), (3.33..., 'ORY')]
"""




import itertools
from geohash import encode, neighbors

from .GeoUtils import haversine


# Max recursion when iterating on frontiers
MAX_RECURSIVE_FRONTIER = 5000

# Thanks wikipedia
# hash length | lat bits | lng bits | lat error | lng error | km error
HASH_TO_ERROR = {
    1 : (2,  3,  23,       23,      2500),
    2 : (5,  5,  2.8,      5.6,     630),
    3 : (7,  8,  0.70,     0.7,     78),
    4 : (10, 10, 0.087,    0.18,    20),
    5 : (12, 13, 0.022,    0.022,   2.4),
    6 : (15, 15, 0.0027,   0.0055,  0.61),
    7 : (17, 18, 0.00068,  0.00068, 0.076),
    8 : (20, 20, 0.000085, 0.00017, 0.019)
}


class GeoGrid(object):
    """
    This is the main and only class.
    """
    def __init__(self, precision=5, radius=None, verbose=True):
        """Creates grid.
        """
        if radius is not None:
            get_error = lambda x: (x[1][4] < radius,  abs(radius - x[1][4]))
            # Tricky, min of values only positive here
<<<<<<< HEAD
            precision = min(iter(precision_to_errors.items()),
                            key=lambda x: (x[1][4] < radius,  abs(radius - x[1][4])))[0]
=======
            precision = min(HASH_TO_ERROR.iteritems(), key=get_error)[0]
>>>>>>> 3a77a46c

        self._precision  = precision
        self._avg_radius = HASH_TO_ERROR[precision][4]

        # Double mapping
        self._keys = {}
        self._grid = {}

        if verbose:
            print('Setting grid precision to %s, avg radius to %skm' % (precision, self._avg_radius))


    def _computeCaseId(self, lat_lng):
        """
        Computing the id the case for a (lat, lng).
        """
        return encode(*lat_lng, precision=self._precision)



    def add(self, key, lat_lng, verbose=True):
        """
        Add a point to the grid.
        """
        try:
            case_id = self._computeCaseId(lat_lng)

        except (TypeError, Exception):
            # TypeError for wrong type (NoneType, str)
            # Exception for invalid coordinates
            if verbose:
                print('Wrong coordinates %s for key %s, skipping point.' % (str(lat_lng), key))
            return

        self._keys[key] = {
            'case'    : case_id,
            'lat_lng' : lat_lng
        }

        if case_id not in self._grid:
            self._grid[case_id] = []

        self._grid[case_id].append(key)



    def _recursiveFrontier(self, case_id, N=1, stop=True):
        """
        Yield the successive frontiers from a case.
        A frontier is a set of case ids.
        """
        if stop is True:
            gen = range(N)
        else:
            gen = itertools.count()

        frontier = set([case_id])
        interior = frontier

        for i in gen:

            if i > MAX_RECURSIVE_FRONTIER:
                print('/!\ Recursion exceeded in recursiveFrontier')
                raise StopIteration

            yield frontier

            frontier = self._nextFrontier(frontier, interior)
            interior = interior | frontier


    @staticmethod
    def _nextFrontier(frontier, interior):
        """
        Compute next frontier from a frontier and a 
        matching interior.
        Interior is the set of case ids in the frontier.
        """
        return set([k for cid in frontier for k in neighbors(cid) if k not in interior])



    def _check_distance(self, candidate, ref_lat_lng, radius):
        """
        Filter from a iterator of candidates, the ones 
        who are within a radius if a ref_lat_lng.

        Yields the good ones.
        """
        for can in candidate:

            dist = haversine(ref_lat_lng, self._keys[can]['lat_lng'])

            if dist <= radius:
                yield (dist, can)


    def _allKeysInCases(self, cases):
        """
        Yields all keys in a iterable of case ids.
        """
        for case_id in cases:

            if case_id in self._grid:

                for key in self._grid[case_id]:
                    yield key


    def _findInAdjacentCases(self, case_id, N=1):
        """
        Find keys in adjacent cases from a case_id.
        Yields found keys.
        """
        for frontier in self._recursiveFrontier(case_id, N):

            for key in self._allKeysInCases(frontier):
                yield key


    def _findNearCase(self, case_id, radius=20):
        """
        Same as _findInAdjacentCases, but the limitation
        is given with a radius and not with a recursive limit
        in adjacency computation.
        """
        # Do your homework :D
        # A more accurate formula would be with
        # self._avg_radius = min(r1, r2) where r1 are r2 are
        # the size of one case
        if float(radius) == self._avg_radius:
            N = 2
        else:
            N = int(float(radius) / self._avg_radius) + 2

        return self._findInAdjacentCases(case_id, N)



    def findNearPoint(self, lat_lng, radius=20, double_check=False):
        """
        Find keys near a (lat, lng).
        Returns an iterator of (dist, key).
        """
        if lat_lng is None:
            # Case where the lat_lng was missing from base
            return iter([])

        candidate = self._findNearCase(self._computeCaseId(lat_lng), radius)

        if double_check:
            return self._check_distance(candidate, lat_lng, radius)
        else:
            return ((0, can) for can in candidate)



    def findNearKey(self, key, radius=20, double_check=False):
        """
        Find keys near an input key.
        Returns an iterator of (dist, key).
        """
        if key not in self._keys:
            # Case where the key probably did not have a proper geocode 
            # and as such was never indexed
            return iter([])

        candidate = self._findNearCase(self._keys[key]['case'], radius)

        if double_check:
            return self._check_distance(candidate, self._keys[key]['lat_lng'], radius)
        else:
            return ((0, can) for can in candidate)



    def findClosestFromPoint(self, lat_lng, N=1, double_check=False, from_keys=None):
        """
        Find closest keys from a (lat, lng).
        Returns a iterator of (dist, key).
        """
        if from_keys is not None:
            # We convert to set before testing to nullity
            # because of empty iterators
            from_keys = set(from_keys)

            # If from_keys is empty, the result is obvious
            if not from_keys:
                return []

        # Some precaution for the number of wanted keys
        N = min(N, len(self._keys))

        # The case of the point
        case_id = self._computeCaseId(lat_lng)

        found = set()

        for frontier in self._recursiveFrontier(case_id, stop=False):

            found = found | set(self._allKeysInCases(frontier))

            if from_keys is not None:
                # If from_keys is empty this will turn
                # into an infinite loop
                # stopped by MAX_RECURSIVE_FRONTIER
                # This should not happen since we treated that case
                # at the beginning
                found = found & from_keys

            # Heuristic
            # We have to compare the distance of the farthest found
            # against the distance really covered by the search
            #print frontier
            if len(found) >= N and len(frontier) > 1:
                break

        if double_check:
            return sorted(self._check_distance(found, lat_lng, radius=float('inf')))[:N]
        else:
            return ((0, f) for f in found)




def _test():
    """
    When called directly, launching doctests.
    """
    import doctest

    extraglobs = {}

    opt =  (doctest.ELLIPSIS |
            doctest.NORMALIZE_WHITESPACE |
            doctest.REPORT_ONLY_FIRST_FAILURE |
            doctest.IGNORE_EXCEPTION_DETAIL)

    doctest.testmod(extraglobs=extraglobs, optionflags=opt)



if __name__ == '__main__':
    _test()
<|MERGE_RESOLUTION|>--- conflicted
+++ resolved
@@ -36,8 +36,6 @@
 """
 
 
-
-
 import itertools
 from geohash import encode, neighbors
 
@@ -71,12 +69,7 @@
         if radius is not None:
             get_error = lambda x: (x[1][4] < radius,  abs(radius - x[1][4]))
             # Tricky, min of values only positive here
-<<<<<<< HEAD
-            precision = min(iter(precision_to_errors.items()),
-                            key=lambda x: (x[1][4] < radius,  abs(radius - x[1][4])))[0]
-=======
-            precision = min(HASH_TO_ERROR.iteritems(), key=get_error)[0]
->>>>>>> 3a77a46c
+            precision = min(HASH_TO_ERROR.items(), key=get_error)[0]
 
         self._precision  = precision
         self._avg_radius = HASH_TO_ERROR[precision][4]
