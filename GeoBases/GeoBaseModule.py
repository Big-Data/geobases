--- conflicted
+++ resolved
@@ -1331,17 +1331,10 @@
     def _buildCacheKey(fuzzy_value, field, max_results, min_match, from_keys):
         """Key for the cache of fuzzyGet, based on parameters.
 
-<<<<<<< HEAD
-        >>> geo_a._buildCacheKey('paris de gaulle', 'name', max_results=None, min_match=0)
-        ('paris+de+gaulle', 'name', None, 0)
-        >>> geo_a._buildCacheKey('Antibes SNCF 2', 'name', max_results=3, min_match=0)
-        ('antibes+sncf+2', 'name', 3, 0)
-=======
         >>> geo_a._buildCacheKey('paris de gaulle', 'name', max_results=None, min_match=0, from_keys=None)
         ('paris+de+gaulle', 'name', None, 0, None)
         >>> geo_a._buildCacheKey('Antibes SNCF 2', 'name', max_results=3, min_match=0, from_keys=None)
-        ('antibes', 'name', 3, 0, None)
->>>>>>> 3387eeea
+        ('antibes+sncf+2', 'name', 3, 0, None)
         """
         return '+'.join(clean(fuzzy_value)), field, max_results, min_match, from_keys
 
