#!/usr/bin/python
# -*- coding: utf-8 -*-

"""
This module is a general class *GeoBase* to manipulate geographical
data. It loads static csv files containing data about
airports or train stations, and then provides tools to browse it.


It relies on two other modules:

    - GeoUtils: to compute haversine distances between points
    - LevenshteinUtils: to calculate distances between strings. Indeed, we need
      a good tool to do it, in order to recognize things like station names
      in schedule files where we do not have the station id


Examples for airports::

    >>> geo_a = GeoBase(data='airports', verbose=False)
    >>> sorted(geo_a.findNearKey('ORY', 50)) # Orly, airports <= 50km
    [(0.0, 'ORY'), (18.8..., 'TNF'), (27.8..., 'LBG'), (34.8..., 'CDG')]
    >>> geo_a.get('CDG', 'city_code')
    'PAR'
    >>> geo_a.distance('CDG', 'NCE')
    694.5162...


Examples for stations::

    >>> geo_t = GeoBase(data='stations', verbose=False)
    >>>
    >>> # Nice, stations <= 5km
    >>> [geo_t.get(k, 'name') for d, k in sorted(geo_t.findNearPoint((43.70, 7.26), 5))]
    ['Nice-Ville', 'Nice-Riquier', 'Nice-St-Roch', 'Villefranche-sur-Mer', 'Nice-St-Augustin']
    >>>
    >>> geo_t.get('frpaz', 'name')
    'Paris-Austerlitz'
    >>> geo_t.distance('frnic', 'frpaz')
    683.526...

From any point of reference:

    >>> geo = GeoBase(data='ori_por_multi') # we have a few duplicates even with (iata, loc_type) key
    /!\ [lno ...] RDU+CA is duplicated #1, first found lno ...
    /!\ [lno ...] RDU+CA is duplicated #2, first found lno ...
    /!\ [lno ...] RDU+CA is duplicated #3, first found lno ...
    Import successful from ...
    Available fields for things: ...
"""



import os
import os.path as op
import heapq
from itertools import zip_longest
import csv
import json
from shutil import copy

# Not in standard library
import yaml

from .GeoUtils         import haversine
from .LevenshteinUtils import mod_leven, clean
from .GeoGridModule    import GeoGrid


try:
    # This wrapper will raise an ImportError
    # if libopentrep cannot be found
    # or if OpenTrepWrapper was not installed
    from OpenTrepWrapper import main_trep

except ImportError as err:
    # Could not import
    HAS_TREP_SUPPORT = False
else:
    # No problem here
    HAS_TREP_SUPPORT = True

# Relative paths handling
local_path = lambda file_p, rel_p : op.join(op.realpath(op.dirname(file_p)), rel_p)


# We only export the main class
__all__ = ['GeoBase']


class GeoBase(object):
    """
    This is the main and only class. After __init__,
    a file is loaded in memory, and the user may use
    the instance to get information.
    """

    # Path to global configuration
    PATH_CONF = local_path(__file__, 'DataSources/Sources.yaml')

    # Loading configuration
    with open(PATH_CONF) as fl:
        BASES = yaml.load(fl)

    # Special fields for latitude and longitude recognition
    LAT_FIELD  = 'lat'
    LNG_FIELD  = 'lng'
    GEO_FIELDS = (LAT_FIELD, LNG_FIELD)

    # Loading indicator
    NB_LINES_STEP = 100000

    # Assets for map and tables
    ASSETS = {
        'map' : {
            'template' : {
                # source : v_target
                local_path(__file__, 'MapAssets/template.html') : '%s_map.html',
            },
            'static' : {
                # source : target
                local_path(__file__, 'MapAssets/map.js')            : 'map.js',
                local_path(__file__, 'MapAssets/point.png')         : 'point.png',
                local_path(__file__, 'MapAssets/marker.png')        : 'marker.png',
                local_path(__file__, 'MapAssets/red_point.png')     : 'red_point.png',
                local_path(__file__, 'MapAssets/red_marker.png')    : 'red_marker.png',
                local_path(__file__, 'MapAssets/orange_point.png')  : 'orange_point.png',
                local_path(__file__, 'MapAssets/orange_marker.png') : 'orange_marker.png',
                local_path(__file__, 'MapAssets/yellow_point.png')  : 'yellow_point.png',
                local_path(__file__, 'MapAssets/yellow_marker.png') : 'yellow_marker.png',
                local_path(__file__, 'MapAssets/green_point.png')   : 'green_point.png',
                local_path(__file__, 'MapAssets/green_marker.png')  : 'green_marker.png',
                local_path(__file__, 'MapAssets/cyan_point.png')    : 'cyan_point.png',
                local_path(__file__, 'MapAssets/cyan_marker.png')   : 'cyan_marker.png',
                local_path(__file__, 'MapAssets/blue_point.png')    : 'blue_point.png',
                local_path(__file__, 'MapAssets/blue_marker.png')   : 'blue_marker.png',
                local_path(__file__, 'MapAssets/purple_point.png')  : 'purple_point.png',
                local_path(__file__, 'MapAssets/purple_marker.png') : 'purple_marker.png',
                local_path(__file__, 'MapAssets/black_point.png')   : 'black_point.png',
                local_path(__file__, 'MapAssets/black_marker.png')  : 'black_marker.png',
            }
        },
        'table' : {
            'template' : {
                # source : v_target
                local_path(__file__, 'TablesAssets/template.html') : '%s_table.html',
            },
            'static' : {
                # source : target
                local_path(__file__, 'TablesAssets/table.js') : 'table.js',
            }
        }
    }


    @staticmethod
    def update():
        """
        Launch update script on oripor data file.
        """
        os.system('bash ' + local_path(__file__, 'DataSources/CheckDataUpdates.sh'))



    def __init__(self, data, **kwargs):
        """Initialization

        :param data: the type of data wanted, 'airports', 'stations' \
            and 'feed' currently available. 'feed' will let you define your \
            own parameters.
        :param verbose: display informations or not during runtime

        :raises: ValueError, if data parameters is not recognized

        >>> geo_a = GeoBase(data='airports')
        Import successful from ...
        Available fields for things: ...
        >>> geo_t = GeoBase(data='stations')
        Import successful from ...
        Available fields for things: ...
        >>> geo_f = GeoBase(data='feed')
        Source was None, skipping loading...
        >>> geo_c = GeoBase(data='odd')
        Traceback (most recent call last):
        ValueError: Wrong data type. Not in ['airlines', ...]
        >>> 
        >>> fl = open(local_path(__file__, 'DataSources/Airports/AirportsDotCsv/ORI_Simple_Airports_Database_Table.csv'))
        >>> GeoBase(data='feed',
        ...         source=fl,
        ...         headers=['code', 'ref_name', 'ref_name_2', 'name'],
        ...         indexes='code',
        ...         delimiter='^',
        ...         verbose=False).get('ORY')
        {'code': 'ORY', 'name': 'PARIS/FR:ORLY', '__gar__': 'PAR^Y^^FR^EUROP^ITC2^FR052^2.35944^48.7253^3745^Y^A', '__par__': [], '__dup__': [], '__key__': 'ORY', 'ref_name_2': 'PARIS ORLY', '__lno__': 6014, 'ref_name': 'PARIS ORLY'}
        >>> fl.close()
        >>> GeoBase(data='airports_csv',
        ...         headers=['iata_code', 'ref_name', 'ref_name_2', 'name'],
        ...         verbose=False).get('ORY')
        {'name': 'PARIS/FR:ORLY', 'iata_code': 'ORY', '__gar__': 'PAR^Y^^FR^EUROP^ITC2^FR052^2.35944^48.7253^3745^Y^A', '__par__': [], '__dup__': [], '__key__': 'ORY', 'ref_name_2': 'PARIS ORLY', '__lno__': 6014, 'ref_name': 'PARIS ORLY'}
        """
        # Main structure in which everything will be loaded
        # Dictionary of dictionary
        self._data   = data
        self._things = {}
        self._ggrid  = None

        # A cache for the fuzzy searches
        self._cache_fuzzy = {}
        # An other cache if the algorithms are failing on a single
        # example, we first look in this cache
        self._bias_cache_fuzzy = {}

        # This will be similar as _headers, but can be modified after loading
        # _headers is just for data loading
        self.fields = []

        # Defaults
        props = {
            'local'         : True,
            'source'        : None,
            'headers'       : [],
            'indexes'       : None,
            'delimiter'     : '^',
            'subdelimiters' : {},
            'quotechar'     : '"',
            'limit'         : None,
            'discard_dups'  : False,
            'verbose'       : True,
        }

        if data in GeoBase.BASES:
            conf = GeoBase.BASES[data]

            # File configuration overrides defaults
            for name in conf:
                if name in props:
                    props[name] = conf[name]
                else:
                    raise ValueError('Option "%s" for data "%s" not understood in file.' % (name, data))

        elif data == 'feed':
            # User input defining everything
            pass
        else:
            raise ValueError('Wrong data type. Not in %s' % sorted(GeoBase.BASES.keys()))

        # User input overrides default configuration
        # or file configuration
        for name in kwargs:
            if name in props:
                props[name] = kwargs[name]
            else:
                raise ValueError('Option "%s" not understood.' % name)

        if 'source' not in kwargs:
            # "local" is only used for sources from configuration
            # to have a relative path from the configuration file
            if props['source'] is not None and props['local'] is True:
                props['source'] = local_path(GeoBase.PATH_CONF, props['source'])

        # Final parameters affectation
        self._local         = props['local']
        self._source        = props['source']
        self._headers       = props['headers']
        self._indexes       = props['indexes']
        self._delimiter     = props['delimiter']
        self._subdelimiters = props['subdelimiters']
        self._quotechar     = props['quotechar']
        self._limit         = props['limit']
        self._discard_dups  = props['discard_dups']
        self._verbose       = props['verbose']

        # Loading data
        self._configSubDelimiters()

        if self._source is not None:
            if 'source' in kwargs:
                # As a keyword argument, source should be a file-like
                self._loadFile(self._source)
            else:
                # Here we read the source from the configuration file
                with open(self._source) as source_fl:
                    self._loadFile(source_fl)
        else:
            if self._verbose:
                print('Source was None, skipping loading...')

        # Grid
        if self.hasGeoSupport():
            self.createGrid()
        else:
            if self._verbose:
                print('No geocode support, skipping grid...')



    def _configSubDelimiters(self):
        """Some precomputation on subdelimiters.
        """
        for h in self._headers:
            # If not in conf, do not sub split
            if h not in self._subdelimiters:
                self._subdelimiters[h] = None

            # Handling sub delimiter not list-embedded
            if isinstance(self._subdelimiters[h], str):
                self._subdelimiters[h] = [self._subdelimiters[h]]



    @staticmethod
    def _configKeyer(indexes, headers):
        """Define thw function that build a line key.
        """
        # It is possible to have a indexes which is a list
        # In this case we build the key as the concatenation between
        # the different fields
        try:
            if isinstance(indexes, str):
                pos = (headers.index(indexes), )

            elif isinstance(indexes, list):
                pos = tuple(headers.index(k) for k in indexes)

            else:
                raise ValueError()

        except ValueError:
            raise ValueError("Inconsistent: headers = %s with indexes = %s" % \
                             (headers, indexes))
        else:
            keyer = lambda row, pos: '+'.join(row[p] for p in pos)

        return pos, keyer


    @staticmethod
    def _buildRowValues(row, headers, delimiter, subdelimiters, key, line_nb):
        """Building all data associated to this row.
        """
        # Erase everything, except duplicates counter
        data = {
            '__key__' : key,      # special field for key
            '__lno__' : line_nb,  # special field for line number
            '__gar__' : [],       # special field for garbage
            '__dup__' : [],       # special field for duplicates
            '__par__' : [],       # special field for parent
        }

        # headers represents the meaning of each column.
        # Using izip_longest here will replace missing fields
        # with empty strings ''
        for h, v in zip_longest(headers, row, fillvalue=''):
            # if h is None, it means the conf file explicitely
            # specified not to load the column
            if h is None:
                continue
            # if h is an empty string, it means there was more
            # data than the headers said, we store it in the 
            # __gar__ special field
            if not h:
                data['__gar__'].append(v)
            else:
                if subdelimiters[h] is None:
                    data[h] = v
                else:
                    data['%s@raw' % h] = v
                    data[h] = recursive_split(v, subdelimiters[h])

        # Flattening the __gar__ list
        data['__gar__'] = delimiter.join(data['__gar__'])

        return data


    def _configReader(self, **csv_opt):
        """Manually configure the reader, to bypass the limitations of csv.reader.

        """
        delimiter = csv_opt['delimiter']
        #quotechar = csv_opt['quotechar']

        if len(delimiter) == 1:
            return lambda source_fl : csv.reader(source_fl, **csv_opt)

        if self._verbose:
            print('/!\ Delimiter "%s" was not 1-character.' % delimiter)
            print('/!\ Fallback on custom reader, but quoting is disabled.')

        def _reader(source_fl):
            """Custom reader supporting multiple characters split.
            """
            for row in source_fl:
                yield row.rstrip('\r\n').split(delimiter)

        return _reader


    def _loadFile(self, source_fl):
        """Load the file and feed the self._things.

        :param verbose: display informations or not during runtime
        :raises: IOError, if the source cannot be read
        :raises: ValueError, if duplicates are found in the source
        """
        # We cache all variables used in the main loop
        headers       = self._headers
        indexes       = self._indexes
        delimiter     = self._delimiter
        subdelimiters = self._subdelimiters
        quotechar     = self._quotechar
        limit         = self._limit
        discard_dups  = self._discard_dups
        verbose       = self._verbose

        pos, keyer = self._configKeyer(indexes, headers)

        # csv reader options
        csv_opt = {
            'delimiter' : delimiter,
            'quotechar' : quotechar
        }

        _reader = self._configReader(**csv_opt)

        for line_nb, row in enumerate(_reader(source_fl), start=1):

            if verbose and line_nb % GeoBase.NB_LINES_STEP == 0:
                print('%-10s lines loaded so far' % line_nb)

            if limit is not None and line_nb > limit:
                if verbose:
                    print('Beyond limit %s for lines loaded, stopping.' % limit)
                break

            # Skip comments and empty lines
            # Comments must *start* with #, otherwise they will not be stripped
            if not row or row[0].startswith('#'):
                continue

            try:
                key = keyer(row, pos)
            except IndexError:
                if verbose:
                    print '/!\ Could not compute key with headers %s, indexes %s for line %s: %s' % \
                            (headers, indexes, line_nb, row)
                continue

            row_data = self._buildRowValues(row, headers, delimiter, subdelimiters, key, line_nb)

            # No duplicates ever, we will erase all data after if it is
            if key not in self._things:
                self._things[key] = row_data

            else:
                if discard_dups is False:
                    # We compute a new key for the duplicate
                    d_key = '%s@%s' % (key, 1 + len(self._things[key]['__dup__']))

                    # We update the data with this info
                    row_data['__key__'] = d_key
                    row_data['__dup__'] = self._things[key]['__dup__']
                    row_data['__par__'] = [key]

                    # We add the d_key as a new duplicate, and store the duplicate in the main _things
                    self._things[key]['__dup__'].append(d_key)
                    self._things[d_key] = row_data

                if verbose:
                    print("/!\ [lno %s] %s is duplicated #%s, first found lno %s" % \
                            (line_nb, key, len(self._things[key]['__dup__']), self._things[key]['__lno__']))


        # We remove None headers, which are not-loaded-columns
        self.fields = ['__key__', '__dup__', '__par__', '__lno__']

        for h in headers:
            if subdelimiters[h] is not None:
                self.fields.append('%s@raw' % h)

            if h is not None:
                self.fields.append(h)

        self.fields.append('__gar__')


        if verbose:
            print("Import successful from %s" % self._source)
            print("Available fields for things: %s" % self.fields)



    def hasGeoSupport(self):
        """
        Check if base has geocoding support.

        >>> geo_t.hasGeoSupport()
        True
        >>> geo_f.hasGeoSupport()
        False
        """
        fields = set(self.fields)

        for required in GeoBase.GEO_FIELDS:
            if required not in fields:
                return False

        return True



    def createGrid(self):
        """
        Create the grid for geographical indexation after loading the data.
        """
        self._ggrid = GeoGrid(radius=50, verbose=False)

        for key in self:
            lat_lng = self.getLocation(key)

            if lat_lng is None:
                if self._verbose:
                    print('No usable geocode for %s: ("%s","%s"), skipping point...' % \
                            (key, self.get(key, GeoBase.LAT_FIELD), self.get(key, GeoBase.LNG_FIELD)))
            else:
                self._ggrid.add(key, lat_lng, self._verbose)



    def get(self, key, field=None, **kwargs):
        """
        Simple get on the database.
        This get function raise exception when input is not correct.

        :param key:   the key of the thing (like 'SFO')
        :param field: the field (like 'name' or 'iata_code')
        :raises:      KeyError, if the key is not in the base
        :returns:     the needed information

        >>> geo_a.get('CDG', 'city_code')
        'PAR'
        >>> geo_t.get('frnic', 'name')
        'Nice-Ville'
        >>> geo_t.get('frnic')
        {'info': 'Desserte Voyageur-Infrastructure', 'code': 'frnic', ...}

        Cases of unknown key.

        >>> geo_t.get('frmoron', 'name', default='There')
        'There'
        >>> geo_t.get('frmoron', 'name')
        Traceback (most recent call last):
        KeyError: 'Thing not found: frmoron'
        >>> geo_t.get('frmoron', 'name', default=None)
        >>> geo_t.get('frmoron', default='There')
        'There'

        Cases of unknown field, this is a bug and always fail.

        >>> geo_t.get('frnic', 'not_a_field', default='There')
        Traceback (most recent call last):
        KeyError: "Field 'not_a_field' [for key 'frnic'] not in ['info', 'code', 'name', 'lines@raw', 'lines', '__gar__', '__par__', '__dup__', '__key__', 'lat', 'lng', '__lno__']"
        """
        if key not in self._things:
            # Unless default is set, we raise an Exception
            if 'default' in kwargs:
                return kwargs['default']

            raise KeyError("Thing not found: %s" % str(key))

        # Key is in geobase here
        if field is None:
            return self._things[key]

        try:
            res = self._things[key][field]
        except KeyError:
            raise KeyError("Field '%s' [for key '%s'] not in %s" % (field, key, list(self._things[key].keys())))
        else:
            return res



    def getLocation(self, key):
        """
        Returns proper geocode.

        >>> geo_a.getLocation('AGN')
        (57.50..., -134.585...)
        """
        try:
            loc = tuple(float(self.get(key, f)) for f in GeoBase.GEO_FIELDS)

        except ValueError:
            # Decode geocode, if error, returns None
            return None

        except KeyError:
            # Probably means that there is not geocode support
            # But could be that key is unkwown
            return None
        # Note that TypeError would mean that the input
        # type was not even a string, probably NoneType
        else:
            return loc



    def hasParents(self, key):
        """Tell if a key has parents.

        >>> geo_o.hasParents('MRS')
        0
        >>> geo_o.hasParents('MRS@1')
        1
        >>> geo_o.hasParents('PAR')
        0
        """
        return len(self._things[key]['__par__'])


    def hasDuplicates(self, key):
        """Tell if a key has duplicates.

        >>> geo_o.hasDuplicates('MRS')
        1
        >>> geo_o.hasDuplicates('MRS@1')
        1
        >>> geo_o.hasDuplicates('PAR')
        0
        """
        return len(self._things[key]['__dup__'])



    def getAllDuplicates(self, key, field=None, **kwargs):
        """Get all duplicates data, parent key included.

        >>> geo_o.getAllDuplicates('ORY', 'name')
        ['Paris-Orly']
        >>> geo_o.getAllDuplicates('THA', 'name')
        ['Tullahoma Regional Airport/William Northern Field', 'Tullahoma']
        >>> geo_o.getAllDuplicates('THA', '__key__')
        ['THA', 'THA@1']
        >>> geo_o.getAllDuplicates('THA@1', '__key__')
        ['THA@1', 'THA']
        >>> geo_o.get('THA', '__dup__')
        ['THA@1']
        """
        if key not in self._things:
            # Unless default is set, we raise an Exception
            if 'default' in kwargs:
                return kwargs['default']

            raise KeyError("Thing not found: %s" % str(key))

        # Building the list of all duplicates
        keys = [key]
        for k in self._things[key]['__dup__'] + self._things[key]['__par__']:
            if k not in keys:
                keys.append(k)

        # Key is in geobase here
        if field is None:
            return [self._things[k] for k in keys]

        try:
            res = [self._things[k][field] for k in keys]
        except KeyError:
            raise KeyError("Field '%s' [for key '%s'] not in %s" % \
                           (field, key, list(self._things[key].keys())))
        else:
            return res



    def getKeysWhere(self, conditions, from_keys=None, reverse=False, force_str=False, mode='and'):
        """
        Get iterator of all keys with particular
        field.
        For example, if you want to know all airports in Paris.

        :param conditions: a list of (field, value) conditions
        :param reverse:    we look keys where the field is *not* the particular value
        :param force_str:  for the str() method before every test
        :param mode:       either 'or' or 'and', how to handle several conditions
        :returns:          an iterator of matching keys

        >>> list(geo_a.getKeysWhere([('city_code', 'PAR')]))
        ['ORY', 'TNF', 'CDG', 'BVA']
        >>> list(geo_o.getKeysWhere([('comment', '')], reverse=True))
        []
        >>> list(geo_o.getKeysWhere([('__dup__', '[]')]))
        []
        >>> len(list(geo_o.getKeysWhere([('__dup__', [])])))
        7034
        >>> len(list(geo_o.getKeysWhere([('__dup__', '[]')], force_str=True)))
        7034
        >>> len(list(geo_o.getKeysWhere([('__par__', [])], reverse=True))) # Counting duplicated keys
        4429

        Testing several conditions.

        >>> c_1 = [('city_code'    , 'PAR')]
        >>> c_2 = [('location_type', 'H'  )]
        >>> len(list(geo_o.getKeysWhere(c_1)))
        18
        >>> len(list(geo_o.getKeysWhere(c_2)))
        91
        >>> len(list(geo_o.getKeysWhere(c_1 + c_2, mode='and')))
        2
        >>> len(list(geo_o.getKeysWhere(c_1 + c_2, mode='or')))
        107

        This works too \o/.

        >>> len(list(geo_o.getKeysWhere([('city_code', 'PAR'), ('city_code', 'BVE')], mode='and')))
        0
        >>> len(list(geo_o.getKeysWhere([('city_code', 'PAR'), ('city_code', 'BVE')], mode='or')))
        20
        """
        if from_keys is None:
            from_keys = iter(self)

        # We set the lambda function now to avoid testing
        # force_str and reverse at each key later
        if not force_str and not reverse:
            pass_one = lambda a, b: a == b
        elif not force_str and reverse:
            pass_one = lambda a, b: a != b
        elif force_str and not reverse:
            pass_one = lambda a, b: str(a) == str(b)
        else:
            pass_one = lambda a, b: str(a) != str(b)

        # Handle and/or cases when multiple conditions
        if mode == 'and':
            pass_all = all
        elif mode == 'or':
            pass_all = any
        else:
            raise ValueError('"mode" argument must be in %s' % str(['and', 'or']))


        for key in from_keys:
            try:
                if pass_all(pass_one(self.get(key, f), v) for f, v in conditions):
                    yield key
            except KeyError:
                # This means from_keys parameters contained unknown keys
                if self._verbose:
                    print('Key %-10s raised KeyError in getKeysWhere, moving on...' % key)


    def __str__(self):
        """Stringification.

        >>> str(geo_t)
        '<GeoBases.GeoBaseModule.GeoBase(stations) object at 0x...>'
        """
        return '<GeoBases.GeoBaseModule.GeoBase(%s) object at 0x...>' % self._data


    def __iter__(self):
        """
        Returns iterator of all keys in the database.

        :returns: the iterator of all keys

        >>> list(a for a in geo_a)
        ['AGN', 'AGM', 'AGJ', 'AGH', ...
        """
        return iter(self._things.keys())


    def __contains__(self, key):
        """
        Test if a thing is in the base.

        :param key: the key of the thing to be tested
        :returns:   a boolean

        >>> 'AN' in geo_a
        False
        >>> 'AGN' in geo_a
        True
        """
        if key in self._things:
            return True

        return False


    def __bool__(self):
        """
        Testing GeoBase emptiness.

        :returns: a boolean

        >>> if not geo_o: print('empty')
        >>> if geo_o:     print('not empty')
        not empty

        This geo_f is actually empty.

        >>> if not geo_f: print('empty')
        empty
        >>> if geo_f:     print('not empty')
        """
        if self._things:
            return True

        return False


    def keys(self):
        """
        Returns a list of all keys in the database.

        :returns: the list of all keys

        >>> geo_a.keys()
        ['AGN', 'AGM', 'AGJ', 'AGH', ...
        """
        return list(self._things.keys())


    def _buildDistances(self, lat_lng_ref, keys):
        """
        Compute the iterable of (dist, keys) of a reference
        lat_lng and a list of keys. Keys which have not valid
        geocodes will not appear in the results.

        >>> list(geo_a._buildDistances((0,0), ['ORY', 'CDG']))
        [(5422.74..., 'ORY'), (5455.45..., 'CDG')]
        """
        if lat_lng_ref is None:
            raise StopIteration

        for key in keys:

            lat_lng = self.getLocation(key)

            if lat_lng is not None:

                yield haversine(lat_lng_ref, lat_lng), key


    def findNearPoint(self, lat_lng, radius=50, from_keys=None, grid=True, double_check=True):
        """
        Returns a list of nearby things from a point (given
        latidude and longitude), and a radius for the search.
        Note that the haversine function, which compute distance
        at the surface of a sphere, here returns kilometers,
        so the radius should be in kms.

        :param lat_lng: the lat_lng of the point
        :param radius:  the radius of the search (kilometers)
        :param from_keys: if None, it takes all keys in consideration, else takes from_keys \
            iterable of keys to perform search.
        :param grid:    boolean, use grid or not
        :param double_check: when using grid, perform an additional check on results distance
        :returns:       an iterable of keys of things (like ['ORY', 'CDG'])

        >>> # Paris, airports <= 50km
        >>> [geo_a.get(k, 'name') for d, k in sorted(geo_a.findNearPoint((48.84, 2.367), 50))]
        ['Paris-Orly', 'Paris-Le Bourget', 'Toussus-le-Noble', 'Paris - Charles-de-Gaulle']
        >>>
        >>> # Nice, stations <= 5km
        >>> [geo_t.get(k, 'name') for d, k in sorted(geo_t.findNearPoint((43.70, 7.26), 5))]
        ['Nice-Ville', 'Nice-Riquier', 'Nice-St-Roch', 'Villefranche-sur-Mer', 'Nice-St-Augustin']

        No grid mode.

        >>> # Paris, airports <= 50km
        >>> [geo_a.get(k, 'name') for d, k in sorted(geo_a.findNearPoint((48.84, 2.367), 50, grid=False))]
        ['Paris-Orly', 'Paris-Le Bourget', 'Toussus-le-Noble', 'Paris - Charles-de-Gaulle']
        >>> 
        >>> # Nice, stations <= 5km
        >>> [geo_t.get(k, 'name') for d, k in sorted(geo_t.findNearPoint((43.70, 7.26), 5, grid=False))]
        ['Nice-Ville', 'Nice-Riquier', 'Nice-St-Roch', 'Villefranche-sur-Mer', 'Nice-St-Augustin']
        >>> 
        >>> # Paris, airports <= 50km with from_keys input list
        >>> sorted(geo_a.findNearPoint((48.84, 2.367), 50, from_keys=['ORY', 'CDG', 'BVE'], grid=False))
        [(12.76..., 'ORY'), (23.40..., 'CDG')]
        """
        if from_keys is None:
            from_keys = iter(self)

        if grid:
            # Using grid, from_keys if just a post-filter
            from_keys = set(from_keys)

            for dist, thing in self._ggrid.findNearPoint(lat_lng, radius, double_check):

                if thing in from_keys:

                    yield (dist, thing)

        else:

            for dist, thing in self._buildDistances(lat_lng, from_keys):

                if dist <= radius:

                    yield (dist, thing)




    def findNearKey(self, key, radius=50, from_keys=None, grid=True, double_check=True):
        """
        Same as findNearPoint, except the point is given
        not by a lat/lng, but with its key, like ORY or SFO.
        We just look up in the base to retrieve lat/lng, and
        call findNearPoint.

        :param key:     the key of the point
        :param radius:  the radius of the search (kilometers)
        :param from_keys: if None, it takes all keys in consideration, else takes from_keys \
            iterable of keys to perform search.
        :param grid:    boolean, use grid or not
        :param double_check: when using grid, perform an additional check on results distance
        :returns:       a list of keys of things (like ['ORY', 'CDG'])

        >>> sorted(geo_o.findNearKey('ORY', 10)) # Orly, por <= 10km
        [(0.0, 'ORY'), (1.82..., 'JDP'), (8.06..., 'XJY'), (9.95..., 'QFC')]
        >>> sorted(geo_a.findNearKey('ORY', 50)) # Orly, airports <= 50km
        [(0.0, 'ORY'), (18.8..., 'TNF'), (27.8..., 'LBG'), (34.8..., 'CDG')]
        >>> sorted(geo_t.findNearKey('frnic', 5)) # Nice station, stations <= 5km
        [(0.0, 'frnic'), (2.2..., 'fr4342'), (2.3..., 'fr5737'), (4.1..., 'fr4708'), (4.5..., 'fr6017')]

        No grid.

        >>> # Orly, airports <= 50km
        >>> sorted(geo_a.findNearKey('ORY', 50, grid=False))
        [(0.0, 'ORY'), (18.8..., 'TNF'), (27.8..., 'LBG'), (34.8..., 'CDG')]
        >>> 
        >>> # Nice station, stations <= 5km
        >>> sorted(geo_t.findNearKey('frnic', 5, grid=False))
        [(0.0, 'frnic'), (2.2..., 'fr4342'), (2.3..., 'fr5737'), (4.1..., 'fr4708'), (4.5..., 'fr6017')]
        >>> 
        >>> sorted(geo_a.findNearKey('ORY', 50, grid=False, from_keys=['ORY', 'CDG', 'SFO']))
        [(0.0, 'ORY'), (34.8..., 'CDG')]
        """
        if from_keys is None:
            from_keys = iter(self)

        if grid:
            # Using grid, from_keys if just a post-filter
            from_keys = set(from_keys)

            for dist, thing in self._ggrid.findNearKey(key, radius, double_check):

                if thing in from_keys:

                    yield (dist, thing)

        else:

            for dist, thing in self.findNearPoint(self.getLocation(key), radius, from_keys, grid, double_check):

                yield (dist, thing)



    def findClosestFromPoint(self, lat_lng, N=1, from_keys=None, grid=True, double_check=True):
        """
        Concept close to findNearPoint, but here we do not
        look for the things radius-close to a point,
        we look for the closest thing from this point, given by
        latitude/longitude.

        Note that a similar implementation is done in
        the LocalHelper, to find efficiently N closest point
        in a graph, from a point (using heaps).

        :param lat_lng:   the lat_lng of the point
        :param N:         the N closest results wanted
        :param from_keys: if None, it takes all keys in consideration, else takes from_keys \
            iterable of keys to perform findClosestFromPoint. This is useful when we have names \
            and have to perform a matching based on name and location (see fuzzyGetAroundLatLng).
        :param grid:    boolean, use grid or not
        :param double_check: when using grid, perform an additional check on results distance
        :returns:   one key (like 'SFO'), or a list if approximate is not None

        >>> list(geo_a.findClosestFromPoint((43.70, 7.26))) # Nice
        [(5.82..., 'NCE')]
        >>> list(geo_a.findClosestFromPoint((43.70, 7.26), N=3)) # Nice
        [(5.82..., 'NCE'), (30.28..., 'CEQ'), (79.71..., 'ALL')]
        >>> list(geo_t.findClosestFromPoint((43.70, 7.26), N=1)) # Nice
        [(0.56..., 'frnic')]
        >>> # Corner case, from_keys empty is not used
        >>> list(geo_t.findClosestFromPoint((43.70, 7.26), N=2, from_keys=()))
        []
        >>> 
        >>> #from datetime import datetime
        >>> #before = datetime.now()
        >>> #for _ in range(100): s = geo_a.findClosestFromPoint((43.70, 7.26), N=3)
        >>> #print(datetime.now() - before)

        No grid.

        >>> list(geo_o.findClosestFromPoint((43.70, 7.26), grid=False)) # Nice
        [(0.60..., 'NCE@1')]
        >>> list(geo_a.findClosestFromPoint((43.70, 7.26), grid=False)) # Nice
        [(5.82..., 'NCE')]
        >>> list(geo_a.findClosestFromPoint((43.70, 7.26), N=3, grid=False)) # Nice
        [(5.82..., 'NCE'), (30.28..., 'CEQ'), (79.71..., 'ALL')]
        >>> list(geo_t.findClosestFromPoint((43.70, 7.26), N=1, grid=False)) # Nice
        [(0.56..., 'frnic')]
        >>> list(geo_t.findClosestFromPoint((43.70, 7.26), N=2, grid=False, from_keys=('frpaz', 'frply', 'frbve')))
        [(482.84..., 'frbve'), (683.89..., 'frpaz')]
        """
        if from_keys is None:
            from_keys = iter(self)

        if grid:

            for dist, thing in self._ggrid.findClosestFromPoint(lat_lng, N, double_check, from_keys):

                yield (dist, thing)

        else:

            iterable = self._buildDistances(lat_lng, from_keys)

            for dist, thing in heapq.nsmallest(N, iterable):

                yield (dist, thing)


    def _buildRatios(self, fuzzy_value, field, keys, min_match=0):
        """
        Compute the iterable of (dist, keys) of a reference
        fuzzy_value and a list of keys.

        >>> list(geo_a._buildRatios('marseille', 'name', ['ORY', 'MRS', 'CDG'], 0.80))
        [(0.9..., 'MRS')]
        """
        for key in keys:

            r = mod_leven(fuzzy_value, self.get(key, field))

            if r >= min_match:

                yield r, key


    def fuzzyGet(self, fuzzy_value, field, approximate=None, min_match=0.75, from_keys=None):
        """
        We get to the cool stuff.

        Fuzzy searches are retrieving an information
        on a thing when we do not know the code.
        We compare the value fuzzy_value which is supposed to be a field
        (e.g. a city or a name), to all things we have in the database,
        and we output the best match.
        Matching is performed using Levenshtein module, with a modified
        version of the Lenvenshtein ratio, adapted to the type of data.

        Example: we look up 'Marseille Saint Ch.' in our database
        and we find the corresponding code by comparing all station
        names with ''Marseille Saint Ch.''.

        :param fuzzy_value: the value, like 'Marseille'
        :param field:       the field we look into, like 'name'
        :param approximate: max number of results, None means all results
        :param min_match:   filter out matches under this threshold
        :param from_keys: if None, it takes all keys in consideration, else takes from_keys \
            iterable of keys to perform fuzzyGet. This is useful when we have geocodes \
            and have to perform a matching based on name and location (see fuzzyGetAroundLatLng).
        :returns:           a couple with the best match and the distance found

        >>> geo_t.fuzzyGet('Marseille Charles', 'name')[0]
        (0.8..., 'frmsc')
        >>> geo_a.fuzzyGet('paris de gaulle', 'name')[0]
        (0.78..., 'CDG')
        >>> geo_a.fuzzyGet('paris de gaulle', 'name', approximate=3, min_match=0.55)
        [(0.78..., 'CDG'), (0.60..., 'HUX'), (0.57..., 'LBG')]
        >>> geo_a.fuzzyGet('paris de gaulle', 'name', approximate=3, min_match=0.75)
        [(0.78..., 'CDG')]

        Some corner cases.

        >>> geo_a.fuzzyGet('paris de gaulle', 'name', approximate=None)[0]
        (0.78..., 'CDG')
        >>> geo_a.fuzzyGet('paris de gaulle', 'name', approximate=1, from_keys=[])
        []
        """
        if from_keys is None:
            # iter(self), since __iter__ is defined is equivalent to
            # self._things.iterkeys()
            from_keys = iter(self)

        # All 'intelligence' is performed in the Levenshtein
        # module just here. All we do is minimize this distance
        iterable = self._buildRatios(fuzzy_value, field, from_keys, min_match)

        if approximate is None:
            return sorted(iterable, reverse=True)
        else:
            return heapq.nlargest(approximate, iterable)



    def fuzzyGetAroundLatLng(self, lat_lng, radius, fuzzy_value, field, approximate=None, min_match=0.75, from_keys=None, grid=True, double_check=True):
        """
        Same as fuzzyGet but with we search only within a radius
        from a geocode.

        :param lat_lng: the lat_lng of the point
        :param radius:  the radius of the search (kilometers)
        :param fuzzy_value: the value, like 'Marseille'
        :param field:       the field we look into, like 'name'
        :param approximate: if None, returns the best, if an int, returns a list of \
            n best matches
        :param from_keys: if None, it takes all keys in consideration, else takes from_keys \
            iterable of keys to perform search.

        >>> geo_a.fuzzyGet('Brussels', 'name', min_match=0.60)[0]
        (0.61..., 'BQT')
        >>> geo_a.get('BQT', 'name')  # Brussels just matched on Brest!!
        'Brest'
        >>> geo_a.get('BRU', 'name') # We wanted BRU for 'Bruxelles'
        'Bruxelles National'
        >>> 
        >>> # Now a request limited to a circle of 20km around BRU gives BRU
        >>> geo_a.fuzzyGetAroundLatLng((50.9013890, 4.4844440), 20, 'Brussels', 'name', min_match=0.40)[0]
        (0.46..., 'BRU')
        >>> 
        >>> # Now a request limited to some input keys
        >>> geo_a.fuzzyGetAroundLatLng((50.9013890, 4.4844440), 2000, 'Brussels', 'name', approximate=1, min_match=0.30, from_keys=['CDG', 'ORY'])
        [(0.33..., 'ORY')]
        """
        if from_keys is None:
            from_keys = iter(self)

        nearest = ( key for dist, key in self.findNearPoint(lat_lng, radius, from_keys, grid, double_check) )

        return self.fuzzyGet(fuzzy_value, field, approximate, min_match, from_keys=nearest)


    def _fuzzyGetBiased(self, entry, verbose=True):
        """
        Same as fuzzyGet but with bias system.
        """
        if entry in self._bias_cache_fuzzy:
            # If the entry is stored is our bias
            # cache, we do not perform the fuzzy search
            # It avoids single failure on some rare examples
            if verbose:
                print('Using bias: %s' % str(entry))

            return self._bias_cache_fuzzy[entry]

        # If not we process and store it in the cache
        return self.fuzzyGet(*entry)


    def fuzzyGetCached(self,
                       fuzzy_value,
                       field,
                       approximate=None,
                       min_match=0.75,
                       verbose=True,
                       show_bad=(1, 1)):
        """
        Same as fuzzyGet but with a caching and bias system.

        :param fuzzy_value: the value, like 'Marseille'
        :param field:       the field we look into, like 'name'
        :param approximate: if None, returns the best, if an int, returns a list of \
            n best matches
        :param verbose:     display a certain range of similarity
        :param show_bad:    the range of similarity
        :returns:           the best match

        >>> geo_t.fuzzyGetCached('Marseille Saint Ch.', 'name')[0]
        (0.8..., 'frmsc')
        >>> geo_a.fuzzyGetCached('paris de gaulle', 'name', show_bad=(0, 1))[0]
        [0.79]           paris+de+gaulle ->   paris+charles+de+gaulle (  CDG)
        (0.78..., 'CDG')
        >>> geo_a.fuzzyGetCached('paris de gaulle', 'name', min_match=0.60, approximate=2, show_bad=(0, 1))
        [0.79]           paris+de+gaulle ->   paris+charles+de+gaulle (  CDG)
        [0.61]           paris+de+gaulle ->        bahias+de+huatulco (  HUX)
        [(0.78..., 'CDG'), (0.60..., 'HUX')]

        Some biasing:

        >>> geo_a.biasFuzzyCache('paris de gaulle', 'name', None, 0.75, [(0.5, 'Biased result')])
        >>> geo_a.fuzzyGetCached('paris de gaulle', 'name', approximate=None, show_bad=(0, 1))[0] # Cache there
        (0.78..., 'CDG')
        >>> geo_a.clearCache()
        >>> geo_a.fuzzyGetCached('paris de gaulle', 'name', approximate=None, min_match=0.75)
        Using bias: ('paris+de+gaulle', 'name', None, 0.75)
        [(0.5, 'Biased result')]
        """
        # Cleaning is for keeping only useful data
        entry = self._buildCacheKey(fuzzy_value, field, approximate, min_match)

        if entry not in self._cache_fuzzy:

            match = self._fuzzyGetBiased(entry, verbose=verbose)

            self._cache_fuzzy[entry] = match

            # Debug purpose
            if verbose:
                self._debugFuzzy(match, fuzzy_value, field, show_bad)

        return self._cache_fuzzy[entry]



    def biasFuzzyCache(self, fuzzy_value, field, approximate, min_match, biased_result):
        """
        If algorithms for fuzzy searches are failing on a single example,
        it is possible to use a first cache which will block
        the research and force the result.
        """
        # Cleaning is for keeping only useful data
        entry = self._buildCacheKey(fuzzy_value, field, approximate, min_match)

        self._bias_cache_fuzzy[entry] = biased_result


    def clearCache(self):
        """
        Clear cache for fuzzy searches.
        """
        self._cache_fuzzy = {}

    def clearBiasCache(self):
        """
        Clear biasing cache for fuzzy searches.
        """
        self._bias_cache_fuzzy = {}


    @staticmethod
    def _buildCacheKey(fuzzy_value, field, approximate, min_match):
        """
        Key for the cache of fuzzyGet, based on parameters.

        >>> geo_a._buildCacheKey('paris de gaulle', 'name', approximate=None, min_match=0)
        ('paris+de+gaulle', 'name', None, 0)
        >>> geo_a._buildCacheKey('Antibes SNCF 2', 'name', approximate=3, min_match=0)
        ('antibes', 'name', 3, 0)
        """
        return '+'.join(clean(fuzzy_value)), field, approximate, min_match


    def _debugFuzzy(self, match, fuzzy_value, field, show_bad=(1, 1)):
        """
        Some debugging.
        """
        for m in match:

            if m[0] >= show_bad[0] and m[0] < show_bad[1]:

                print("[%.2f] %25s -> %25s (%5s)" % \
                    (m[0],
                     '+'.join(clean(fuzzy_value)),
                     '+'.join(clean(self.get(m[1], field))),
                     m[1]))


    def distance(self, key0, key1):
        """
        Compute distance between two elements.
        This is just a wrapper between the original haversine
        function, but it is probably the most used feature :)

        :param key0: the first key
        :param key1: the second key
        :returns:    the distance (km)

        >>> geo_t.distance('frnic', 'frpaz')
        683.526...
        """
        return haversine(self.getLocation(key0), self.getLocation(key1))


    def set(self, key, field, value):
        """
        Method to manually change a value in the base.

        :param key:   the key we want to change a value of
        :param field: the concerned field, like 'name'
        :param value: the new value

        >>> geo_t.get('frnic', 'name')
        'Nice-Ville'
        >>> geo_t.set('frnic', 'name', 'Nice Gare SNCF')
        >>> geo_t.get('frnic', 'name')
        'Nice Gare SNCF'
        >>> geo_t.set('frnic', 'name', 'Nice-Ville') # Not to mess with other tests :)

        We may even add new fields.

        >>> geo_t.set('frnic', 'new_field', 'some_value')
        >>> geo_t.get('frnic', 'new_field')
        'some_value'
        """
        # If the key is not in the database,
        # we simply add it
        if key not in self._things:
            self._things[key] = {}

        self._things[key][field] = value

        # If the field was not referenced in the headers
        # we add it to the headers
        if field not in self.fields:
            self.fields.append(field)


    def setWithDict(self, key, dictionary):
        """
        Same as set method, except we perform
        the input with a whole dictionary.

        :param key:         the key we want to change a value of
        :param dictionary:  the dict containing the new data

        >>> geo_f.keys()
        []
        >>> geo_f.setWithDict('frnic', {'code' : 'frnic', 'name': 'Nice'})
        >>> geo_f.keys()
        ['frnic']
        """
        for field, val in dictionary.items():
            self.set(key, field, val)


    def delete(self, key):
        """
        Method to manually remove a value in the base.

        :param key:   the key we want to change a value of
        :param field: the concerned field, like 'name'
        :returns:     None

        >>> data = geo_t.get('frxrn') # Output all data in one dict
        >>> geo_t.delete('frxrn')
        >>> geo_t.get('frxrn', 'name')
        Traceback (most recent call last):
        KeyError: 'Thing not found: frxrn'

        How to reverse the delete if data has been stored:

        >>> geo_t.setWithDict('frxrn', data)
        >>> geo_t.get('frxrn', 'name')
        'Redon'
        """
        del self._things[key]


    @staticmethod
    def hasTrepSupport():
        """
        Check if module has OpenTrep support.
        """
        return HAS_TREP_SUPPORT


    @staticmethod
    def trepGet(fuzzy_value, trep_format='S', from_keys=None, verbose=False):
        """
        OpenTrep integration.

        If not hasTrepSupport(), main_trep is not defined
        and trepGet will raise an exception if called.

        >>> if geo_t.hasTrepSupport():
        ...     print(geo_t.trepGet('sna francisco los agneles')) # doctest: +SKIP
        [(31.5192, 'SFO'), (46.284, 'LAX')]

        >>> if geo_t.hasTrepSupport():
        ...     print(geo_t.trepGet('sna francisco', verbose=True)) # doctest: +SKIP
         -> Raw result: SFO/31.5192
         -> Fmt result: ([(31.5192, 'SFO')], '')
        [(31.5192, 'SFO')]
        """
        r = main_trep(searchString=fuzzy_value,
                      outputFormat=trep_format,
                      verbose=verbose)

        if trep_format == 'S':
            # Only this outputFormat is handled by upper layers
            if from_keys is None:
                return r[0]
            else:
                from_keys = set(from_keys)
                return [(k, e) for k, e in r[0] if e in from_keys]

        # For all other formats we return an empty
        # list to avoid failures
        return []


    def visualize(self, output='example', label='__key__', point_size=None, point_color=None, icon_type='auto', from_keys=None, catalog=None, add_lines=None, link_duplicates=True, verbose=True):
        """Creates map and other visualizations.

        Returns list of templates successfully rendered.
        """
        # We take the maximum verbosity between the local and global
        verbose = self._verbose or verbose

        if self.hasGeoSupport():
            geo_support = True
        else:
            geo_support = False

            if verbose:
                print('\n/!\ Could not find fields %s in headers %s.' % \
                        (' and '.join(GeoBase.GEO_FIELDS), self.fields))

        # Label is the field which labels the points
        if label not in self.fields:
            raise ValueError('label "%s" not in fields %s.' % (label, self.fields))

        if point_size is not None and point_size not in self.fields:
            raise ValueError('point_size "%s" not in fields %s.' % (point_size, self.fields))

        if point_color is not None and point_color not in self.fields:
            raise ValueError('point_color "%s" not in fields %s.' % (point_color, self.fields))

        # Optional function which gives points size
        if point_size is None:
            get_size = lambda key: 0
        else:
            get_size = lambda key: self.get(key, point_size)

        # Optional function which gives points size
        if point_color is None:
            get_category = lambda key: None
        else:
            get_category = lambda key: self.get(key, point_color)

        # from_keys lets you have a set of keys to visualize
        if from_keys is None:
            from_keys = iter(self)

        # Storing json data
        data = []

        for key in from_keys:

            lat_lng = self.getLocation(key)

            if lat_lng is None:
                lat_lng = '?', '?'

            elem = {
                '__key__' : key,
                '__lab__' : self.get(key, label),
                '__siz__' : get_size(key),
                '__cat__' : get_category(key),
                'lat'     : lat_lng[0],
                'lng'     : lat_lng[1]
            }

            for field in self.fields:
                # Keeping only important fields
                if not str(field).startswith('__') and \
                   not str(field).endswith('@raw') and \
                   field not in elem:

                    elem[field] = str(self.get(key, field))

            data.append(elem)

        # Icon type
        if icon_type is None:
            base_icon = ''
        elif icon_type == 'auto':
            base_icon = 'marker.png' if len(data) < 100 else 'point.png'
        elif icon_type == 'S':
            base_icon = 'point.png'
        elif icon_type == 'B':
            base_icon = 'marker.png'
        else:
            allowed = ('auto', 'S', 'B', None)
            raise ValueError('icon_type "%s" not in %s.' % (icon_type, allowed))

        # Additional lines
        if add_lines is None:
            add_lines = []

        if link_duplicates:
            # We add to add_lines all list of duplicates
            # We keep a set of already processed "master" keys to avoid
            # putting several identical lists in the json
            done_keys = set()

            for elem in data:
                key = elem['__key__']

                if not self.hasParents(key):
                    mkey = set([key])
                else:
                    mkey = set(self.get(key, '__par__'))

                if self.hasDuplicates(key) and not mkey.issubset(done_keys):
                    # mkey have some keys which are not in done_keys
                    add_lines.append(self.getAllDuplicates(key, '__key__'))
                    done_keys = done_keys | mkey

            if verbose:
                print('* Added lines for duplicates linking, total %s' % len(add_lines))

        # Count the categories for coloring
        categories = {}

        for elem in data:
            if icon_type is None:
                # Here we are in no-icon mode, categories
                # will be based on the entries who will have a circle
                try:
                    c = float(elem['__siz__'])
                except ValueError:
                    c = 0
            else:
                c = 1

            cat = elem['__cat__']
            if cat not in categories:
                categories[cat] = 0
            if c > 0:
                categories[cat] += c

        # Color repartition given biggest categories
        colors  = ('red', 'orange', 'yellow', 'green', 'cyan', 'purple')
        col_num = 0

        if not categories:
            step = 1
        else:
            # c > 0 makes sure we do not create a category
            # for stuff that will not be displayed
            nb_non_empty_cat = len([c for c in categories.values() if c > 0])
            step = max(1, len(colors) / nb_non_empty_cat)

        for cat, vol in sorted(categories.items(), key=lambda x: x[1], reverse=True):
            categories[cat] = {
                'volume' : vol
            }
            if cat is None:
                # None is also the default category, when point_color is None
                categories[cat]['color'] = 'blue'

            elif col_num < len(colors):
                # We affect the next color available
                categories[cat]['color'] = colors[col_num]
                col_num += step
            else:
                # After all colors are used, remaining categories are black
                categories[cat]['color'] = 'black'

            if verbose:
                print('> Affecting category %-8s to color %-7s | %s %s' % \
                        (cat, categories[cat]['color'],
                         point_size if icon_type is None else 'volume', vol))


        # catalog is a user defined color scheme
        if catalog is None:
            # Diff view play
            # diff -u * |tail -n +4 |sed 's/^\(.\)/\1\t/g' |GeoBase -m -M _ _ H0 _ Y
            catalog = {
                ' ' : 'blue',
                '+' : 'green',
                'Y' : 'green',
                '-' : 'red',
                'N' : 'red',
            }

        for cat in catalog:
            if cat in categories:

                old_color = categories[cat]['color']
                new_color = catalog[cat]
                categories[cat]['color'] = new_color

                if verbose:
<<<<<<< HEAD
                    print('> Overrides category %-8s to color %-7s (from %-7s)' % \
                            (cat, catalog[cat], categories[cat]['color']))
=======
                    print '> Overrides category %-8s to color %-7s (from %-7s)' % \
                            (cat, new_color, old_color)

                # We test other categories to avoid duplicates in coloring
                for ocat in categories:
                    if ocat == cat:
                        continue
                    ocat_color = categories[ocat]['color']

                    if ocat_color == new_color:
                        categories[ocat]['color'] = old_color

                        if verbose:
                            print '> Switching category %-8s to color %-7s (from %-7s)' % \
                                    (ocat, old_color, ocat_color)
>>>>>>> 03c14405


        # Finally, we write the colors as an element attribute
        for elem in data:
            elem['__col__'] = categories[elem['__cat__']]['color']


        # Gathering data for lines
        data_lines = []

        for line in add_lines:
            data_line = []

            for l_key in line:
                lat_lng = self.getLocation(l_key)

                if lat_lng is None:
                    lat_lng = '?', '?'

                data_line.append({
                    '__key__' : l_key,
                    '__lab__' : self.get(l_key, label),
                    'lat'     : lat_lng[0],
                    'lng'     : lat_lng[1],
                })

            data_lines.append(data_line)


        # Dump the json geocodes
        json_name = '%s.json' % output

        with open(json_name, 'w') as out:
            out.write(json.dumps({
                'meta'       : {
                    'label'           : label,
                    'point_size'      : point_size,
                    'point_color'     : point_color,
                    'icon_type'       : icon_type,
                    'base_icon'       : base_icon,
                    'link_duplicates' : link_duplicates,
                },
                'points'     : data,
                'lines'      : data_lines,
                'categories' : sorted(categories.items(),
                                      key=lambda x: x[1]['volume'],
                                      reverse=True)
            }))

        tmp_template = []
        tmp_static   = [json_name]

        for name, assets in GeoBase.ASSETS.items():
            # We do not render the map template  if not geocodes
            if name == 'map' and not geo_support:
                continue

            for template, v_target in assets['template'].items():
                target = v_target % output

                with open(template) as temp:
                    with open(target, 'w') as out:
                        for row in temp:
                            row = row.replace('{{file_name}}', output)
                            row = row.replace('{{json_file}}', json_name)
                            out.write(row)

                tmp_template.append(target)

            for source, target in assets['static'].items():
                copy(source, target)
                tmp_static.append(target)

        if verbose:
            print()
            print('* Now you may use your browser to visualize:')
            print(' '.join(tmp_template))
            print()
            print('* If you want to clean the temporary files:')
            print('rm %s' % ' '.join(tmp_static + tmp_template))
            print()

        # This is the numbered of templates rendered
        return tmp_template, sum(len(a['template']) for a in GeoBase.ASSETS.values())



def ext_split(value, split):
    """Extended split function handling None and '' splitter.
    """
    if split is None:
        return value
    if split == '':
        # Here we convert a string like 'CA' into ('C', 'A')
        return tuple(value)

    return tuple(value.split(split))


def recursive_split(value, splits):
    """Recursive extended split.
    """
    # Case where no subdelimiters
    if not splits:
        return value

    if len(splits) == 1:
        return ext_split(value, splits[0])

    if len(splits) == 2:
        return tuple(ext_split(v, splits[1]) for v in value.split(splits[0]))

    if len(splits) == 3:
        return tuple(
            tuple(ext_split(sv, splits[2]) for sv in ext_split(v, splits[1]))
            for v in value.split(splits[0])
        )

    raise ValueError('Sub delimiter "%s" not supported.' % str(splits))



def _test():
    """
    When called directly, launching doctests.
    """
    import doctest

    extraglobs = {
        'geo_o': GeoBase(data='ori_por',  verbose=False),
        'geo_a': GeoBase(data='airports', verbose=False),
        'geo_t': GeoBase(data='stations', verbose=False),
        'geo_f': GeoBase(data='feed',     verbose=False)
    }

    opt =  (doctest.ELLIPSIS |
            doctest.NORMALIZE_WHITESPACE)
            #doctest.REPORT_ONLY_FIRST_FAILURE)
            #doctest.IGNORE_EXCEPTION_DETAIL)

    doctest.testmod(extraglobs=extraglobs, optionflags=opt)



if __name__ == '__main__':
    _test()

<|MERGE_RESOLUTION|>--- conflicted
+++ resolved
@@ -442,8 +442,8 @@
                 key = keyer(row, pos)
             except IndexError:
                 if verbose:
-                    print '/!\ Could not compute key with headers %s, indexes %s for line %s: %s' % \
-                            (headers, indexes, line_nb, row)
+                    print('/!\ Could not compute key with headers %s, indexes %s for line %s: %s' % \
+                            (headers, indexes, line_nb, row))
                 continue
 
             row_data = self._buildRowValues(row, headers, delimiter, subdelimiters, key, line_nb)
@@ -1585,12 +1585,8 @@
                 categories[cat]['color'] = new_color
 
                 if verbose:
-<<<<<<< HEAD
                     print('> Overrides category %-8s to color %-7s (from %-7s)' % \
-                            (cat, catalog[cat], categories[cat]['color']))
-=======
-                    print '> Overrides category %-8s to color %-7s (from %-7s)' % \
-                            (cat, new_color, old_color)
+                            (cat, new_color, old_color))
 
                 # We test other categories to avoid duplicates in coloring
                 for ocat in categories:
@@ -1602,9 +1598,8 @@
                         categories[ocat]['color'] = old_color
 
                         if verbose:
-                            print '> Switching category %-8s to color %-7s (from %-7s)' % \
-                                    (ocat, old_color, ocat_color)
->>>>>>> 03c14405
+                            print('> Switching category %-8s to color %-7s (from %-7s)' % \
+                                    (ocat, old_color, ocat_color))
 
 
         # Finally, we write the colors as an element attribute
