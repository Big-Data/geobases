#!/usr/bin/python
# -*- coding: utf-8 -*-

"""
This module is a general class *GeoBase* to manipulate geographical
data. It loads static csv files containing data about
airports or train stations, and then provides tools to browse it.


It relies on two other modules:

    - GeoUtils: to compute haversine distances between points
    - LevenshteinUtils: to calculate distances between strings. Indeed, we need
      a good tool to do it, in order to recognize things like station names
      in schedule files where we do not have the station id


Examples for airports::

    >>> geo_a = GeoBase(data='airports', verbose=False)
    >>> sorted(geo_a.findNearKey('ORY', 50)) # Orly, airports <= 50km
    [(0.0, 'ORY'), (18.8..., 'TNF'), (27.8..., 'LBG'), (34.8..., 'CDG')]
    >>> geo_a.get('CDG', 'city_code')
    'PAR'
    >>> geo_a.distance('CDG', 'NCE')
    694.5162...


Examples for stations::

    >>> geo_t = GeoBase(data='stations', verbose=False)
    >>>
    >>> # Nice, stations <= 5km
    >>> [geo_t.get(k, 'name') for d, k in sorted(geo_t.findNearPoint((43.70, 7.26), 5))]
    ['Nice-Ville', 'Nice-Riquier', 'Nice-St-Roch', 'Villefranche-sur-Mer', 'Nice-St-Augustin']
    >>>
    >>> geo_t.get('frpaz', 'name')
    'Paris-Austerlitz'
    >>> geo_t.distance('frnic', 'frpaz')
    683.526...

From any point of reference:

    >>> geo = GeoBase(data='ori_por_multi') # we have a few duplicates even with (iata, loc_type) key
    /!\ [lno ...] RDU+CA is duplicated #1, first found lno ...
    /!\ [lno ...] RDU+CA is duplicated #2, first found lno ...
    /!\ [lno ...] RDU+CA is duplicated #3, first found lno ...
    Import successful from ...
    Available fields for things: ...
"""



import os
import os.path as op
import heapq
from itertools import zip_longest
import csv
import json
from shutil import copy

# Not in standard library
import yaml

from .GeoUtils         import haversine
from .LevenshteinUtils import mod_leven, clean
from .GeoGridModule    import GeoGrid


try:
    # This wrapper will raise an ImportError
    # if libopentrep cannot be found
    # or if OpenTrepWrapper was not installed
    from OpenTrepWrapper import main_trep

except ImportError as err:
    # Could not import
    HAS_TREP_SUPPORT = False
else:
    # No problem here
    HAS_TREP_SUPPORT = True

# Relative paths handling
local_path = lambda file_p, rel_p : op.join(op.realpath(op.dirname(file_p)), rel_p)


# We only export the main class
__all__ = ['GeoBase']


class GeoBase(object):
    """
    This is the main and only class. After __init__,
    a file is loaded in memory, and the user may use
    the instance to get information.
    """

    # Path to global configuration
    PATH_CONF = local_path(__file__, 'DataSources/Sources.yaml')

    # Loading configuration
    with open(PATH_CONF) as fl:
        BASES = yaml.load(fl)

    # Special fields for latitude and longitude recognition
    LAT_FIELD  = 'lat'
    LNG_FIELD  = 'lng'
    GEO_FIELDS = (LAT_FIELD, LNG_FIELD)

    # Loading indicator
    NB_LINES_STEP = 100000

    # Assets for map and tables
    ASSETS = {
        'map' : {
            'template' : {
                # source : v_target
                local_path(__file__, 'MapAssets/template.html') : '%s_map.html',
            },
            'static' : {
                # source : target
                local_path(__file__, 'MapAssets/map.js')            : 'map.js',
                local_path(__file__, 'MapAssets/point.png')         : 'point.png',
                local_path(__file__, 'MapAssets/marker.png')        : 'marker.png',
                local_path(__file__, 'MapAssets/red_point.png')     : 'red_point.png',
                local_path(__file__, 'MapAssets/red_marker.png')    : 'red_marker.png',
                local_path(__file__, 'MapAssets/orange_point.png')  : 'orange_point.png',
                local_path(__file__, 'MapAssets/orange_marker.png') : 'orange_marker.png',
                local_path(__file__, 'MapAssets/yellow_point.png')  : 'yellow_point.png',
                local_path(__file__, 'MapAssets/yellow_marker.png') : 'yellow_marker.png',
                local_path(__file__, 'MapAssets/green_point.png')   : 'green_point.png',
                local_path(__file__, 'MapAssets/green_marker.png')  : 'green_marker.png',
                local_path(__file__, 'MapAssets/cyan_point.png')    : 'cyan_point.png',
                local_path(__file__, 'MapAssets/cyan_marker.png')   : 'cyan_marker.png',
                local_path(__file__, 'MapAssets/blue_point.png')    : 'blue_point.png',
                local_path(__file__, 'MapAssets/blue_marker.png')   : 'blue_marker.png',
                local_path(__file__, 'MapAssets/purple_point.png')  : 'purple_point.png',
                local_path(__file__, 'MapAssets/purple_marker.png') : 'purple_marker.png',
                local_path(__file__, 'MapAssets/black_point.png')   : 'black_point.png',
                local_path(__file__, 'MapAssets/black_marker.png')  : 'black_marker.png',
            }
        },
        'table' : {
            'template' : {
                # source : v_target
                local_path(__file__, 'TablesAssets/template.html') : '%s_table.html',
            },
            'static' : {
                # source : target
                local_path(__file__, 'TablesAssets/table.js') : 'table.js',
            }
        }
    }


    @staticmethod
    def update(force=False):
        """Launch update script on oripor data file.
        """
        script_path  = local_path(__file__, 'DataSources/CheckDataUpdates.sh')
        force_option = '' if not force else '-f'

        os.system('bash %s %s' % (script_path, force_option))



    def __init__(self, data, **kwargs):
        """Initialization

        :param data: the type of data wanted, 'airports', 'stations' \
            and 'feed' currently available. 'feed' will let you define your \
            own parameters.
        :param verbose: display informations or not during runtime

        :raises: ValueError, if data parameters is not recognized

        >>> geo_a = GeoBase(data='airports')
        Import successful from ...
        Available fields for things: ...
        >>> geo_t = GeoBase(data='stations')
        Import successful from ...
        Available fields for things: ...
        >>> geo_f = GeoBase(data='feed')
        Source was None, skipping loading...
        >>> geo_c = GeoBase(data='odd')
        Traceback (most recent call last):
        ValueError: Wrong data type. Not in ['airlines', ...]
        >>> 
        >>> fl = open(local_path(__file__, 'DataSources/Airports/AirportsDotCsv/ORI_Simple_Airports_Database_Table.csv'))
        >>> GeoBase(data='feed',
        ...         source=fl,
        ...         headers=['code', 'ref_name', 'ref_name_2', 'name'],
        ...         indexes='code',
        ...         delimiter='^',
        ...         verbose=False).get('ORY')
        {'code': 'ORY', 'name': 'PARIS/FR:ORLY', '__gar__': 'PAR^Y^^FR^EUROP^ITC2^FR052^2.35944^48.7253^3745^Y^A', '__par__': [], '__dup__': [], '__key__': 'ORY', 'ref_name_2': 'PARIS ORLY', '__lno__': 6014, 'ref_name': 'PARIS ORLY'}
        >>> fl.close()
        >>> GeoBase(data='airports_csv',
        ...         headers=['iata_code', 'ref_name', 'ref_name_2', 'name'],
        ...         verbose=False).get('ORY')
        {'name': 'PARIS/FR:ORLY', 'iata_code': 'ORY', '__gar__': 'PAR^Y^^FR^EUROP^ITC2^FR052^2.35944^48.7253^3745^Y^A', '__par__': [], '__dup__': [], '__key__': 'ORY', 'ref_name_2': 'PARIS ORLY', '__lno__': 6014, 'ref_name': 'PARIS ORLY'}
        """
        # Main structure in which everything will be loaded
        # Dictionary of dictionary
        self._data   = data
        self._things = {}
        self._ggrid  = None

        # A cache for the fuzzy searches
        self._cache_fuzzy = {}
        # An other cache if the algorithms are failing on a single
        # example, we first look in this cache
        self._bias_cache_fuzzy = {}

        # This will be similar as _headers, but can be modified after loading
        # _headers is just for data loading
        self.fields = []

        # Defaults
        props = {
            'local'         : True,
            'source'        : None,
            'headers'       : [],
            'indexes'       : None,
            'delimiter'     : '^',
            'subdelimiters' : {},
            'quotechar'     : '"',
            'limit'         : None,
            'discard_dups'  : False,
            'verbose'       : True,
        }

        if data in GeoBase.BASES:
            conf = GeoBase.BASES[data]

            # File configuration overrides defaults
            for name in conf:
                if name in props:
                    props[name] = conf[name]
                else:
                    raise ValueError('Option "%s" for data "%s" not understood in file.' % (name, data))

        elif data == 'feed':
            # User input defining everything
            pass
        else:
            raise ValueError('Wrong data type. Not in %s' % sorted(GeoBase.BASES.keys()))

        # User input overrides default configuration
        # or file configuration
        for name in kwargs:
            if name in props:
                props[name] = kwargs[name]
            else:
                raise ValueError('Option "%s" not understood.' % name)

        if 'source' not in kwargs:
            # "local" is only used for sources from configuration
            # to have a relative path from the configuration file
            if props['source'] is not None and props['local'] is True:
                props['source'] = local_path(GeoBase.PATH_CONF, props['source'])

        # Final parameters affectation
        self._local         = props['local']
        self._source        = props['source']
        self._headers       = props['headers']
        self._indexes       = props['indexes']
        self._delimiter     = props['delimiter']
        self._subdelimiters = props['subdelimiters']
        self._quotechar     = props['quotechar']
        self._limit         = props['limit']
        self._discard_dups  = props['discard_dups']
        self._verbose       = props['verbose']

        # Loading data
        self._configSubDelimiters()

        if self._source is not None:
            if 'source' in kwargs:
                # As a keyword argument, source should be a file-like
                self._loadFile(self._source)
            else:
                # Here we read the source from the configuration file
                with open(self._source) as source_fl:
                    self._loadFile(source_fl)
        else:
            if self._verbose:
                print('Source was None, skipping loading...')

        # Grid
        if self.hasGeoSupport():
            self.createGrid()
        else:
            if self._verbose:
                print('No geocode support, skipping grid...')



    def _configSubDelimiters(self):
        """Some precomputation on subdelimiters.
        """
        for h in self._headers:
            # If not in conf, do not sub split
            if h not in self._subdelimiters:
                self._subdelimiters[h] = None

            # Handling sub delimiter not list-embedded
            if isinstance(self._subdelimiters[h], str):
                self._subdelimiters[h] = [self._subdelimiters[h]]



    @staticmethod
    def _configKeyer(indexes, headers):
        """Define thw function that build a line key.
        """
        # It is possible to have a indexes which is a list
        # In this case we build the key as the concatenation between
        # the different fields
        try:
            if isinstance(indexes, str):
                pos = (headers.index(indexes), )

            elif isinstance(indexes, list):
                pos = tuple(headers.index(k) for k in indexes)

            else:
                raise ValueError()

        except ValueError:
            raise ValueError("Inconsistent: headers = %s with indexes = %s" % \
                             (headers, indexes))
        else:
            keyer = lambda row, pos: '+'.join(row[p] for p in pos)

        return pos, keyer


    @staticmethod
    def _buildRowValues(row, headers, delimiter, subdelimiters, key, line_nb):
        """Building all data associated to this row.
        """
        # Erase everything, except duplicates counter
        data = {
            '__key__' : key,      # special field for key
            '__lno__' : line_nb,  # special field for line number
            '__gar__' : [],       # special field for garbage
            '__dup__' : [],       # special field for duplicates
            '__par__' : [],       # special field for parent
        }

        # headers represents the meaning of each column.
        # Using izip_longest here will replace missing fields
        # with empty strings ''
        for h, v in zip_longest(headers, row, fillvalue=''):
            # if h is None, it means the conf file explicitely
            # specified not to load the column
            if h is None:
                continue
            # if h is an empty string, it means there was more
            # data than the headers said, we store it in the 
            # __gar__ special field
            if not h:
                data['__gar__'].append(v)
            else:
                if subdelimiters[h] is None:
                    data[h] = v
                else:
                    data['%s@raw' % h] = v
                    data[h] = recursive_split(v, subdelimiters[h])

        # Flattening the __gar__ list
        data['__gar__'] = delimiter.join(data['__gar__'])

        return data


    def _configReader(self, **csv_opt):
        """Manually configure the reader, to bypass the limitations of csv.reader.

        """
        delimiter = csv_opt['delimiter']
        #quotechar = csv_opt['quotechar']

        if len(delimiter) == 1:
            return lambda source_fl : csv.reader(source_fl, **csv_opt)

        if self._verbose:
            print('/!\ Delimiter "%s" was not 1-character.' % delimiter)
            print('/!\ Fallback on custom reader, but quoting is disabled.')

        def _reader(source_fl):
            """Custom reader supporting multiple characters split.
            """
            for row in source_fl:
                yield row.rstrip('\r\n').split(delimiter)

        return _reader


    def _loadFile(self, source_fl):
        """Load the file and feed the self._things.

        :param verbose: display informations or not during runtime
        :raises: IOError, if the source cannot be read
        :raises: ValueError, if duplicates are found in the source
        """
        # We cache all variables used in the main loop
        headers       = self._headers
        indexes       = self._indexes
        delimiter     = self._delimiter
        subdelimiters = self._subdelimiters
        quotechar     = self._quotechar
        limit         = self._limit
        discard_dups  = self._discard_dups
        verbose       = self._verbose

        pos, keyer = self._configKeyer(indexes, headers)

        # csv reader options
        csv_opt = {
            'delimiter' : delimiter,
            'quotechar' : quotechar
        }

        _reader = self._configReader(**csv_opt)

        for line_nb, row in enumerate(_reader(source_fl), start=1):

            if verbose and line_nb % GeoBase.NB_LINES_STEP == 0:
                print('%-10s lines loaded so far' % line_nb)

            if limit is not None and line_nb > limit:
                if verbose:
                    print('Beyond limit %s for lines loaded, stopping.' % limit)
                break

            # Skip comments and empty lines
            # Comments must *start* with #, otherwise they will not be stripped
            if not row or row[0].startswith('#'):
                continue

            try:
                key = keyer(row, pos)
            except IndexError:
                if verbose:
                    print('/!\ Could not compute key with headers %s, indexes %s for line %s: %s' % \
                            (headers, indexes, line_nb, row))
                continue

            row_data = self._buildRowValues(row, headers, delimiter, subdelimiters, key, line_nb)

            # No duplicates ever, we will erase all data after if it is
            if key not in self._things:
                self._things[key] = row_data

            else:
                if discard_dups is False:
                    # We compute a new key for the duplicate
                    d_key = '%s@%s' % (key, 1 + len(self._things[key]['__dup__']))

                    # We update the data with this info
                    row_data['__key__'] = d_key
                    row_data['__dup__'] = self._things[key]['__dup__']
                    row_data['__par__'] = [key]

                    # We add the d_key as a new duplicate, and store the duplicate in the main _things
                    self._things[key]['__dup__'].append(d_key)
                    self._things[d_key] = row_data

<<<<<<< HEAD
                if verbose:
                    print("/!\ [lno %s] %s is duplicated #%s, first found lno %s" % \
                            (line_nb, key, len(self._things[key]['__dup__']), self._things[key]['__lno__']))
=======
                    if verbose:
                        print "/!\ [lno %s] %s is duplicated #%s, first found lno %s: creation of %s..." % \
                                (line_nb, key, len(self._things[key]['__dup__']), self._things[key]['__lno__'], d_key)
                else:
                    if verbose:
                        print "/!\ [lno %s] %s is duplicated, first found lno %s: dropping line..." % \
                                (line_nb, key, self._things[key]['__lno__'])
>>>>>>> 53196e9e


        # We remove None headers, which are not-loaded-columns
        self.fields = ['__key__', '__dup__', '__par__', '__lno__']

        for h in headers:
            if subdelimiters[h] is not None:
                self.fields.append('%s@raw' % h)

            if h is not None:
                self.fields.append(h)

        self.fields.append('__gar__')


        if verbose:
            print("Import successful from %s" % self._source)
            print("Available fields for things: %s" % self.fields)



    def hasGeoSupport(self):
        """
        Check if base has geocoding support.

        >>> geo_t.hasGeoSupport()
        True
        >>> geo_f.hasGeoSupport()
        False
        """
        fields = set(self.fields)

        for required in GeoBase.GEO_FIELDS:
            if required not in fields:
                return False

        return True



    def createGrid(self):
        """
        Create the grid for geographical indexation after loading the data.
        """
        self._ggrid = GeoGrid(radius=50, verbose=False)

        for key in self:
            lat_lng = self.getLocation(key)

            if lat_lng is None:
                if self._verbose:
                    print('No usable geocode for %s: ("%s","%s"), skipping point...' % \
                            (key, self.get(key, GeoBase.LAT_FIELD), self.get(key, GeoBase.LNG_FIELD)))
            else:
                self._ggrid.add(key, lat_lng, self._verbose)



    def get(self, key, field=None, **kwargs):
        """
        Simple get on the database.
        This get function raise exception when input is not correct.

        :param key:   the key of the thing (like 'SFO')
        :param field: the field (like 'name' or 'iata_code')
        :raises:      KeyError, if the key is not in the base
        :returns:     the needed information

        >>> geo_a.get('CDG', 'city_code')
        'PAR'
        >>> geo_t.get('frnic', 'name')
        'Nice-Ville'
        >>> geo_t.get('frnic')
        {'info': 'Desserte Voyageur-Infrastructure', 'code': 'frnic', ...}

        Cases of unknown key.

        >>> geo_t.get('frmoron', 'name', default='There')
        'There'
        >>> geo_t.get('frmoron', 'name')
        Traceback (most recent call last):
        KeyError: 'Thing not found: frmoron'
        >>> geo_t.get('frmoron', 'name', default=None)
        >>> geo_t.get('frmoron', default='There')
        'There'

        Cases of unknown field, this is a bug and always fail.

        >>> geo_t.get('frnic', 'not_a_field', default='There')
        Traceback (most recent call last):
        KeyError: "Field 'not_a_field' [for key 'frnic'] not in ['info', 'code', 'name', 'lines@raw', 'lines', '__gar__', '__par__', '__dup__', '__key__', 'lat', 'lng', '__lno__']"
        """
        if key not in self._things:
            # Unless default is set, we raise an Exception
            if 'default' in kwargs:
                return kwargs['default']

            raise KeyError("Thing not found: %s" % str(key))

        # Key is in geobase here
        if field is None:
            return self._things[key]

        try:
            res = self._things[key][field]
        except KeyError:
            raise KeyError("Field '%s' [for key '%s'] not in %s" % (field, key, list(self._things[key].keys())))
        else:
            return res



    def getLocation(self, key):
        """
        Returns proper geocode.

        >>> geo_a.getLocation('AGN')
        (57.50..., -134.585...)
        """
        try:
            loc = tuple(float(self.get(key, f)) for f in GeoBase.GEO_FIELDS)

        except ValueError:
            # Decode geocode, if error, returns None
            return None

        except KeyError:
            # Probably means that there is not geocode support
            # But could be that key is unkwown
            return None
        # Note that TypeError would mean that the input
        # type was not even a string, probably NoneType
        else:
            return loc



    def hasParents(self, key):
        """Tell if a key has parents.

        >>> geo_o.hasParents('MRS')
        0
        >>> geo_o.hasParents('MRS@1')
        1
        >>> geo_o.hasParents('PAR')
        0
        """
        return len(self._things[key]['__par__'])


    def hasDuplicates(self, key):
        """Tell if a key has duplicates.

        >>> geo_o.hasDuplicates('MRS')
        1
        >>> geo_o.hasDuplicates('MRS@1')
        1
        >>> geo_o.hasDuplicates('PAR')
        0
        """
        return len(self._things[key]['__dup__'])



    def getAllDuplicates(self, key, field=None, **kwargs):
        """Get all duplicates data, parent key included.

        >>> geo_o.getAllDuplicates('ORY', 'name')
        ['Paris-Orly']
        >>> geo_o.getAllDuplicates('THA', 'name')
        ['Tullahoma Regional Airport/William Northern Field', 'Tullahoma']
        >>> geo_o.getAllDuplicates('THA', '__key__')
        ['THA', 'THA@1']
        >>> geo_o.getAllDuplicates('THA@1', '__key__')
        ['THA@1', 'THA']
        >>> geo_o.get('THA', '__dup__')
        ['THA@1']
        """
        if key not in self._things:
            # Unless default is set, we raise an Exception
            if 'default' in kwargs:
                return kwargs['default']

            raise KeyError("Thing not found: %s" % str(key))

        # Building the list of all duplicates
        keys = [key]
        for k in self._things[key]['__dup__'] + self._things[key]['__par__']:
            if k not in keys:
                keys.append(k)

        # Key is in geobase here
        if field is None:
            return [self._things[k] for k in keys]

        try:
            res = [self._things[k][field] for k in keys]
        except KeyError:
            raise KeyError("Field '%s' [for key '%s'] not in %s" % \
                           (field, key, list(self._things[key].keys())))
        else:
            return res



    def getKeysWhere(self, conditions, from_keys=None, reverse=False, force_str=False, mode='and'):
        """
        Get iterator of all keys with particular
        field.
        For example, if you want to know all airports in Paris.

        :param conditions: a list of (field, value) conditions
        :param reverse:    we look keys where the field is *not* the particular value
        :param force_str:  for the str() method before every test
        :param mode:       either 'or' or 'and', how to handle several conditions
        :returns:          an iterator of matching keys

        >>> list(geo_a.getKeysWhere([('city_code', 'PAR')]))
        ['ORY', 'TNF', 'CDG', 'BVA']
        >>> list(geo_o.getKeysWhere([('comment', '')], reverse=True))
        []
        >>> list(geo_o.getKeysWhere([('__dup__', '[]')]))
        []
        >>> len(list(geo_o.getKeysWhere([('__dup__', [])])))
        7027
        >>> len(list(geo_o.getKeysWhere([('__dup__', '[]')], force_str=True)))
        7027
        >>> len(list(geo_o.getKeysWhere([('__par__', [])], reverse=True))) # Counting duplicated keys
        4429

        Testing several conditions.

        >>> c_1 = [('city_code'    , 'PAR')]
        >>> c_2 = [('location_type', 'H'  )]
        >>> len(list(geo_o.getKeysWhere(c_1)))
        18
        >>> len(list(geo_o.getKeysWhere(c_2)))
        91
        >>> len(list(geo_o.getKeysWhere(c_1 + c_2, mode='and')))
        2
        >>> len(list(geo_o.getKeysWhere(c_1 + c_2, mode='or')))
        107

        This works too \o/.

        >>> len(list(geo_o.getKeysWhere([('city_code', 'PAR'), ('city_code', 'BVE')], mode='and')))
        0
        >>> len(list(geo_o.getKeysWhere([('city_code', 'PAR'), ('city_code', 'BVE')], mode='or')))
        20
        """
        if from_keys is None:
            from_keys = iter(self)

        # We set the lambda function now to avoid testing
        # force_str and reverse at each key later
        if not force_str and not reverse:
            pass_one = lambda a, b: a == b
        elif not force_str and reverse:
            pass_one = lambda a, b: a != b
        elif force_str and not reverse:
            pass_one = lambda a, b: str(a) == str(b)
        else:
            pass_one = lambda a, b: str(a) != str(b)

        # Handle and/or cases when multiple conditions
        if mode == 'and':
            pass_all = all
        elif mode == 'or':
            pass_all = any
        else:
            raise ValueError('"mode" argument must be in %s' % str(['and', 'or']))


        for key in from_keys:
            try:
                if pass_all(pass_one(self.get(key, f), v) for f, v in conditions):
                    yield key
            except KeyError:
                # This means from_keys parameters contained unknown keys
                if self._verbose:
                    print('Key %-10s raised KeyError in getKeysWhere, moving on...' % key)


    def __str__(self):
        """Stringification.

        >>> str(geo_t)
        '<GeoBases.GeoBaseModule.GeoBase(stations) object at 0x...>'
        """
        return '<GeoBases.GeoBaseModule.GeoBase(%s) object at 0x...>' % self._data


    def __iter__(self):
        """
        Returns iterator of all keys in the database.

        :returns: the iterator of all keys

        >>> list(a for a in geo_a)
        ['AGN', 'AGM', 'AGJ', 'AGH', ...
        """
        return iter(self._things.keys())


    def __contains__(self, key):
        """
        Test if a thing is in the base.

        :param key: the key of the thing to be tested
        :returns:   a boolean

        >>> 'AN' in geo_a
        False
        >>> 'AGN' in geo_a
        True
        """
        if key in self._things:
            return True

        return False


    def __bool__(self):
        """
        Testing GeoBase emptiness.

        :returns: a boolean

        >>> if not geo_o: print('empty')
        >>> if geo_o:     print('not empty')
        not empty

        This geo_f is actually empty.

        >>> if not geo_f: print('empty')
        empty
        >>> if geo_f:     print('not empty')
        """
        if self._things:
            return True

        return False


    def keys(self):
        """
        Returns a list of all keys in the database.

        :returns: the list of all keys

        >>> geo_a.keys()
        ['AGN', 'AGM', 'AGJ', 'AGH', ...
        """
        return list(self._things.keys())


    def _buildDistances(self, lat_lng_ref, keys):
        """
        Compute the iterable of (dist, keys) of a reference
        lat_lng and a list of keys. Keys which have not valid
        geocodes will not appear in the results.

        >>> list(geo_a._buildDistances((0,0), ['ORY', 'CDG']))
        [(5422.74..., 'ORY'), (5455.45..., 'CDG')]
        """
        if lat_lng_ref is None:
            raise StopIteration

        for key in keys:

            lat_lng = self.getLocation(key)

            if lat_lng is not None:

                yield haversine(lat_lng_ref, lat_lng), key


    def findNearPoint(self, lat_lng, radius=50, from_keys=None, grid=True, double_check=True):
        """
        Returns a list of nearby things from a point (given
        latidude and longitude), and a radius for the search.
        Note that the haversine function, which compute distance
        at the surface of a sphere, here returns kilometers,
        so the radius should be in kms.

        :param lat_lng: the lat_lng of the point
        :param radius:  the radius of the search (kilometers)
        :param from_keys: if None, it takes all keys in consideration, else takes from_keys \
            iterable of keys to perform search.
        :param grid:    boolean, use grid or not
        :param double_check: when using grid, perform an additional check on results distance
        :returns:       an iterable of keys of things (like ['ORY', 'CDG'])

        >>> # Paris, airports <= 50km
        >>> [geo_a.get(k, 'name') for d, k in sorted(geo_a.findNearPoint((48.84, 2.367), 50))]
        ['Paris-Orly', 'Paris-Le Bourget', 'Toussus-le-Noble', 'Paris - Charles-de-Gaulle']
        >>>
        >>> # Nice, stations <= 5km
        >>> [geo_t.get(k, 'name') for d, k in sorted(geo_t.findNearPoint((43.70, 7.26), 5))]
        ['Nice-Ville', 'Nice-Riquier', 'Nice-St-Roch', 'Villefranche-sur-Mer', 'Nice-St-Augustin']

        No grid mode.

        >>> # Paris, airports <= 50km
        >>> [geo_a.get(k, 'name') for d, k in sorted(geo_a.findNearPoint((48.84, 2.367), 50, grid=False))]
        ['Paris-Orly', 'Paris-Le Bourget', 'Toussus-le-Noble', 'Paris - Charles-de-Gaulle']
        >>> 
        >>> # Nice, stations <= 5km
        >>> [geo_t.get(k, 'name') for d, k in sorted(geo_t.findNearPoint((43.70, 7.26), 5, grid=False))]
        ['Nice-Ville', 'Nice-Riquier', 'Nice-St-Roch', 'Villefranche-sur-Mer', 'Nice-St-Augustin']
        >>> 
        >>> # Paris, airports <= 50km with from_keys input list
        >>> sorted(geo_a.findNearPoint((48.84, 2.367), 50, from_keys=['ORY', 'CDG', 'BVE'], grid=False))
        [(12.76..., 'ORY'), (23.40..., 'CDG')]
        """
        if from_keys is None:
            from_keys = iter(self)

        if grid:
            # Using grid, from_keys if just a post-filter
            from_keys = set(from_keys)

            for dist, thing in self._ggrid.findNearPoint(lat_lng, radius, double_check):

                if thing in from_keys:

                    yield (dist, thing)

        else:

            for dist, thing in self._buildDistances(lat_lng, from_keys):

                if dist <= radius:

                    yield (dist, thing)




    def findNearKey(self, key, radius=50, from_keys=None, grid=True, double_check=True):
        """
        Same as findNearPoint, except the point is given
        not by a lat/lng, but with its key, like ORY or SFO.
        We just look up in the base to retrieve lat/lng, and
        call findNearPoint.

        :param key:     the key of the point
        :param radius:  the radius of the search (kilometers)
        :param from_keys: if None, it takes all keys in consideration, else takes from_keys \
            iterable of keys to perform search.
        :param grid:    boolean, use grid or not
        :param double_check: when using grid, perform an additional check on results distance
        :returns:       a list of keys of things (like ['ORY', 'CDG'])

        >>> sorted(geo_o.findNearKey('ORY', 10)) # Orly, por <= 10km
        [(0.0, 'ORY'), (1.82..., 'JDP'), (8.06..., 'XJY'), (9.95..., 'QFC')]
        >>> sorted(geo_a.findNearKey('ORY', 50)) # Orly, airports <= 50km
        [(0.0, 'ORY'), (18.8..., 'TNF'), (27.8..., 'LBG'), (34.8..., 'CDG')]
        >>> sorted(geo_t.findNearKey('frnic', 5)) # Nice station, stations <= 5km
        [(0.0, 'frnic'), (2.2..., 'fr4342'), (2.3..., 'fr5737'), (4.1..., 'fr4708'), (4.5..., 'fr6017')]

        No grid.

        >>> # Orly, airports <= 50km
        >>> sorted(geo_a.findNearKey('ORY', 50, grid=False))
        [(0.0, 'ORY'), (18.8..., 'TNF'), (27.8..., 'LBG'), (34.8..., 'CDG')]
        >>> 
        >>> # Nice station, stations <= 5km
        >>> sorted(geo_t.findNearKey('frnic', 5, grid=False))
        [(0.0, 'frnic'), (2.2..., 'fr4342'), (2.3..., 'fr5737'), (4.1..., 'fr4708'), (4.5..., 'fr6017')]
        >>> 
        >>> sorted(geo_a.findNearKey('ORY', 50, grid=False, from_keys=['ORY', 'CDG', 'SFO']))
        [(0.0, 'ORY'), (34.8..., 'CDG')]
        """
        if from_keys is None:
            from_keys = iter(self)

        if grid:
            # Using grid, from_keys if just a post-filter
            from_keys = set(from_keys)

            for dist, thing in self._ggrid.findNearKey(key, radius, double_check):

                if thing in from_keys:

                    yield (dist, thing)

        else:

            for dist, thing in self.findNearPoint(self.getLocation(key), radius, from_keys, grid, double_check):

                yield (dist, thing)



    def findClosestFromPoint(self, lat_lng, N=1, from_keys=None, grid=True, double_check=True):
        """
        Concept close to findNearPoint, but here we do not
        look for the things radius-close to a point,
        we look for the closest thing from this point, given by
        latitude/longitude.

        Note that a similar implementation is done in
        the LocalHelper, to find efficiently N closest point
        in a graph, from a point (using heaps).

        :param lat_lng:   the lat_lng of the point
        :param N:         the N closest results wanted
        :param from_keys: if None, it takes all keys in consideration, else takes from_keys \
            iterable of keys to perform findClosestFromPoint. This is useful when we have names \
            and have to perform a matching based on name and location (see fuzzyGetAroundLatLng).
        :param grid:    boolean, use grid or not
        :param double_check: when using grid, perform an additional check on results distance
        :returns:   one key (like 'SFO'), or a list if approximate is not None

        >>> list(geo_a.findClosestFromPoint((43.70, 7.26))) # Nice
        [(5.82..., 'NCE')]
        >>> list(geo_a.findClosestFromPoint((43.70, 7.26), N=3)) # Nice
        [(5.82..., 'NCE'), (30.28..., 'CEQ'), (79.71..., 'ALL')]
        >>> list(geo_t.findClosestFromPoint((43.70, 7.26), N=1)) # Nice
        [(0.56..., 'frnic')]
        >>> # Corner case, from_keys empty is not used
        >>> list(geo_t.findClosestFromPoint((43.70, 7.26), N=2, from_keys=()))
        []
        >>> 
        >>> #from datetime import datetime
        >>> #before = datetime.now()
        >>> #for _ in range(100): s = geo_a.findClosestFromPoint((43.70, 7.26), N=3)
        >>> #print(datetime.now() - before)

        No grid.

        >>> list(geo_o.findClosestFromPoint((43.70, 7.26), grid=False)) # Nice
        [(0.60..., 'NCE@1')]
        >>> list(geo_a.findClosestFromPoint((43.70, 7.26), grid=False)) # Nice
        [(5.82..., 'NCE')]
        >>> list(geo_a.findClosestFromPoint((43.70, 7.26), N=3, grid=False)) # Nice
        [(5.82..., 'NCE'), (30.28..., 'CEQ'), (79.71..., 'ALL')]
        >>> list(geo_t.findClosestFromPoint((43.70, 7.26), N=1, grid=False)) # Nice
        [(0.56..., 'frnic')]
        >>> list(geo_t.findClosestFromPoint((43.70, 7.26), N=2, grid=False, from_keys=('frpaz', 'frply', 'frbve')))
        [(482.84..., 'frbve'), (683.89..., 'frpaz')]
        """
        if from_keys is None:
            from_keys = iter(self)

        if grid:

            for dist, thing in self._ggrid.findClosestFromPoint(lat_lng, N, double_check, from_keys):

                yield (dist, thing)

        else:

            iterable = self._buildDistances(lat_lng, from_keys)

            for dist, thing in heapq.nsmallest(N, iterable):

                yield (dist, thing)


    def _buildRatios(self, fuzzy_value, field, keys, min_match=0):
        """
        Compute the iterable of (dist, keys) of a reference
        fuzzy_value and a list of keys.

        >>> list(geo_a._buildRatios('marseille', 'name', ['ORY', 'MRS', 'CDG'], 0.80))
        [(0.9..., 'MRS')]
        """
        for key in keys:

            r = mod_leven(fuzzy_value, self.get(key, field))

            if r >= min_match:

                yield r, key


    def fuzzyGet(self, fuzzy_value, field, approximate=None, min_match=0.75, from_keys=None):
        """
        We get to the cool stuff.

        Fuzzy searches are retrieving an information
        on a thing when we do not know the code.
        We compare the value fuzzy_value which is supposed to be a field
        (e.g. a city or a name), to all things we have in the database,
        and we output the best match.
        Matching is performed using Levenshtein module, with a modified
        version of the Lenvenshtein ratio, adapted to the type of data.

        Example: we look up 'Marseille Saint Ch.' in our database
        and we find the corresponding code by comparing all station
        names with ''Marseille Saint Ch.''.

        :param fuzzy_value: the value, like 'Marseille'
        :param field:       the field we look into, like 'name'
        :param approximate: max number of results, None means all results
        :param min_match:   filter out matches under this threshold
        :param from_keys: if None, it takes all keys in consideration, else takes from_keys \
            iterable of keys to perform fuzzyGet. This is useful when we have geocodes \
            and have to perform a matching based on name and location (see fuzzyGetAroundLatLng).
        :returns:           a couple with the best match and the distance found

        >>> geo_t.fuzzyGet('Marseille Charles', 'name')[0]
        (0.8..., 'frmsc')
        >>> geo_a.fuzzyGet('paris de gaulle', 'name')[0]
        (0.78..., 'CDG')
        >>> geo_a.fuzzyGet('paris de gaulle', 'name', approximate=3, min_match=0.55)
        [(0.78..., 'CDG'), (0.60..., 'HUX'), (0.57..., 'LBG')]
        >>> geo_a.fuzzyGet('paris de gaulle', 'name', approximate=3, min_match=0.75)
        [(0.78..., 'CDG')]

        Some corner cases.

        >>> geo_a.fuzzyGet('paris de gaulle', 'name', approximate=None)[0]
        (0.78..., 'CDG')
        >>> geo_a.fuzzyGet('paris de gaulle', 'name', approximate=1, from_keys=[])
        []
        """
        if from_keys is None:
            # iter(self), since __iter__ is defined is equivalent to
            # self._things.iterkeys()
            from_keys = iter(self)

        # All 'intelligence' is performed in the Levenshtein
        # module just here. All we do is minimize this distance
        iterable = self._buildRatios(fuzzy_value, field, from_keys, min_match)

        if approximate is None:
            return sorted(iterable, reverse=True)
        else:
            return heapq.nlargest(approximate, iterable)



    def fuzzyGetAroundLatLng(self, lat_lng, radius, fuzzy_value, field, approximate=None, min_match=0.75, from_keys=None, grid=True, double_check=True):
        """
        Same as fuzzyGet but with we search only within a radius
        from a geocode.

        :param lat_lng: the lat_lng of the point
        :param radius:  the radius of the search (kilometers)
        :param fuzzy_value: the value, like 'Marseille'
        :param field:       the field we look into, like 'name'
        :param approximate: if None, returns the best, if an int, returns a list of \
            n best matches
        :param from_keys: if None, it takes all keys in consideration, else takes from_keys \
            iterable of keys to perform search.

        >>> geo_a.fuzzyGet('Brussels', 'name', min_match=0.60)[0]
        (0.61..., 'BQT')
        >>> geo_a.get('BQT', 'name')  # Brussels just matched on Brest!!
        'Brest'
        >>> geo_a.get('BRU', 'name') # We wanted BRU for 'Bruxelles'
        'Bruxelles National'
        >>> 
        >>> # Now a request limited to a circle of 20km around BRU gives BRU
        >>> geo_a.fuzzyGetAroundLatLng((50.9013890, 4.4844440), 20, 'Brussels', 'name', min_match=0.40)[0]
        (0.46..., 'BRU')
        >>> 
        >>> # Now a request limited to some input keys
        >>> geo_a.fuzzyGetAroundLatLng((50.9013890, 4.4844440), 2000, 'Brussels', 'name', approximate=1, min_match=0.30, from_keys=['CDG', 'ORY'])
        [(0.33..., 'ORY')]
        """
        if from_keys is None:
            from_keys = iter(self)

        nearest = ( key for dist, key in self.findNearPoint(lat_lng, radius, from_keys, grid, double_check) )

        return self.fuzzyGet(fuzzy_value, field, approximate, min_match, from_keys=nearest)


    def _fuzzyGetBiased(self, entry, verbose=True):
        """
        Same as fuzzyGet but with bias system.
        """
        if entry in self._bias_cache_fuzzy:
            # If the entry is stored is our bias
            # cache, we do not perform the fuzzy search
            # It avoids single failure on some rare examples
            if verbose:
                print('Using bias: %s' % str(entry))

            return self._bias_cache_fuzzy[entry]

        # If not we process and store it in the cache
        return self.fuzzyGet(*entry)


    def fuzzyGetCached(self,
                       fuzzy_value,
                       field,
                       approximate=None,
                       min_match=0.75,
                       verbose=True,
                       show_bad=(1, 1)):
        """
        Same as fuzzyGet but with a caching and bias system.

        :param fuzzy_value: the value, like 'Marseille'
        :param field:       the field we look into, like 'name'
        :param approximate: if None, returns the best, if an int, returns a list of \
            n best matches
        :param verbose:     display a certain range of similarity
        :param show_bad:    the range of similarity
        :returns:           the best match

        >>> geo_t.fuzzyGetCached('Marseille Saint Ch.', 'name')[0]
        (0.8..., 'frmsc')
        >>> geo_a.fuzzyGetCached('paris de gaulle', 'name', show_bad=(0, 1))[0]
        [0.79]           paris+de+gaulle ->   paris+charles+de+gaulle (  CDG)
        (0.78..., 'CDG')
        >>> geo_a.fuzzyGetCached('paris de gaulle', 'name', min_match=0.60, approximate=2, show_bad=(0, 1))
        [0.79]           paris+de+gaulle ->   paris+charles+de+gaulle (  CDG)
        [0.61]           paris+de+gaulle ->        bahias+de+huatulco (  HUX)
        [(0.78..., 'CDG'), (0.60..., 'HUX')]

        Some biasing:

        >>> geo_a.biasFuzzyCache('paris de gaulle', 'name', None, 0.75, [(0.5, 'Biased result')])
        >>> geo_a.fuzzyGetCached('paris de gaulle', 'name', approximate=None, show_bad=(0, 1))[0] # Cache there
        (0.78..., 'CDG')
        >>> geo_a.clearCache()
        >>> geo_a.fuzzyGetCached('paris de gaulle', 'name', approximate=None, min_match=0.75)
        Using bias: ('paris+de+gaulle', 'name', None, 0.75)
        [(0.5, 'Biased result')]
        """
        # Cleaning is for keeping only useful data
        entry = self._buildCacheKey(fuzzy_value, field, approximate, min_match)

        if entry not in self._cache_fuzzy:

            match = self._fuzzyGetBiased(entry, verbose=verbose)

            self._cache_fuzzy[entry] = match

            # Debug purpose
            if verbose:
                self._debugFuzzy(match, fuzzy_value, field, show_bad)

        return self._cache_fuzzy[entry]



    def biasFuzzyCache(self, fuzzy_value, field, approximate, min_match, biased_result):
        """
        If algorithms for fuzzy searches are failing on a single example,
        it is possible to use a first cache which will block
        the research and force the result.
        """
        # Cleaning is for keeping only useful data
        entry = self._buildCacheKey(fuzzy_value, field, approximate, min_match)

        self._bias_cache_fuzzy[entry] = biased_result


    def clearCache(self):
        """
        Clear cache for fuzzy searches.
        """
        self._cache_fuzzy = {}

    def clearBiasCache(self):
        """
        Clear biasing cache for fuzzy searches.
        """
        self._bias_cache_fuzzy = {}


    @staticmethod
    def _buildCacheKey(fuzzy_value, field, approximate, min_match):
        """
        Key for the cache of fuzzyGet, based on parameters.

        >>> geo_a._buildCacheKey('paris de gaulle', 'name', approximate=None, min_match=0)
        ('paris+de+gaulle', 'name', None, 0)
        >>> geo_a._buildCacheKey('Antibes SNCF 2', 'name', approximate=3, min_match=0)
        ('antibes', 'name', 3, 0)
        """
        return '+'.join(clean(fuzzy_value)), field, approximate, min_match


    def _debugFuzzy(self, match, fuzzy_value, field, show_bad=(1, 1)):
        """
        Some debugging.
        """
        for m in match:

            if m[0] >= show_bad[0] and m[0] < show_bad[1]:

                print("[%.2f] %25s -> %25s (%5s)" % \
                    (m[0],
                     '+'.join(clean(fuzzy_value)),
                     '+'.join(clean(self.get(m[1], field))),
                     m[1]))


    def distance(self, key0, key1):
        """
        Compute distance between two elements.
        This is just a wrapper between the original haversine
        function, but it is probably the most used feature :)

        :param key0: the first key
        :param key1: the second key
        :returns:    the distance (km)

        >>> geo_t.distance('frnic', 'frpaz')
        683.526...
        """
        return haversine(self.getLocation(key0), self.getLocation(key1))


    def set(self, key, field, value):
        """
        Method to manually change a value in the base.

        :param key:   the key we want to change a value of
        :param field: the concerned field, like 'name'
        :param value: the new value

        >>> geo_t.get('frnic', 'name')
        'Nice-Ville'
        >>> geo_t.set('frnic', 'name', 'Nice Gare SNCF')
        >>> geo_t.get('frnic', 'name')
        'Nice Gare SNCF'
        >>> geo_t.set('frnic', 'name', 'Nice-Ville') # Not to mess with other tests :)

        We may even add new fields.

        >>> geo_t.set('frnic', 'new_field', 'some_value')
        >>> geo_t.get('frnic', 'new_field')
        'some_value'
        """
        # If the key is not in the database,
        # we simply add it
        if key not in self._things:
            self._things[key] = {}

        self._things[key][field] = value

        # If the field was not referenced in the headers
        # we add it to the headers
        if field not in self.fields:
            self.fields.append(field)


    def setWithDict(self, key, dictionary):
        """
        Same as set method, except we perform
        the input with a whole dictionary.

        :param key:         the key we want to change a value of
        :param dictionary:  the dict containing the new data

        >>> geo_f.keys()
        []
        >>> geo_f.setWithDict('frnic', {'code' : 'frnic', 'name': 'Nice'})
        >>> geo_f.keys()
        ['frnic']
        """
        for field, val in dictionary.items():
            self.set(key, field, val)


    def delete(self, key):
        """
        Method to manually remove a value in the base.

        :param key:   the key we want to change a value of
        :param field: the concerned field, like 'name'
        :returns:     None

        >>> data = geo_t.get('frxrn') # Output all data in one dict
        >>> geo_t.delete('frxrn')
        >>> geo_t.get('frxrn', 'name')
        Traceback (most recent call last):
        KeyError: 'Thing not found: frxrn'

        How to reverse the delete if data has been stored:

        >>> geo_t.setWithDict('frxrn', data)
        >>> geo_t.get('frxrn', 'name')
        'Redon'
        """
        del self._things[key]


    @staticmethod
    def hasTrepSupport():
        """
        Check if module has OpenTrep support.
        """
        return HAS_TREP_SUPPORT


    @staticmethod
    def trepGet(fuzzy_value, trep_format='S', from_keys=None, verbose=False):
        """
        OpenTrep integration.

        If not hasTrepSupport(), main_trep is not defined
        and trepGet will raise an exception if called.

        >>> if geo_t.hasTrepSupport():
        ...     print(geo_t.trepGet('sna francisco los agneles')) # doctest: +SKIP
        [(31.5192, 'SFO'), (46.284, 'LAX')]

        >>> if geo_t.hasTrepSupport():
        ...     print(geo_t.trepGet('sna francisco', verbose=True)) # doctest: +SKIP
         -> Raw result: SFO/31.5192
         -> Fmt result: ([(31.5192, 'SFO')], '')
        [(31.5192, 'SFO')]
        """
        r = main_trep(searchString=fuzzy_value,
                      outputFormat=trep_format,
                      verbose=verbose)

        if trep_format == 'S':
            # Only this outputFormat is handled by upper layers
            if from_keys is None:
                return r[0]
            else:
                from_keys = set(from_keys)
                return [(k, e) for k, e in r[0] if e in from_keys]

        # For all other formats we return an empty
        # list to avoid failures
        return []


    def visualize(self, output='example', label='__key__', point_size=None, point_color=None, icon_type='auto', from_keys=None, catalog=None, add_lines=None, link_duplicates=True, verbose=True):
        """Creates map and other visualizations.

        Returns list of templates successfully rendered.
        """
        # We take the maximum verbosity between the local and global
        verbose = self._verbose or verbose

        if self.hasGeoSupport():
            geo_support = True
        else:
            geo_support = False

            if verbose:
                print('\n/!\ Could not find fields %s in headers %s.' % \
                        (' and '.join(GeoBase.GEO_FIELDS), self.fields))

        # Label is the field which labels the points
        if label not in self.fields:
            raise ValueError('label "%s" not in fields %s.' % (label, self.fields))

        if point_size is not None and point_size not in self.fields:
            raise ValueError('point_size "%s" not in fields %s.' % (point_size, self.fields))

        if point_color is not None and point_color not in self.fields:
            raise ValueError('point_color "%s" not in fields %s.' % (point_color, self.fields))

        # Optional function which gives points size
        if point_size is None:
            get_size = lambda key: 0
        else:
            get_size = lambda key: self.get(key, point_size)

        # Optional function which gives points size
        if point_color is None:
            get_category = lambda key: None
        else:
            get_category = lambda key: self.get(key, point_color)

        # from_keys lets you have a set of keys to visualize
        if from_keys is None:
            from_keys = iter(self)

        # Storing json data
        data = []

        for key in from_keys:

            lat_lng = self.getLocation(key)

            if lat_lng is None:
                lat_lng = '?', '?'

            elem = {
                '__key__' : key,
                '__lab__' : self.get(key, label),
                '__siz__' : get_size(key),
                '__cat__' : get_category(key),
                'lat'     : lat_lng[0],
                'lng'     : lat_lng[1]
            }

            for field in self.fields:
                # Keeping only important fields
                if not str(field).startswith('__') and \
                   not str(field).endswith('@raw') and \
                   field not in elem:

                    elem[field] = str(self.get(key, field))

            data.append(elem)

        # Icon type
        if icon_type is None:
            base_icon = ''
        elif icon_type == 'auto':
            base_icon = 'marker.png' if len(data) < 100 else 'point.png'
        elif icon_type == 'S':
            base_icon = 'point.png'
        elif icon_type == 'B':
            base_icon = 'marker.png'
        else:
            allowed = ('auto', 'S', 'B', None)
            raise ValueError('icon_type "%s" not in %s.' % (icon_type, allowed))

        # Additional lines
        if add_lines is None:
            add_lines = []

        if link_duplicates:
            # We add to add_lines all list of duplicates
            # We keep a set of already processed "master" keys to avoid
            # putting several identical lists in the json
            done_keys = set()

            for elem in data:
                key = elem['__key__']

                if not self.hasParents(key):
                    mkey = set([key])
                else:
                    mkey = set(self.get(key, '__par__'))

                if self.hasDuplicates(key) and not mkey.issubset(done_keys):
                    # mkey have some keys which are not in done_keys
                    add_lines.append(self.getAllDuplicates(key, '__key__'))
                    done_keys = done_keys | mkey

            if verbose:
                print('* Added lines for duplicates linking, total %s' % len(add_lines))

        # Count the categories for coloring
        categories = {}

        for elem in data:
            if icon_type is None:
                # Here we are in no-icon mode, categories
                # will be based on the entries who will have a circle
                try:
                    c = float(elem['__siz__'])
                except ValueError:
                    c = 0
            else:
                c = 1

            cat = elem['__cat__']
            if cat not in categories:
                categories[cat] = 0
            if c > 0:
                categories[cat] += c

        # Color repartition given biggest categories
        colors  = ('red', 'orange', 'yellow', 'green', 'cyan', 'purple')
        col_num = 0

        if not categories:
            step = 1
        else:
            # c > 0 makes sure we do not create a category
            # for stuff that will not be displayed
            nb_non_empty_cat = len([c for c in categories.values() if c > 0])
            step = max(1, len(colors) / nb_non_empty_cat)

        for cat, vol in sorted(categories.items(), key=lambda x: x[1], reverse=True):
            categories[cat] = {
                'volume' : vol
            }
            if cat is None:
                # None is also the default category, when point_color is None
                categories[cat]['color'] = 'blue'

            elif col_num < len(colors):
                # We affect the next color available
                categories[cat]['color'] = colors[col_num]
                col_num += step
            else:
                # After all colors are used, remaining categories are black
                categories[cat]['color'] = 'black'

            if verbose:
                print('> Affecting category %-8s to color %-7s | %s %s' % \
                        (cat, categories[cat]['color'],
                         point_size if icon_type is None else 'volume', vol))


        # catalog is a user defined color scheme
        if catalog is None:
            # Diff view play
            # diff -u * |tail -n +4 |sed 's/^\(.\)/\1\t/g' |GeoBase -m -M _ _ H0 _ Y
            catalog = {
                ' ' : 'blue',
                '+' : 'green',
                'Y' : 'green',
                '-' : 'red',
                'N' : 'red',
            }

        for cat in catalog:
            if cat in categories:

                old_color = categories[cat]['color']
                new_color = catalog[cat]
                categories[cat]['color'] = new_color

                if verbose:
                    print('> Overrides category %-8s to color %-7s (from %-7s)' % \
                            (cat, new_color, old_color))

                # We test other categories to avoid duplicates in coloring
                for ocat in categories:
                    if ocat == cat:
                        continue
                    ocat_color = categories[ocat]['color']

                    if ocat_color == new_color:
                        categories[ocat]['color'] = old_color

                        if verbose:
                            print('> Switching category %-8s to color %-7s (from %-7s)' % \
                                    (ocat, old_color, ocat_color))


        # Finally, we write the colors as an element attribute
        for elem in data:
            elem['__col__'] = categories[elem['__cat__']]['color']


        # Gathering data for lines
        data_lines = []

        for line in add_lines:
            data_line = []

            for l_key in line:
                lat_lng = self.getLocation(l_key)

                if lat_lng is None:
                    lat_lng = '?', '?'

                data_line.append({
                    '__key__' : l_key,
                    '__lab__' : self.get(l_key, label),
                    'lat'     : lat_lng[0],
                    'lng'     : lat_lng[1],
                })

            data_lines.append(data_line)


        # Dump the json geocodes
        json_name = '%s.json' % output

        with open(json_name, 'w') as out:
            out.write(json.dumps({
                'meta'       : {
                    'label'           : label,
                    'point_size'      : point_size,
                    'point_color'     : point_color,
                    'icon_type'       : icon_type,
                    'base_icon'       : base_icon,
                    'link_duplicates' : link_duplicates,
                },
                'points'     : data,
                'lines'      : data_lines,
                'categories' : sorted(categories.items(),
                                      key=lambda x: x[1]['volume'],
                                      reverse=True)
            }))

        tmp_template = []
        tmp_static   = [json_name]

        for name, assets in GeoBase.ASSETS.items():
            # We do not render the map template  if not geocodes
            if name == 'map' and not geo_support:
                continue

            for template, v_target in assets['template'].items():
                target = v_target % output

                with open(template) as temp:
                    with open(target, 'w') as out:
                        for row in temp:
                            row = row.replace('{{file_name}}', output)
                            row = row.replace('{{json_file}}', json_name)
                            out.write(row)

                tmp_template.append(target)

            for source, target in assets['static'].items():
                copy(source, target)
                tmp_static.append(target)

        if verbose:
            print()
            print('* Now you may use your browser to visualize:')
            print(' '.join(tmp_template))
            print()
            print('* If you want to clean the temporary files:')
            print('rm %s' % ' '.join(tmp_static + tmp_template))
            print()

        # This is the numbered of templates rendered
        return tmp_template, sum(len(a['template']) for a in GeoBase.ASSETS.values())



def ext_split(value, split):
    """Extended split function handling None and '' splitter.
    """
    if split is None:
        return value
    if split == '':
        # Here we convert a string like 'CA' into ('C', 'A')
        return tuple(value)

    return tuple(value.split(split))


def recursive_split(value, splits):
    """Recursive extended split.
    """
    # Case where no subdelimiters
    if not splits:
        return value

    if len(splits) == 1:
        return ext_split(value, splits[0])

    if len(splits) == 2:
        return tuple(ext_split(v, splits[1]) for v in value.split(splits[0]))

    if len(splits) == 3:
        return tuple(
            tuple(ext_split(sv, splits[2]) for sv in ext_split(v, splits[1]))
            for v in value.split(splits[0])
        )

    raise ValueError('Sub delimiter "%s" not supported.' % str(splits))



def _test():
    """
    When called directly, launching doctests.
    """
    import doctest

    extraglobs = {
        'geo_o': GeoBase(data='ori_por',  verbose=False),
        'geo_a': GeoBase(data='airports', verbose=False),
        'geo_t': GeoBase(data='stations', verbose=False),
        'geo_f': GeoBase(data='feed',     verbose=False)
    }

    opt =  (doctest.ELLIPSIS |
            doctest.NORMALIZE_WHITESPACE)
            #doctest.REPORT_ONLY_FIRST_FAILURE)
            #doctest.IGNORE_EXCEPTION_DETAIL)

    doctest.testmod(extraglobs=extraglobs, optionflags=opt)



if __name__ == '__main__':
    _test()

<|MERGE_RESOLUTION|>--- conflicted
+++ resolved
@@ -468,19 +468,13 @@
                     self._things[key]['__dup__'].append(d_key)
                     self._things[d_key] = row_data
 
-<<<<<<< HEAD
-                if verbose:
-                    print("/!\ [lno %s] %s is duplicated #%s, first found lno %s" % \
-                            (line_nb, key, len(self._things[key]['__dup__']), self._things[key]['__lno__']))
-=======
                     if verbose:
-                        print "/!\ [lno %s] %s is duplicated #%s, first found lno %s: creation of %s..." % \
-                                (line_nb, key, len(self._things[key]['__dup__']), self._things[key]['__lno__'], d_key)
+                        print("/!\ [lno %s] %s is duplicated #%s, first found lno %s: creation of %s..." % \
+                                (line_nb, key, len(self._things[key]['__dup__']), self._things[key]['__lno__'], d_key))
                 else:
                     if verbose:
-                        print "/!\ [lno %s] %s is duplicated, first found lno %s: dropping line..." % \
-                                (line_nb, key, self._things[key]['__lno__'])
->>>>>>> 53196e9e
+                        print("/!\ [lno %s] %s is duplicated, first found lno %s: dropping line..." % \
+                                (line_nb, key, self._things[key]['__lno__']))
 
 
         # We remove None headers, which are not-loaded-columns
