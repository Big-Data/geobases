#!/usr/bin/python
# -*- coding: utf-8 -*-

"""
This module is a general class *GeoBase* to manipulate geographical
data. It loads static csv files containing data about
airports or train stations, and then provides tools to browse it.


It relies on two other modules:

    - GeoUtils: to compute haversine distances between points
    - LevenshteinUtils: to calculate distances between strings. Indeed, we need
      a good tool to do it, in order to recognize things like station names
      in schedule files where we do not have the station id


Examples for airports::

    >>> geo_a = GeoBase(data='airports', verbose=False)
    >>> sorted(geo_a.findNearKey('ORY', 50)) # Orly, airports <= 50km
    [(0.0, 'ORY'), (18.8..., 'TNF'), (27.8..., 'LBG'), (34.8..., 'CDG')]
    >>> geo_a.get('CDG', 'city_code')
    'PAR'
    >>> geo_a.distance('CDG', 'NCE')
    694.5162...


Examples for stations::

    >>> geo_t = GeoBase(data='stations', verbose=False)
    >>>
    >>> # Nice, stations <= 5km
    >>> [geo_t.get(k, 'name') for d, k in sorted(geo_t.findNearPoint((43.70, 7.26), 5))]
    ['Nice-Ville', 'Nice-Riquier', 'Nice-St-Roch', 'Villefranche-sur-Mer', 'Nice-St-Augustin']
    >>>
    >>> geo_t.get('frpaz', 'name')
    'Paris-Austerlitz'
    >>> geo_t.distance('frnic', 'frpaz')
    683.526...

From any point of reference:

    >>> geo = GeoBase(data='ori_por_multi') # we have a few duplicates even with (iata, loc_type) key
    /!\ [lno ...] RDU+CA is duplicated #1, first found lno ...
    /!\ [lno ...] RDU+CA is duplicated #2, first found lno ...
    /!\ [lno ...] RDU+CA is duplicated #3, first found lno ...
    Import successful from ...
    Available fields for things: ...
"""



import os
import os.path as op
import heapq
from itertools import zip_longest
import csv
import json
from shutil import copy

# Not in standard library
import yaml

from .GeoUtils         import haversine
from .LevenshteinUtils import mod_leven, clean
from .GeoGridModule    import GeoGrid


try:
    # This wrapper will raise an ImportError
    # if libopentrep cannot be found
    # or if OpenTrepWrapper was not installed
    from OpenTrepWrapper import main_trep

except ImportError as err:
    # Could not import
    HAS_TREP_SUPPORT = False
else:
    # No problem here
    HAS_TREP_SUPPORT = True

# Relative paths handling
local_path = lambda file_p, rel_p : op.join(op.realpath(op.dirname(file_p)), rel_p)


# We only export the main class
__all__ = ['GeoBase']


class GeoBase(object):
    """
    This is the main and only class. After __init__,
    a file is loaded in memory, and the user may use
    the instance to get information.
    """

    # Path to global configuration
    PATH_CONF = local_path(__file__, 'DataSources/Sources.yaml')

    # Loading configuration
    with open(PATH_CONF) as fl:
        BASES = yaml.load(fl)

    # Special fields for latitude and longitude recognition
    LAT_FIELD  = 'lat'
    LNG_FIELD  = 'lng'
    GEO_FIELDS = (LAT_FIELD, LNG_FIELD)

    # Loading indicator
    NB_LINES_STEP = 100000

    # Assets for map and tables
    ASSETS = {
        'map' : {
            'template' : {
                # source : v_target
                local_path(__file__, 'MapAssets/template.html') : '%s_map.html',
            },
            'static' : {
                # source : target
                local_path(__file__, 'MapAssets/map.js')            : 'map.js',
                local_path(__file__, 'MapAssets/point.png')         : 'point.png',
                local_path(__file__, 'MapAssets/marker.png')        : 'marker.png',
                local_path(__file__, 'MapAssets/red_point.png')     : 'red_point.png',
                local_path(__file__, 'MapAssets/red_marker.png')    : 'red_marker.png',
                local_path(__file__, 'MapAssets/orange_point.png')  : 'orange_point.png',
                local_path(__file__, 'MapAssets/orange_marker.png') : 'orange_marker.png',
                local_path(__file__, 'MapAssets/yellow_point.png')  : 'yellow_point.png',
                local_path(__file__, 'MapAssets/yellow_marker.png') : 'yellow_marker.png',
                local_path(__file__, 'MapAssets/green_point.png')   : 'green_point.png',
                local_path(__file__, 'MapAssets/green_marker.png')  : 'green_marker.png',
                local_path(__file__, 'MapAssets/cyan_point.png')    : 'cyan_point.png',
                local_path(__file__, 'MapAssets/cyan_marker.png')   : 'cyan_marker.png',
                local_path(__file__, 'MapAssets/blue_point.png')    : 'blue_point.png',
                local_path(__file__, 'MapAssets/blue_marker.png')   : 'blue_marker.png',
                local_path(__file__, 'MapAssets/purple_point.png')  : 'purple_point.png',
                local_path(__file__, 'MapAssets/purple_marker.png') : 'purple_marker.png',
                local_path(__file__, 'MapAssets/black_point.png')   : 'black_point.png',
                local_path(__file__, 'MapAssets/black_marker.png')  : 'black_marker.png',
            }
        },
        'table' : {
            'template' : {
                # source : v_target
                local_path(__file__, 'TablesAssets/template.html') : '%s_table.html',
            },
            'static' : {
                # source : target
                local_path(__file__, 'TablesAssets/table.js') : 'table.js',
            }
        }
    }


    @staticmethod
    def update():
        """
        Launch update script on oripor data file.
        """
        os.system('bash ' + local_path(__file__, 'DataSources/CheckDataUpdates.sh'))



    def __init__(self, data, **kwargs):
        """Initialization

        :param data: the type of data wanted, 'airports', 'stations' \
            and 'feed' currently available. 'feed' will let you define your \
            own parameters.
        :param verbose: display informations or not during runtime

        :raises: ValueError, if data parameters is not recognized

        >>> geo_a = GeoBase(data='airports')
        Import successful from ...
        Available fields for things: ...
        >>> geo_t = GeoBase(data='stations')
        Import successful from ...
        Available fields for things: ...
        >>> geo_f = GeoBase(data='feed')
        Source was None, skipping loading...
        >>> geo_c = GeoBase(data='odd')
        Traceback (most recent call last):
        ValueError: Wrong data type. Not in ['airlines', ...]
        >>> 
        >>> fl = open(local_path(__file__, 'DataSources/Airports/AirportsDotCsv/ORI_Simple_Airports_Database_Table.csv'))
        >>> GeoBase(data='feed',
        ...         source=fl,
        ...         headers=['code', 'ref_name', 'ref_name_2', 'name'],
        ...         indexes='code',
        ...         delimiter='^',
        ...         verbose=False).get('ORY')
        {'code': 'ORY', 'name': 'PARIS/FR:ORLY', '__gar__': 'PAR^Y^^FR^EUROP^ITC2^FR052^2.35944^48.7253^3745^Y^A', '__par__': [], '__dup__': [], '__key__': 'ORY', 'ref_name_2': 'PARIS ORLY', '__lno__': 6014, 'ref_name': 'PARIS ORLY'}
        >>> fl.close()
        >>> GeoBase(data='airports_csv',
        ...         headers=['iata_code', 'ref_name', 'ref_name_2', 'name'],
        ...         verbose=False).get('ORY')
        {'name': 'PARIS/FR:ORLY', 'iata_code': 'ORY', '__gar__': 'PAR^Y^^FR^EUROP^ITC2^FR052^2.35944^48.7253^3745^Y^A', '__par__': [], '__dup__': [], '__key__': 'ORY', 'ref_name_2': 'PARIS ORLY', '__lno__': 6014, 'ref_name': 'PARIS ORLY'}
        """
        # Main structure in which everything will be loaded
        # Dictionary of dictionary
        self._data   = data
        self._things = {}
        self._ggrid  = None

        # A cache for the fuzzy searches
        self._cache_fuzzy = {}
        # An other cache if the algorithms are failing on a single
        # example, we first look in this cache
        self._bias_cache_fuzzy = {}

        # This will be similar as _headers, but can be modified after loading
        # _headers is just for data loading
        self.fields = []

        # Defaults
        props = {
            'local'         : True,
            'source'        : None,
            'headers'       : [],
            'indexes'       : None,
            'delimiter'     : '^',
            'subdelimiters' : {},
            'quotechar'     : '"',
            'limit'         : None,
            'discard_dups'  : False,
            'verbose'       : True,
        }

        if data in GeoBase.BASES:
            conf = GeoBase.BASES[data]

            # File configuration overrides defaults
            for name in conf:
                if name in props:
                    props[name] = conf[name]
                else:
                    raise ValueError('Option "%s" for data "%s" not understood in file.' % (name, data))

        elif data == 'feed':
            # User input defining everything
            pass
        else:
            raise ValueError('Wrong data type. Not in %s' % sorted(GeoBase.BASES.keys()))

        # User input overrides default configuration
        # or file configuration
        for name in kwargs:
            if name in props:
                props[name] = kwargs[name]
            else:
                raise ValueError('Option "%s" not understood.' % name)

        if 'source' not in kwargs:
            # "local" is only used for sources from configuration
            # to have a relative path from the configuration file
            if props['source'] is not None and props['local'] is True:
                props['source'] = local_path(GeoBase.PATH_CONF, props['source'])

        # Final parameters affectation
        self._local         = props['local']
        self._source        = props['source']
        self._headers       = props['headers']
        self._indexes       = props['indexes']
        self._delimiter     = props['delimiter']
        self._subdelimiters = props['subdelimiters']
        self._quotechar     = props['quotechar']
        self._limit         = props['limit']
        self._discard_dups  = props['discard_dups']
        self._verbose       = props['verbose']

        # Loading data
        self._configSubDelimiters()

        if self._source is not None:
            if 'source' in kwargs:
                # As a keyword argument, source should be a file-like
                self._loadFile(self._source)
            else:
                # Here we read the source from the configuration file
                with open(self._source) as source_fl:
                    self._loadFile(source_fl)
        else:
            if self._verbose:
                print('Source was None, skipping loading...')

        # Grid
        if self.hasGeoSupport():
            self.createGrid()
        else:
            if self._verbose:
                print('No geocode support, skipping grid...')



    def _configSubDelimiters(self):
        """Some precomputation on subdelimiters.
        """
        for h in self._headers:
            # If not in conf, do not sub split
            if h not in self._subdelimiters:
                self._subdelimiters[h] = None

            # Handling sub delimiter not list-embedded
            if isinstance(self._subdelimiters[h], str):
                self._subdelimiters[h] = [self._subdelimiters[h]]



    @staticmethod
    def _configKeyer(indexes, headers):
        """Define thw function that build a line key.
        """
        # It is possible to have a indexes which is a list
        # In this case we build the key as the concatenation between
        # the different fields
        try:
            if isinstance(indexes, str):
                pos = (headers.index(indexes), )

            elif isinstance(indexes, list):
                pos = tuple(headers.index(k) for k in indexes)

            else:
                raise ValueError()

        except ValueError:
            raise ValueError("Inconsistent: indexes = %s with headers = %s" % \
                             (indexes, headers))
        else:
            keyer = lambda row, pos: '+'.join(row[p] for p in pos)

        return pos, keyer


    @staticmethod
    def _buildRowValues(row, headers, delimiter, subdelimiters, key, line_nb):
        """Building all data associated to this row.
        """
        # Erase everything, except duplicates counter
        data = {
            '__key__' : key,      # special field for key
            '__lno__' : line_nb,  # special field for line number
            '__gar__' : [],       # special field for garbage
            '__dup__' : [],       # special field for duplicates
            '__par__' : [],       # special field for parent
        }

        # headers represents the meaning of each column.
        # Using izip_longest here will replace missing fields
        # with empty strings ''
        for h, v in zip_longest(headers, row, fillvalue=''):
            # if h is None, it means the conf file explicitely
            # specified not to load the column
            if h is None:
                continue
            # if h is an empty string, it means there was more
            # data than the headers said, we store it in the 
            # __gar__ special field
            if not h:
                data['__gar__'].append(v)
            else:
                if subdelimiters[h] is None:
                    data[h] = v
                else:
                    data['%s@raw' % h] = v
                    data[h] = recursive_split(v, subdelimiters[h])

        # Flattening the __gar__ list
        data['__gar__'] = delimiter.join(data['__gar__'])

        return data


    def _configReader(self, **csv_opt):
        """Manually configure the reader, to bypass the limitations of csv.reader.

        """
        delimiter = csv_opt['delimiter']
        #quotechar = csv_opt['quotechar']

        if len(delimiter) == 1:
            return lambda source_fl : csv.reader(source_fl, **csv_opt)

        if self._verbose:
            print('/!\ Delimiter "%s" was not 1-character.' % delimiter)
            print('/!\ Fallback on custom reader, but quoting is disabled.')

        def _reader(source_fl):
            """Custom reader supporting multiple characters split.
            """
            for row in source_fl:
                yield row.rstrip('\r\n').split(delimiter)

        return _reader


    def _loadFile(self, source_fl):
        """Load the file and feed the self._things.

        :param verbose: display informations or not during runtime
        :raises: IOError, if the source cannot be read
        :raises: ValueError, if duplicates are found in the source
        """
        # We cache all variables used in the main loop
        headers       = self._headers
        delimiter     = self._delimiter
        subdelimiters = self._subdelimiters
        limit         = self._limit
        discard_dups  = self._discard_dups
        verbose       = self._verbose

        pos, keyer = self._configKeyer(self._indexes, headers)

        # csv reader options
        csv_opt = {
            'delimiter' : self._delimiter,
            'quotechar' : self._quotechar
        }

        _reader = self._configReader(**csv_opt)

        for line_nb, row in enumerate(_reader(source_fl), start=1):

            if verbose and line_nb % GeoBase.NB_LINES_STEP == 0:
                print('%-10s lines loaded so far' % line_nb)

            if limit is not None and line_nb > limit:
                if verbose:
                    print('Beyond limit %s for lines loaded, stopping.' % limit)
                break

            # Skip comments and empty lines
            # Comments must *start* with #, otherwise they will not be stripped
            if not row or row[0].startswith('#'):
                continue

            key      = keyer(row, pos)
            row_data = self._buildRowValues(row, headers, delimiter, subdelimiters, key, line_nb)

            # No duplicates ever, we will erase all data after if it is
            if key not in self._things:
                self._things[key] = row_data

            else:
                if discard_dups is False:
                    # We compute a new key for the duplicate
                    d_key = '%s@%s' % (key, 1 + len(self._things[key]['__dup__']))

                    # We update the data with this info
                    row_data['__key__'] = d_key
                    row_data['__dup__'] = self._things[key]['__dup__']
                    row_data['__par__'] = [key]

                    # We add the d_key as a new duplicate, and store the duplicate in the main _things
                    self._things[key]['__dup__'].append(d_key)
                    self._things[d_key] = row_data

                if verbose:
                    print("/!\ [lno %s] %s is duplicated #%s, first found lno %s" % \
                            (line_nb, key, len(self._things[key]['__dup__']), self._things[key]['__lno__']))


        # We remove None headers, which are not-loaded-columns
        self.fields = ['__key__', '__dup__', '__par__', '__lno__']

        for h in headers:
            if subdelimiters[h] is not None:
                self.fields.append('%s@raw' % h)

            if h is not None:
                self.fields.append(h)

        self.fields.append('__gar__')


        if verbose:
            print("Import successful from %s" % self._source)
            print("Available fields for things: %s" % self.fields)



    def hasGeoSupport(self):
        """
        Check if base has geocoding support.

        >>> geo_t.hasGeoSupport()
        True
        >>> geo_f.hasGeoSupport()
        False
        """
        fields = set(self.fields)

        for required in GeoBase.GEO_FIELDS:
            if required not in fields:
                return False

        return True



    def createGrid(self):
        """
        Create the grid for geographical indexation after loading the data.
        """
        self._ggrid = GeoGrid(radius=50, verbose=False)

        for key in self:
            lat_lng = self.getLocation(key)

            if lat_lng is None:
                if self._verbose:
                    print('No usable geocode for %s: ("%s","%s"), skipping point...' % \
                            (key, self.get(key, GeoBase.LAT_FIELD), self.get(key, GeoBase.LNG_FIELD)))
            else:
                self._ggrid.add(key, lat_lng, self._verbose)



    def get(self, key, field=None, **kwargs):
        """
        Simple get on the database.
        This get function raise exception when input is not correct.

        :param key:   the key of the thing (like 'SFO')
        :param field: the field (like 'name' or 'iata_code')
        :raises:      KeyError, if the key is not in the base
        :returns:     the needed information

        >>> geo_a.get('CDG', 'city_code')
        'PAR'
        >>> geo_t.get('frnic', 'name')
        'Nice-Ville'
        >>> geo_t.get('frnic')
        {'info': 'Desserte Voyageur-Infrastructure', 'code': 'frnic', ...}

        Cases of unknown key.

        >>> geo_t.get('frmoron', 'name', default='There')
        'There'
        >>> geo_t.get('frmoron', 'name')
        Traceback (most recent call last):
        KeyError: 'Thing not found: frmoron'
        >>> geo_t.get('frmoron', 'name', default=None)
        >>> geo_t.get('frmoron', default='There')
        'There'

        Cases of unknown field, this is a bug and always fail.

        >>> geo_t.get('frnic', 'not_a_field', default='There')
        Traceback (most recent call last):
        KeyError: "Field 'not_a_field' [for key 'frnic'] not in ['info', 'code', 'name', 'lines@raw', 'lines', '__gar__', '__par__', '__dup__', '__key__', 'lat', 'lng', '__lno__']"
        """
        if key not in self._things:
            # Unless default is set, we raise an Exception
            if 'default' in kwargs:
                return kwargs['default']

            raise KeyError("Thing not found: %s" % str(key))

        # Key is in geobase here
        if field is None:
            return self._things[key]

        try:
            res = self._things[key][field]
        except KeyError:
            raise KeyError("Field '%s' [for key '%s'] not in %s" % (field, key, list(self._things[key].keys())))
        else:
            return res



    def getLocation(self, key):
        """
        Returns proper geocode.

        >>> geo_a.getLocation('AGN')
        (57.50..., -134.585...)
        """
        try:
            loc = tuple(float(self.get(key, f)) for f in GeoBase.GEO_FIELDS)

        except ValueError:
            # Decode geocode, if error, returns None
            return None

        except KeyError:
            # Probably means that there is not geocode support
            # But could be that key is unkwown
            return None
        # Note that TypeError would mean that the input
        # type was not even a string, probably NoneType
        else:
            return loc



    def hasParents(self, key):
        """Tell if a key has parents.

        >>> geo_o.hasParents('MRS')
        0
        >>> geo_o.hasParents('MRS@1')
        1
        >>> geo_o.hasParents('PAR')
        0
        """
        return len(self._things[key]['__par__'])


    def hasDuplicates(self, key):
        """Tell if a key has duplicates.

        >>> geo_o.hasDuplicates('MRS')
        1
        >>> geo_o.hasDuplicates('MRS@1')
        1
        >>> geo_o.hasDuplicates('PAR')
        0
        """
        return len(self._things[key]['__dup__'])



    def getAllDuplicates(self, key, field=None, **kwargs):
        """Get all duplicates data, parent key included.

        >>> geo_o.getAllDuplicates('ORY', 'name')
        ['Paris-Orly']
        >>> geo_o.getAllDuplicates('THA', 'name')
        ['Tullahoma Regional Airport/William Northern Field', 'Tullahoma']
        >>> geo_o.getAllDuplicates('THA', '__key__')
        ['THA', 'THA@1']
        >>> geo_o.getAllDuplicates('THA@1', '__key__')
        ['THA@1', 'THA']
        >>> geo_o.get('THA', '__dup__')
        ['THA@1']
        """
        if key not in self._things:
            # Unless default is set, we raise an Exception
            if 'default' in kwargs:
                return kwargs['default']

            raise KeyError("Thing not found: %s" % str(key))

        # Building the list of all duplicates
        keys = [key]
        for k in self._things[key]['__dup__'] + self._things[key]['__par__']:
            if k not in keys:
                keys.append(k)

        # Key is in geobase here
        if field is None:
            return [self._things[k] for k in keys]

        try:
            res = [self._things[k][field] for k in keys]
        except KeyError:
            raise KeyError("Field '%s' [for key '%s'] not in %s" % \
                           (field, key, list(self._things[key].keys())))
        else:
            return res



    def getKeysWhere(self, conditions, from_keys=None, reverse=False, force_str=False, mode='and'):
        """
        Get iterator of all keys with particular
        field.
        For example, if you want to know all airports in Paris.

        :param conditions: a list of (field, value) conditions
        :param reverse:    we look keys where the field is *not* the particular value
        :param force_str:  for the str() method before every test
        :param mode:       either 'or' or 'and', how to handle several conditions
        :returns:          an iterator of matching keys

        >>> list(geo_a.getKeysWhere([('city_code', 'PAR')]))
        ['ORY', 'TNF', 'CDG', 'BVA']
        >>> list(geo_o.getKeysWhere([('comment', '')], reverse=True))
        []
        >>> list(geo_o.getKeysWhere([('__dup__', '[]')]))
        []
        >>> len(list(geo_o.getKeysWhere([('__dup__', [])])))
        7034
        >>> len(list(geo_o.getKeysWhere([('__dup__', '[]')], force_str=True)))
        7034
        >>> len(list(geo_o.getKeysWhere([('__par__', [])], reverse=True))) # Counting duplicated keys
        4429

        Testing several conditions.

        >>> c_1 = [('city_code'    , 'PAR')]
        >>> c_2 = [('location_type', 'H'  )]
        >>> len(list(geo_o.getKeysWhere(c_1)))
        18
        >>> len(list(geo_o.getKeysWhere(c_2)))
        91
        >>> len(list(geo_o.getKeysWhere(c_1 + c_2, mode='and')))
        2
        >>> len(list(geo_o.getKeysWhere(c_1 + c_2, mode='or')))
        107

        This works too \o/.

        >>> len(list(geo_o.getKeysWhere([('city_code', 'PAR'), ('city_code', 'BVE')], mode='and')))
        0
        >>> len(list(geo_o.getKeysWhere([('city_code', 'PAR'), ('city_code', 'BVE')], mode='or')))
        20
        """
        if from_keys is None:
            from_keys = iter(self)

        # We set the lambda function now to avoid testing
        # force_str and reverse at each key later
        if not force_str and not reverse:
            pass_one = lambda a, b: a == b
        elif not force_str and reverse:
            pass_one = lambda a, b: a != b
        elif force_str and not reverse:
            pass_one = lambda a, b: str(a) == str(b)
        else:
            pass_one = lambda a, b: str(a) != str(b)

        # Handle and/or cases when multiple conditions
        if mode == 'and':
            pass_all = all
        elif mode == 'or':
            pass_all = any
        else:
            raise ValueError('"mode" argument must be in %s' % str(['and', 'or']))


        for key in from_keys:
            try:
                if pass_all(pass_one(self.get(key, f), v) for f, v in conditions):
                    yield key
            except KeyError:
                # This means from_keys parameters contained unknown keys
                if self._verbose:
                    print('Key %-10s raised KeyError in getKeysWhere, moving on...' % key)


    def __str__(self):
        """Stringification.

        >>> str(geo_t)
        '<GeoBases.GeoBaseModule.GeoBase(stations) object at 0x...>'
        """
        return '<GeoBases.GeoBaseModule.GeoBase(%s) object at 0x...>' % self._data


    def __iter__(self):
        """
        Returns iterator of all keys in the database.

        :returns: the iterator of all keys

        >>> list(a for a in geo_a)
        ['AGN', 'AGM', 'AGJ', 'AGH', ...
        """
        return iter(self._things.keys())


    def __contains__(self, key):
        """
        Test if a thing is in the base.

        :param key: the key of the thing to be tested
        :returns:   a boolean

        >>> 'AN' in geo_a
        False
        >>> 'AGN' in geo_a
        True
        """
        if key in self._things:
            return True

        return False


    def __bool__(self):
        """
        Testing GeoBase emptiness.

        :returns: a boolean

        >>> if not geo_o: print('empty')
        >>> if geo_o:     print('not empty')
        not empty

        This geo_f is actually empty.

        >>> if not geo_f: print('empty')
        empty
        >>> if geo_f:     print('not empty')
        """
        if self._things:
            return True

        return False


    def keys(self):
        """
        Returns a list of all keys in the database.

        :returns: the list of all keys

        >>> geo_a.keys()
        ['AGN', 'AGM', 'AGJ', 'AGH', ...
        """
        return list(self._things.keys())


    def _buildDistances(self, lat_lng_ref, keys):
        """
        Compute the iterable of (dist, keys) of a reference
        lat_lng and a list of keys. Keys which have not valid
        geocodes will not appear in the results.

        >>> list(geo_a._buildDistances((0,0), ['ORY', 'CDG']))
        [(5422.74..., 'ORY'), (5455.45..., 'CDG')]
        """
        if lat_lng_ref is None:
            raise StopIteration

        for key in keys:

            lat_lng = self.getLocation(key)

            if lat_lng is not None:

                yield haversine(lat_lng_ref, lat_lng), key


    def findNearPoint(self, lat_lng, radius=50, from_keys=None, grid=True, double_check=True):
        """
        Returns a list of nearby things from a point (given
        latidude and longitude), and a radius for the search.
        Note that the haversine function, which compute distance
        at the surface of a sphere, here returns kilometers,
        so the radius should be in kms.

        :param lat_lng: the lat_lng of the point
        :param radius:  the radius of the search (kilometers)
        :param from_keys: if None, it takes all keys in consideration, else takes from_keys \
            iterable of keys to perform search.
        :param grid:    boolean, use grid or not
        :param double_check: when using grid, perform an additional check on results distance
        :returns:       an iterable of keys of things (like ['ORY', 'CDG'])

        >>> # Paris, airports <= 50km
        >>> [geo_a.get(k, 'name') for d, k in sorted(geo_a.findNearPoint((48.84, 2.367), 50))]
        ['Paris-Orly', 'Paris-Le Bourget', 'Toussus-le-Noble', 'Paris - Charles-de-Gaulle']
        >>>
        >>> # Nice, stations <= 5km
        >>> [geo_t.get(k, 'name') for d, k in sorted(geo_t.findNearPoint((43.70, 7.26), 5))]
        ['Nice-Ville', 'Nice-Riquier', 'Nice-St-Roch', 'Villefranche-sur-Mer', 'Nice-St-Augustin']

        No grid mode.

        >>> # Paris, airports <= 50km
        >>> [geo_a.get(k, 'name') for d, k in sorted(geo_a.findNearPoint((48.84, 2.367), 50, grid=False))]
        ['Paris-Orly', 'Paris-Le Bourget', 'Toussus-le-Noble', 'Paris - Charles-de-Gaulle']
        >>> 
        >>> # Nice, stations <= 5km
        >>> [geo_t.get(k, 'name') for d, k in sorted(geo_t.findNearPoint((43.70, 7.26), 5, grid=False))]
        ['Nice-Ville', 'Nice-Riquier', 'Nice-St-Roch', 'Villefranche-sur-Mer', 'Nice-St-Augustin']
        >>> 
        >>> # Paris, airports <= 50km with from_keys input list
        >>> sorted(geo_a.findNearPoint((48.84, 2.367), 50, from_keys=['ORY', 'CDG', 'BVE'], grid=False))
        [(12.76..., 'ORY'), (23.40..., 'CDG')]
        """
        if from_keys is None:
            from_keys = iter(self)

        if grid:
            # Using grid, from_keys if just a post-filter
            from_keys = set(from_keys)

            for dist, thing in self._ggrid.findNearPoint(lat_lng, radius, double_check):

                if thing in from_keys:

                    yield (dist, thing)

        else:

            for dist, thing in self._buildDistances(lat_lng, from_keys):

                if dist <= radius:

                    yield (dist, thing)




    def findNearKey(self, key, radius=50, from_keys=None, grid=True, double_check=True):
        """
        Same as findNearPoint, except the point is given
        not by a lat/lng, but with its key, like ORY or SFO.
        We just look up in the base to retrieve lat/lng, and
        call findNearPoint.

        :param key:     the key of the point
        :param radius:  the radius of the search (kilometers)
        :param from_keys: if None, it takes all keys in consideration, else takes from_keys \
            iterable of keys to perform search.
        :param grid:    boolean, use grid or not
        :param double_check: when using grid, perform an additional check on results distance
        :returns:       a list of keys of things (like ['ORY', 'CDG'])

        >>> sorted(geo_o.findNearKey('ORY', 10)) # Orly, por <= 10km
        [(0.0, 'ORY'), (1.82..., 'JDP'), (8.06..., 'XJY'), (9.95..., 'QFC')]
        >>> sorted(geo_a.findNearKey('ORY', 50)) # Orly, airports <= 50km
        [(0.0, 'ORY'), (18.8..., 'TNF'), (27.8..., 'LBG'), (34.8..., 'CDG')]
        >>> sorted(geo_t.findNearKey('frnic', 5)) # Nice station, stations <= 5km
        [(0.0, 'frnic'), (2.2..., 'fr4342'), (2.3..., 'fr5737'), (4.1..., 'fr4708'), (4.5..., 'fr6017')]

        No grid.

        >>> # Orly, airports <= 50km
        >>> sorted(geo_a.findNearKey('ORY', 50, grid=False))
        [(0.0, 'ORY'), (18.8..., 'TNF'), (27.8..., 'LBG'), (34.8..., 'CDG')]
        >>> 
        >>> # Nice station, stations <= 5km
        >>> sorted(geo_t.findNearKey('frnic', 5, grid=False))
        [(0.0, 'frnic'), (2.2..., 'fr4342'), (2.3..., 'fr5737'), (4.1..., 'fr4708'), (4.5..., 'fr6017')]
        >>> 
        >>> sorted(geo_a.findNearKey('ORY', 50, grid=False, from_keys=['ORY', 'CDG', 'SFO']))
        [(0.0, 'ORY'), (34.8..., 'CDG')]
        """
        if from_keys is None:
            from_keys = iter(self)

        if grid:
            # Using grid, from_keys if just a post-filter
            from_keys = set(from_keys)

            for dist, thing in self._ggrid.findNearKey(key, radius, double_check):

                if thing in from_keys:

                    yield (dist, thing)

        else:

            for dist, thing in self.findNearPoint(self.getLocation(key), radius, from_keys, grid, double_check):

                yield (dist, thing)



    def findClosestFromPoint(self, lat_lng, N=1, from_keys=None, grid=True, double_check=True):
        """
        Concept close to findNearPoint, but here we do not
        look for the things radius-close to a point,
        we look for the closest thing from this point, given by
        latitude/longitude.

        Note that a similar implementation is done in
        the LocalHelper, to find efficiently N closest point
        in a graph, from a point (using heaps).

        :param lat_lng:   the lat_lng of the point
        :param N:         the N closest results wanted
        :param from_keys: if None, it takes all keys in consideration, else takes from_keys \
            iterable of keys to perform findClosestFromPoint. This is useful when we have names \
            and have to perform a matching based on name and location (see fuzzyGetAroundLatLng).
        :param grid:    boolean, use grid or not
        :param double_check: when using grid, perform an additional check on results distance
        :returns:   one key (like 'SFO'), or a list if approximate is not None

        >>> list(geo_a.findClosestFromPoint((43.70, 7.26))) # Nice
        [(5.82..., 'NCE')]
        >>> list(geo_a.findClosestFromPoint((43.70, 7.26), N=3)) # Nice
        [(5.82..., 'NCE'), (30.28..., 'CEQ'), (79.71..., 'ALL')]
        >>> list(geo_t.findClosestFromPoint((43.70, 7.26), N=1)) # Nice
        [(0.56..., 'frnic')]
        >>> # Corner case, from_keys empty is not used
        >>> list(geo_t.findClosestFromPoint((43.70, 7.26), N=2, from_keys=()))
        []
        >>> 
        >>> #from datetime import datetime
        >>> #before = datetime.now()
        >>> #for _ in range(100): s = geo_a.findClosestFromPoint((43.70, 7.26), N=3)
        >>> #print(datetime.now() - before)

        No grid.

        >>> list(geo_o.findClosestFromPoint((43.70, 7.26), grid=False)) # Nice
        [(0.60..., 'NCE@1')]
        >>> list(geo_a.findClosestFromPoint((43.70, 7.26), grid=False)) # Nice
        [(5.82..., 'NCE')]
        >>> list(geo_a.findClosestFromPoint((43.70, 7.26), N=3, grid=False)) # Nice
        [(5.82..., 'NCE'), (30.28..., 'CEQ'), (79.71..., 'ALL')]
        >>> list(geo_t.findClosestFromPoint((43.70, 7.26), N=1, grid=False)) # Nice
        [(0.56..., 'frnic')]
        >>> list(geo_t.findClosestFromPoint((43.70, 7.26), N=2, grid=False, from_keys=('frpaz', 'frply', 'frbve')))
        [(482.84..., 'frbve'), (683.89..., 'frpaz')]
        """
        if from_keys is None:
            from_keys = iter(self)

        if grid:

            for dist, thing in self._ggrid.findClosestFromPoint(lat_lng, N, double_check, from_keys):

                yield (dist, thing)

        else:

            iterable = self._buildDistances(lat_lng, from_keys)

            for dist, thing in heapq.nsmallest(N, iterable):

                yield (dist, thing)


    def _buildRatios(self, fuzzy_value, field, keys, min_match=0):
        """
        Compute the iterable of (dist, keys) of a reference
        fuzzy_value and a list of keys.

        >>> list(geo_a._buildRatios('marseille', 'name', ['ORY', 'MRS', 'CDG'], 0.80))
        [(0.9..., 'MRS')]
        """
        for key in keys:

            r = mod_leven(fuzzy_value, self.get(key, field))

            if r >= min_match:

                yield r, key


    def fuzzyGet(self, fuzzy_value, field, approximate=None, min_match=0.75, from_keys=None):
        """
        We get to the cool stuff.

        Fuzzy searches are retrieving an information
        on a thing when we do not know the code.
        We compare the value fuzzy_value which is supposed to be a field
        (e.g. a city or a name), to all things we have in the database,
        and we output the best match.
        Matching is performed using Levenshtein module, with a modified
        version of the Lenvenshtein ratio, adapted to the type of data.

        Example: we look up 'Marseille Saint Ch.' in our database
        and we find the corresponding code by comparing all station
        names with ''Marseille Saint Ch.''.

        :param fuzzy_value: the value, like 'Marseille'
        :param field:       the field we look into, like 'name'
        :param approximate: max number of results, None means all results
        :param min_match:   filter out matches under this threshold
        :param from_keys: if None, it takes all keys in consideration, else takes from_keys \
            iterable of keys to perform fuzzyGet. This is useful when we have geocodes \
            and have to perform a matching based on name and location (see fuzzyGetAroundLatLng).
        :returns:           a couple with the best match and the distance found

        >>> geo_t.fuzzyGet('Marseille Charles', 'name')[0]
        (0.8..., 'frmsc')
        >>> geo_a.fuzzyGet('paris de gaulle', 'name')[0]
        (0.78..., 'CDG')
        >>> geo_a.fuzzyGet('paris de gaulle', 'name', approximate=3, min_match=0.55)
        [(0.78..., 'CDG'), (0.60..., 'HUX'), (0.57..., 'LBG')]
        >>> geo_a.fuzzyGet('paris de gaulle', 'name', approximate=3, min_match=0.75)
        [(0.78..., 'CDG')]

        Some corner cases.

        >>> geo_a.fuzzyGet('paris de gaulle', 'name', approximate=None)[0]
        (0.78..., 'CDG')
        >>> geo_a.fuzzyGet('paris de gaulle', 'name', approximate=1, from_keys=[])
        []
        """
        if from_keys is None:
            # iter(self), since __iter__ is defined is equivalent to
            # self._things.iterkeys()
            from_keys = iter(self)

        # All 'intelligence' is performed in the Levenshtein
        # module just here. All we do is minimize this distance
        iterable = self._buildRatios(fuzzy_value, field, from_keys, min_match)

        if approximate is None:
            return sorted(iterable, reverse=True)
        else:
            return heapq.nlargest(approximate, iterable)



    def fuzzyGetAroundLatLng(self, lat_lng, radius, fuzzy_value, field, approximate=None, min_match=0.75, from_keys=None, grid=True, double_check=True):
        """
        Same as fuzzyGet but with we search only within a radius
        from a geocode.

        :param lat_lng: the lat_lng of the point
        :param radius:  the radius of the search (kilometers)
        :param fuzzy_value: the value, like 'Marseille'
        :param field:       the field we look into, like 'name'
        :param approximate: if None, returns the best, if an int, returns a list of \
            n best matches
        :param from_keys: if None, it takes all keys in consideration, else takes from_keys \
            iterable of keys to perform search.

        >>> geo_a.fuzzyGet('Brussels', 'name', min_match=0.60)[0]
        (0.61..., 'BQT')
        >>> geo_a.get('BQT', 'name')  # Brussels just matched on Brest!!
        'Brest'
        >>> geo_a.get('BRU', 'name') # We wanted BRU for 'Bruxelles'
        'Bruxelles National'
        >>> 
        >>> # Now a request limited to a circle of 20km around BRU gives BRU
        >>> geo_a.fuzzyGetAroundLatLng((50.9013890, 4.4844440), 20, 'Brussels', 'name', min_match=0.40)[0]
        (0.46..., 'BRU')
        >>> 
        >>> # Now a request limited to some input keys
        >>> geo_a.fuzzyGetAroundLatLng((50.9013890, 4.4844440), 2000, 'Brussels', 'name', approximate=1, min_match=0.30, from_keys=['CDG', 'ORY'])
        [(0.33..., 'ORY')]
        """
        if from_keys is None:
            from_keys = iter(self)

        nearest = ( key for dist, key in self.findNearPoint(lat_lng, radius, from_keys, grid, double_check) )

        return self.fuzzyGet(fuzzy_value, field, approximate, min_match, from_keys=nearest)


    def _fuzzyGetBiased(self, entry, verbose=True):
        """
        Same as fuzzyGet but with bias system.
        """
        if entry in self._bias_cache_fuzzy:
            # If the entry is stored is our bias
            # cache, we do not perform the fuzzy search
            # It avoids single failure on some rare examples
            if verbose:
                print('Using bias: %s' % str(entry))

            return self._bias_cache_fuzzy[entry]

        # If not we process and store it in the cache
        return self.fuzzyGet(*entry)


    def fuzzyGetCached(self,
                       fuzzy_value,
                       field,
                       approximate=None,
                       min_match=0.75,
                       verbose=True,
                       show_bad=(1, 1)):
        """
        Same as fuzzyGet but with a caching and bias system.

        :param fuzzy_value: the value, like 'Marseille'
        :param field:       the field we look into, like 'name'
        :param approximate: if None, returns the best, if an int, returns a list of \
            n best matches
        :param verbose:     display a certain range of similarity
        :param show_bad:    the range of similarity
        :returns:           the best match

        >>> geo_t.fuzzyGetCached('Marseille Saint Ch.', 'name')[0]
        (0.8..., 'frmsc')
        >>> geo_a.fuzzyGetCached('paris de gaulle', 'name', show_bad=(0, 1))[0]
        [0.79]           paris+de+gaulle ->   paris+charles+de+gaulle (  CDG)
        (0.78..., 'CDG')
        >>> geo_a.fuzzyGetCached('paris de gaulle', 'name', min_match=0.60, approximate=2, show_bad=(0, 1))
        [0.79]           paris+de+gaulle ->   paris+charles+de+gaulle (  CDG)
        [0.61]           paris+de+gaulle ->        bahias+de+huatulco (  HUX)
        [(0.78..., 'CDG'), (0.60..., 'HUX')]

        Some biasing:

        >>> geo_a.biasFuzzyCache('paris de gaulle', 'name', None, 0.75, [(0.5, 'Biased result')])
        >>> geo_a.fuzzyGetCached('paris de gaulle', 'name', approximate=None, show_bad=(0, 1))[0] # Cache there
        (0.78..., 'CDG')
        >>> geo_a.clearCache()
        >>> geo_a.fuzzyGetCached('paris de gaulle', 'name', approximate=None, min_match=0.75)
        Using bias: ('paris+de+gaulle', 'name', None, 0.75)
        [(0.5, 'Biased result')]
        """
        # Cleaning is for keeping only useful data
        entry = self._buildCacheKey(fuzzy_value, field, approximate, min_match)

        if entry not in self._cache_fuzzy:

            match = self._fuzzyGetBiased(entry, verbose=verbose)

            self._cache_fuzzy[entry] = match

            # Debug purpose
            if verbose:
                self._debugFuzzy(match, fuzzy_value, field, show_bad)

        return self._cache_fuzzy[entry]



    def biasFuzzyCache(self, fuzzy_value, field, approximate, min_match, biased_result):
        """
        If algorithms for fuzzy searches are failing on a single example,
        it is possible to use a first cache which will block
        the research and force the result.
        """
        # Cleaning is for keeping only useful data
        entry = self._buildCacheKey(fuzzy_value, field, approximate, min_match)

        self._bias_cache_fuzzy[entry] = biased_result


    def clearCache(self):
        """
        Clear cache for fuzzy searches.
        """
        self._cache_fuzzy = {}

    def clearBiasCache(self):
        """
        Clear biasing cache for fuzzy searches.
        """
        self._bias_cache_fuzzy = {}


    @staticmethod
    def _buildCacheKey(fuzzy_value, field, approximate, min_match):
        """
        Key for the cache of fuzzyGet, based on parameters.

        >>> geo_a._buildCacheKey('paris de gaulle', 'name', approximate=None, min_match=0)
        ('paris+de+gaulle', 'name', None, 0)
        >>> geo_a._buildCacheKey('Antibes SNCF 2', 'name', approximate=3, min_match=0)
        ('antibes', 'name', 3, 0)
        """
        return '+'.join(clean(fuzzy_value)), field, approximate, min_match


    def _debugFuzzy(self, match, fuzzy_value, field, show_bad=(1, 1)):
        """
        Some debugging.
        """
        for m in match:

            if m[0] >= show_bad[0] and m[0] < show_bad[1]:

                print("[%.2f] %25s -> %25s (%5s)" % \
                    (m[0],
                     '+'.join(clean(fuzzy_value)),
                     '+'.join(clean(self.get(m[1], field))),
                     m[1]))


    def distance(self, key0, key1):
        """
        Compute distance between two elements.
        This is just a wrapper between the original haversine
        function, but it is probably the most used feature :)

        :param key0: the first key
        :param key1: the second key
        :returns:    the distance (km)

        >>> geo_t.distance('frnic', 'frpaz')
        683.526...
        """
        return haversine(self.getLocation(key0), self.getLocation(key1))


    def set(self, key, field, value):
        """
        Method to manually change a value in the base.

        :param key:   the key we want to change a value of
        :param field: the concerned field, like 'name'
        :param value: the new value

        >>> geo_t.get('frnic', 'name')
        'Nice-Ville'
        >>> geo_t.set('frnic', 'name', 'Nice Gare SNCF')
        >>> geo_t.get('frnic', 'name')
        'Nice Gare SNCF'
        >>> geo_t.set('frnic', 'name', 'Nice-Ville') # Not to mess with other tests :)

        We may even add new fields.

        >>> geo_t.set('frnic', 'new_field', 'some_value')
        >>> geo_t.get('frnic', 'new_field')
        'some_value'
        """
        # If the key is not in the database,
        # we simply add it
        if key not in self._things:
            self._things[key] = {}

        self._things[key][field] = value

        # If the field was not referenced in the headers
        # we add it to the headers
        if field not in self.fields:
            self.fields.append(field)


    def setWithDict(self, key, dictionary):
        """
        Same as set method, except we perform
        the input with a whole dictionary.

        :param key:         the key we want to change a value of
        :param dictionary:  the dict containing the new data

        >>> geo_f.keys()
        []
        >>> geo_f.setWithDict('frnic', {'code' : 'frnic', 'name': 'Nice'})
        >>> geo_f.keys()
        ['frnic']
        """
        for field, val in dictionary.items():
            self.set(key, field, val)


    def delete(self, key):
        """
        Method to manually remove a value in the base.

        :param key:   the key we want to change a value of
        :param field: the concerned field, like 'name'
        :returns:     None

        >>> data = geo_t.get('frxrn') # Output all data in one dict
        >>> geo_t.delete('frxrn')
        >>> geo_t.get('frxrn', 'name')
        Traceback (most recent call last):
        KeyError: 'Thing not found: frxrn'

        How to reverse the delete if data has been stored:

        >>> geo_t.setWithDict('frxrn', data)
        >>> geo_t.get('frxrn', 'name')
        'Redon'
        """
        del self._things[key]


    @staticmethod
    def hasTrepSupport():
        """
        Check if module has OpenTrep support.
        """
        return HAS_TREP_SUPPORT


    @staticmethod
    def trepGet(fuzzy_value, trep_format='S', from_keys=None, verbose=False):
        """
        OpenTrep integration.

        If not hasTrepSupport(), main_trep is not defined
        and trepGet will raise an exception if called.

        >>> if geo_t.hasTrepSupport():
        ...     print(geo_t.trepGet('sna francisco los agneles')) # doctest: +SKIP
        [(31.5192, 'SFO'), (46.284, 'LAX')]

        >>> if geo_t.hasTrepSupport():
        ...     print(geo_t.trepGet('sna francisco', verbose=True)) # doctest: +SKIP
         -> Raw result: SFO/31.5192
         -> Fmt result: ([(31.5192, 'SFO')], '')
        [(31.5192, 'SFO')]
        """
        r = main_trep(searchString=fuzzy_value,
                      outputFormat=trep_format,
                      verbose=verbose)

        if trep_format == 'S':
            # Only this outputFormat is handled by upper layers
            if from_keys is None:
                return r[0]
            else:
                from_keys = set(from_keys)
                return [(k, e) for k, e in r[0] if e in from_keys]

        # For all other formats we return an empty
        # list to avoid failures
        return []


    def visualize(self, output='example', label='__key__', point_size=None, point_color=None, icon_type='auto', from_keys=None, catalog=None, add_lines=None, link_duplicates=True, verbose=True):
        """Creates map and other visualizations.

        Returns list of templates successfully rendered.
        """
        # We take the maximum verbosity between the local and global
        verbose = self._verbose or verbose

        if self.hasGeoSupport():
            geo_support = True
        else:
            geo_support = False

            if verbose:
                print('\n/!\ Could not find fields %s in headers %s.' % \
                        (' and '.join(GeoBase.GEO_FIELDS), self.fields))

        # Label is the field which labels the points
        if label not in self.fields:
            raise ValueError('label "%s" not in fields %s.' % (label, self.fields))

        if point_size is not None and point_size not in self.fields:
            raise ValueError('point_size "%s" not in fields %s.' % (point_size, self.fields))

        if point_color is not None and point_color not in self.fields:
            raise ValueError('point_color "%s" not in fields %s.' % (point_color, self.fields))

        # Optional function which gives points size
        if point_size is None:
            get_size = lambda key: 0
        else:
            get_size = lambda key: self.get(key, point_size)

        # Optional function which gives points size
        if point_color is None:
            get_category = lambda key: None
        else:
            get_category = lambda key: self.get(key, point_color)

        # from_keys lets you have a set of keys to visualize
        if from_keys is None:
            from_keys = iter(self)

        # Storing json data
        data = []

        for key in from_keys:

            lat_lng = self.getLocation(key)

            if lat_lng is None:
                lat_lng = '?', '?'

            elem = {
                '__key__' : key,
                '__lab__' : self.get(key, label),
                '__siz__' : get_size(key),
                '__cat__' : get_category(key),
                'lat'     : lat_lng[0],
                'lng'     : lat_lng[1]
            }

            for field in self.fields:
                # Keeping only important fields
                if not str(field).startswith('__') and \
                   not str(field).endswith('@raw') and \
                   field not in elem:

                    elem[field] = str(self.get(key, field))

            data.append(elem)

        # Icon type
        if icon_type is None:
            base_icon = ''
        elif icon_type == 'auto':
            base_icon = 'marker.png' if len(data) < 100 else 'point.png'
        elif icon_type == 'S':
            base_icon = 'point.png'
        elif icon_type == 'B':
            base_icon = 'marker.png'
        else:
            allowed = ('auto', 'S', 'B', None)
            raise ValueError('icon_type "%s" not in %s.' % (icon_type, allowed))

        # Additional lines
        if add_lines is None:
            add_lines = []

        if link_duplicates:
            # We add to add_lines all list of duplicates
            # We keep a set of already processed "master" keys to avoid
            # putting several identical lists in the json
            done_keys = set()

            for elem in data:
                key = elem['__key__']

                if not self.hasParents(key):
                    mkey = set([key])
                else:
                    mkey = set(self.get(key, '__par__'))

                if self.hasDuplicates(key) and not mkey.issubset(done_keys):
                    # mkey have some keys which are not in done_keys
                    add_lines.append(self.getAllDuplicates(key, '__key__'))
                    done_keys = done_keys | mkey

<<<<<<< HEAD
                    if verbose:
                        print('* Added %-8s with master %-8s for duplicates linking (%s elements)' % \
                                (key, '/'.join(mkey), len(add_lines[-1])))
=======
            if verbose:
                print '* Added lines for duplicates linking, total %s' % len(add_lines)
>>>>>>> 31a9792e

        # Count the categories for coloring
        categories = {}

        for elem in data:
            cat = elem['__cat__']
            if cat not in categories:
                categories[cat] = 0

            if icon_type is None:
                # Here we are in no-icon mode, categories
                # will be based on the entries who will have a circle
                try:
                    c = float(elem['__siz__'])
                except ValueError:
                    c = 0
            else:
                c = 1

            categories[cat] += c if c > 0 else 0

        # Color repartition given biggest categories
        colors  = ('red', 'orange', 'yellow', 'green', 'cyan', 'purple')
        col_num = 0

        if not categories:
            step = 1
        else:
            step = max(1, len(colors) / len(categories))

        for cat, vol in sorted(categories.items(), key=lambda x: x[1], reverse=True):
            categories[cat] = {
                'volume' : vol
            }
            if cat is None:
                # None is also the default category, when point_color is None
                categories[cat]['color'] = 'blue'

            elif col_num < len(colors):
                # We affect the next color available
                categories[cat]['color'] = colors[col_num]
                col_num += step
            else:
                # After all colors are used, remaining categories are black
                categories[cat]['color'] = 'black'

            if verbose:
                print('> Affecting category %-8s to color %-7s | %s %s' % \
                        (cat, categories[cat]['color'],
                         point_size if icon_type is None else 'volume', vol))


        # catalog is a user defined color scheme
        if catalog is None:
            # Diff view play
            # diff -u * |tail -n +4 |sed 's/^\(.\)/\1\t/g' |GeoBase -m -M _ _ H0 _ Y
            catalog = {
                ' ' : 'blue',
                '+' : 'green',
                '-' : 'red',
            }

        for cat in catalog:
            if cat in categories:
                if verbose:
                    print('> Overrides category %-8s to color %-7s (from %-7s)' % \
                            (cat, catalog[cat], categories[cat]['color']))

                categories[cat]['color'] = catalog[cat]

        # Finally, we write the colors as an element attribute
        for elem in data:
            elem['__col__'] = categories[elem['__cat__']]['color']


        # Gathering data for lines
        data_lines = []

        for line in add_lines:
            data_line = []

            for l_key in line:
                lat_lng = self.getLocation(l_key)

                if lat_lng is None:
                    lat_lng = '?', '?'

                data_line.append({
                    '__key__' : l_key,
                    '__lab__' : self.get(l_key, label),
                    'lat'     : lat_lng[0],
                    'lng'     : lat_lng[1],
                })

            data_lines.append(data_line)


        # Dump the json geocodes
        json_name = '%s.json' % output

        with open(json_name, 'w') as out:
            out.write(json.dumps({
                'meta'       : {
                    'label'           : label,
                    'point_size'      : point_size,
                    'point_color'     : point_color,
                    'icon_type'       : icon_type,
                    'base_icon'       : base_icon,
                    'link_duplicates' : link_duplicates,
                },
                'points'     : data,
                'lines'      : data_lines,
                'categories' : sorted(categories.items(),
                                      key=lambda x: x[1]['volume'],
                                      reverse=True)
            }))

        tmp_template = []
        tmp_static   = [json_name]

        for name, assets in GeoBase.ASSETS.items():
            # We do not render the map template  if not geocodes
            if name == 'map' and not geo_support:
                continue

            for template, v_target in assets['template'].items():
                target = v_target % output

                with open(template) as temp:
                    with open(target, 'w') as out:
                        for row in temp:
                            row = row.replace('{{file_name}}', output)
                            row = row.replace('{{json_file}}', json_name)
                            out.write(row)

                tmp_template.append(target)

            for source, target in assets['static'].items():
                copy(source, target)
                tmp_static.append(target)

        if verbose:
            print()
            print('* Now you may use your browser to visualize:')
            print(' '.join(tmp_template))
            print()
            print('* If you want to clean the temporary files:')
            print('rm %s' % ' '.join(tmp_static + tmp_template))
            print()

        # This is the numbered of templates rendered
        return tmp_template, sum(len(a['template']) for a in GeoBase.ASSETS.values())



def ext_split(value, split):
    """Extended split function handling None and '' splitter.
    """
    if split is None:
        return value
    if split == '':
        # Here we convert a string like 'CA' into ('C', 'A')
        return tuple(value)

    return tuple(value.split(split))


def recursive_split(value, splits):
    """Recursive extended split.
    """
    # Case where no subdelimiters
    if not splits:
        return value

    if len(splits) == 1:
        return ext_split(value, splits[0])

    if len(splits) == 2:
        return tuple(ext_split(v, splits[1]) for v in value.split(splits[0]))

    if len(splits) == 3:
        return tuple(
            tuple(ext_split(sv, splits[2]) for sv in ext_split(v, splits[1]))
            for v in value.split(splits[0])
        )

    raise ValueError('Sub delimiter "%s" not supported.' % str(splits))



def _test():
    """
    When called directly, launching doctests.
    """
    import doctest

    extraglobs = {
        'geo_o': GeoBase(data='ori_por',  verbose=False),
        'geo_a': GeoBase(data='airports', verbose=False),
        'geo_t': GeoBase(data='stations', verbose=False),
        'geo_f': GeoBase(data='feed',     verbose=False)
    }

    opt =  (doctest.ELLIPSIS |
            doctest.NORMALIZE_WHITESPACE)
            #doctest.REPORT_ONLY_FIRST_FAILURE)
            #doctest.IGNORE_EXCEPTION_DETAIL)

    doctest.testmod(extraglobs=extraglobs, optionflags=opt)



if __name__ == '__main__':
    _test()

<|MERGE_RESOLUTION|>--- conflicted
+++ resolved
@@ -1499,14 +1499,8 @@
                     add_lines.append(self.getAllDuplicates(key, '__key__'))
                     done_keys = done_keys | mkey
 
-<<<<<<< HEAD
-                    if verbose:
-                        print('* Added %-8s with master %-8s for duplicates linking (%s elements)' % \
-                                (key, '/'.join(mkey), len(add_lines[-1])))
-=======
             if verbose:
-                print '* Added lines for duplicates linking, total %s' % len(add_lines)
->>>>>>> 31a9792e
+                print('* Added lines for duplicates linking, total %s' % len(add_lines))
 
         # Count the categories for coloring
         categories = {}
