--- conflicted
+++ resolved
@@ -752,21 +752,12 @@
         []
         >>> list(geo_o.findWith([('__dup__', '[]')]))
         []
-<<<<<<< HEAD
         >>> len(list(geo_o.findWith([('__dup__', [])])))
-        7024
+        7019
         >>> len(list(geo_o.findWith([('__dup__', '[]')], force_str=True)))
-        7024
+        7019
         >>> len(list(geo_o.findWith([('__par__', [])], reverse=True))) # Counting duplicated keys
-        4431
-=======
-        >>> len(list(geo_o.getKeysWhere([('__dup__', [])])))
-        7019
-        >>> len(list(geo_o.getKeysWhere([('__dup__', '[]')], force_str=True)))
-        7019
-        >>> len(list(geo_o.getKeysWhere([('__par__', [])], reverse=True))) # Counting duplicated keys
         4435
->>>>>>> 3387eeea
 
         Testing several conditions.
 
@@ -1314,21 +1305,12 @@
 
         Some biasing:
 
-<<<<<<< HEAD
-        >>> geo_a.biasFuzzyCache('paris de gaulle', 'name', None, 0.75, [(0.5, 'Biased result')])
+        >>> geo_a.biasFuzzyCache('paris de gaulle', 'name', None, 0.75, None, [(0.5, 'Biased result')])
         >>> geo_a.fuzzyFindCached('paris de gaulle', 'name', max_results=None, show_bad=(0, 1))[0] # Cache there
         (0.78..., 'CDG')
         >>> geo_a.clearCache()
         >>> geo_a.fuzzyFindCached('paris de gaulle', 'name', max_results=None, min_match=0.75)
-        Using bias: ('paris+de+gaulle', 'name', None, 0.75)
-=======
-        >>> geo_a.biasFuzzyCache('paris de gaulle', 'name', None, 0.75, None, [(0.5, 'Biased result')])
-        >>> geo_a.fuzzyGetCached('paris de gaulle', 'name', max_results=None, show_bad=(0, 1))[0] # Cache there
-        (0.78..., 'CDG')
-        >>> geo_a.clearCache()
-        >>> geo_a.fuzzyGetCached('paris de gaulle', 'name', max_results=None, min_match=0.75)
         Using bias: ('paris+de+gaulle', 'name', None, 0.75, None)
->>>>>>> 3387eeea
         [(0.5, 'Biased result')]
         """
         # Cleaning is for keeping only useful data
@@ -1383,13 +1365,8 @@
 
 
     @staticmethod
-<<<<<<< HEAD
-    def _buildCacheKey(fuzzy_value, field, max_results, min_match):
+    def _buildCacheKey(fuzzy_value, field, max_results, min_match, from_keys):
         """Key for the cache of fuzzyFind, based on parameters.
-=======
-    def _buildCacheKey(fuzzy_value, field, max_results, min_match, from_keys):
-        """Key for the cache of fuzzyGet, based on parameters.
->>>>>>> 3387eeea
 
         >>> geo_a._buildCacheKey('paris de gaulle', 'name', max_results=None, min_match=0, from_keys=None)
         ('paris+de+gaulle', 'name', None, 0, None)
