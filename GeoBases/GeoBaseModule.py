#!/usr/bin/python
# -*- coding: utf-8 -*-

"""
This module is a general class *GeoBase* to manipulate geographical
data. It loads static csv files containing data about
airports or train stations, and then provides tools to browse it.

It relies on three other modules:

- *GeoUtils*: to compute haversine distances between points
- *LevenshteinUtils*: to calculate distances between strings. Indeed, we need
  a good tool to do it, in order to recognize things like station names
  in schedule files where we do not have the station id
- *GeoGridModule*: to handle geographical indexation

Examples for airports::

    >>> geo_a = GeoBase(data='airports', verbose=False)
    >>> sorted(geo_a.findNearKey('ORY', 50)) # Orly, airports <= 50km
    [(0.0, 'ORY'), (18.8..., 'TNF'), (27.8..., 'LBG'), (34.8..., 'CDG')]
    >>> geo_a.get('CDG', 'city_code')
    'PAR'
    >>> geo_a.distance('CDG', 'NCE')
    694.5162...


Examples for stations::

    >>> geo_t = GeoBase(data='stations', verbose=False)
    >>>
    >>> # Nice, stations <= 5km
    >>> [geo_t.get(k, 'name') for d, k in sorted(geo_t.findNearPoint((43.70, 7.26), 5))]
    ['Nice-Ville', 'Nice-Riquier', 'Nice-St-Roch', 'Villefranche-sur-Mer', 'Nice-St-Augustin']
    >>>
    >>> geo_t.get('frpaz', 'name')
    'Paris-Austerlitz'
    >>> geo_t.distance('frnic', 'frpaz')
    683.526...

From any point of reference:

    >>> geo = GeoBase(data='ori_por_multi') # we have a few duplicates even with (iata, loc_type) key
    /!\ [lno ...] RDU+CA is duplicated #1, first found lno ...
    /!\ [lno ...] RDU+CA is duplicated #2, first found lno ...
    /!\ [lno ...] RDU+CA is duplicated #3, first found lno ...
    Import successful from ...
    Available fields for things: ...
"""

from __future__ import with_statement

import os
import os.path as op
import heapq
from itertools import izip_longest
import csv
import json
from shutil import copy

# Not in standard library
import yaml

from .GeoUtils import haversine


############################
#
# Stubs for LevenshteinUtils
handle_t = lambda s : s.replace('-', ' ').replace('\t', ' ')
clean    = lambda s : handle_t(s).strip().lower().split()

from difflib import SequenceMatcher

def mod_leven(a, b):
    '''Stub without CPython.

    >>> mod_leven('antibes', 'antibS')
    0.92...
    '''
    a, b = clean(a), clean(b)

    if not a or not b:
        return 0.

    return SequenceMatcher(a='+'.join(a), b='+'.join(b)).ratio()
#
############################


try:
    # This wrapper will raise an ImportError
    # if libopentrep cannot be found
    # or if OpenTrepWrapper was not installed
    from OpenTrepWrapper import main_trep

except ImportError as err:
    # Could not import
    HAS_TREP_SUPPORT = False
else:
    # No problem here
    HAS_TREP_SUPPORT = True


# Relative paths handling
def relative(rel_path, root_file=__file__):
    """Handle relative paths.
    """
    return op.join(op.realpath(op.dirname(root_file)), rel_path)


# Path to global configuration
PATH_CONF = relative('DataSources/Sources.yaml')

with open(PATH_CONF) as fl:
    BASES = yaml.load(fl)

# Special fields for latitude and longitude recognition
LAT_FIELD  = 'lat'
LNG_FIELD  = 'lng'
GEO_FIELDS = (LAT_FIELD, LNG_FIELD)

# Loading indicator
NB_LINES_STEP = 100000

# Assets for map and tables
ASSETS = {
    'map' : {
        'template' : {
            # source : v_target
            relative('MapAssets/template.html') : '%s_map.html',
        },
        'static' : {
            # source : target
            relative('MapAssets/map.js')            : 'map.js',
            relative('MapAssets/point.png')         : 'point.png',
            relative('MapAssets/marker.png')        : 'marker.png',
            relative('MapAssets/red_point.png')     : 'red_point.png',
            relative('MapAssets/red_marker.png')    : 'red_marker.png',
            relative('MapAssets/orange_point.png')  : 'orange_point.png',
            relative('MapAssets/orange_marker.png') : 'orange_marker.png',
            relative('MapAssets/yellow_point.png')  : 'yellow_point.png',
            relative('MapAssets/yellow_marker.png') : 'yellow_marker.png',
            relative('MapAssets/green_point.png')   : 'green_point.png',
            relative('MapAssets/green_marker.png')  : 'green_marker.png',
            relative('MapAssets/cyan_point.png')    : 'cyan_point.png',
            relative('MapAssets/cyan_marker.png')   : 'cyan_marker.png',
            relative('MapAssets/blue_point.png')    : 'blue_point.png',
            relative('MapAssets/blue_marker.png')   : 'blue_marker.png',
            relative('MapAssets/purple_point.png')  : 'purple_point.png',
            relative('MapAssets/purple_marker.png') : 'purple_marker.png',
            relative('MapAssets/black_point.png')   : 'black_point.png',
            relative('MapAssets/black_marker.png')  : 'black_marker.png',
        }
    },
    'table' : {
        'template' : {
            # source : v_target
            relative('TablesAssets/template.html') : '%s_table.html',
        },
        'static' : {
            # source : target
            relative('TablesAssets/table.js') : 'table.js',
        }
    }
}



# We only export the main class
__all__ = ['GeoBase', 'BASES']


class GeoBase(object):
    """
    This is the main and only class. After __init__,
    a file is loaded in memory, and the user may use
    the instance to get information.
    """

    @staticmethod
    def update(force=False):
        """Launch update script on data files.
        """
        script_path  = relative('DataSources/CheckDataUpdates.sh')
        force_option = '-f' if force else ''

        os.system('bash %s %s' % (script_path, force_option))


    def __init__(self, data, **kwargs):
        """Initialization

        The ``kwargs`` parameters given when creating the object may be:

        - local         : ``True`` by default, is the source local or not
        - source        : ``None`` by default, file-like to the source
        - headers       : ``[]`` by default, list of fields in the data
        - indexes       : ``None`` by default, list of fields defining the key for a line
        - delimiter     : ``'^'`` by default, delimiter for each field,
        - subdelimiters : ``{}`` by default, a ``{ 'field' : 'delimiter' }`` dict to define subdelimiters
        - quotechar     : ``'"'`` by default, this is the string defined for quoting
        - limit         : ``None`` by default, put an int if you want to load only the first lines
        - discard_dups  : ``False`` by default, boolean to discard key duplicates of handle them
        - verbose       : ``True`` by default, toggle verbosity

        :param data: the type of data wanted, 'airports', 'stations', and many more available. \
            'feed' will create an empty instance.
        :param kwargs: additional parameters
        :raises:  ValueError, if data parameters is not recognized
        :returns: None

        >>> geo_a = GeoBase(data='airports')
        Import successful from ...
        Available fields for things: ...
        >>> geo_t = GeoBase(data='stations')
        Import successful from ...
        Available fields for things: ...
        >>> geo_f = GeoBase(data='feed')
        Source was None, skipping loading...
        >>> geo_c = GeoBase(data='odd')
        Traceback (most recent call last):
        ValueError: Wrong data type. Not in ['airlines', ...]
        >>> 
        >>> fl = open(relative('DataSources/Airports/GeoNames/airports_geonames_only_clean.csv'))
        >>> GeoBase(data='feed',
        ...         source=fl,
        ...         headers=['iata_code', 'name', 'city'],
        ...         indexes='iata_code',
        ...         delimiter='^',
        ...         verbose=False).get('ORY')
        {'city': 'PAR', 'name': 'Paris-Orly', 'iata_code': 'ORY', '__gar__': 'FR^France^48.7252780^2.3594440', '__par__': [], '__dup__': [], '__key__': 'ORY', '__lno__': 798}
        >>> fl.close()
        >>> GeoBase(data='airports',
        ...         headers=['iata_code', 'name', 'city'],
        ...         verbose=False).get('ORY')
        {'city': 'PAR', 'name': 'Paris-Orly', 'iata_code': 'ORY', '__gar__': 'FR^France^48.7252780^2.3594440', '__par__': [], '__dup__': [], '__key__': 'ORY', '__lno__': 798}
        """
        # Main structure in which everything will be loaded
        # Dictionary of dictionary
        self._data   = data
        self._things = {}

        # A cache for the fuzzy searches
        self._cache_fuzzy = {}
        # An other cache if the algorithms are failing on a single
        # example, we first look in this cache
        self._bias_cache_fuzzy = {}

        # This will be similar as _headers, but can be modified after loading
        # _headers is just for data loading
        self.fields = []

        # Defaults
        props = {
            'local'         : True,
            'source'        : None,
            'headers'       : [],
            'indexes'       : None,
            'delimiter'     : '^',
            'subdelimiters' : {},
            'quotechar'     : '"',
            'limit'         : None,
            'discard_dups'  : False,
            'verbose'       : True,
        }

        if data in BASES:
            conf = BASES[data]

            # File configuration overrides defaults
            for name in conf:
                if name in props:
                    props[name] = conf[name]
                else:
                    raise ValueError('Option "%s" for data "%s" not understood in file.' % (name, data))

        elif data == 'feed':
            # User input defining everything
            pass
        else:
            raise ValueError('Wrong data type. Not in %s' % sorted(BASES.keys()))

        # User input overrides default configuration
        # or file configuration
        for name in kwargs:
            if name in props:
                props[name] = kwargs[name]
            else:
                raise ValueError('Option "%s" not understood.' % name)

        if 'source' not in kwargs:
            # "local" is only used for sources from configuration
            # to have a relative path from the configuration file
            if props['source'] is not None and props['local'] is True:
                props['source'] = relative(props['source'], root_file=PATH_CONF)

        # Final parameters affectation
        self._local         = props['local']
        self._source        = props['source']
        self._headers       = props['headers']
        self._indexes       = props['indexes']
        self._delimiter     = props['delimiter']
        self._subdelimiters = props['subdelimiters']
        self._quotechar     = props['quotechar']
        self._limit         = props['limit']
        self._discard_dups  = props['discard_dups']
        self._verbose       = props['verbose']

        # Loading data
        self._configSubDelimiters()

        if self._source is not None:
            if 'source' in kwargs:
                # As a keyword argument, source should be a file-like
                self._loadFile(self._source)
            else:
                # Here we read the source from the configuration file
                with open(self._source) as source_fl:
                    self._loadFile(source_fl)
        else:
            if self._verbose:
                print 'Source was None, skipping loading...'



    def _configSubDelimiters(self):
        """Some precomputation on subdelimiters.
        """
        for h in self._headers:
            # If not in conf, do not sub split
            if h not in self._subdelimiters:
                self._subdelimiters[h] = None

            # Handling sub delimiter not list-embedded
            if isinstance(self._subdelimiters[h], str):
                self._subdelimiters[h] = [self._subdelimiters[h]]



    @staticmethod
    def _configKeyer(indexes, headers):
        """Define the function that build a line key.
        """
        # It is possible to have a indexes which is a list
        # In this case we build the key as the concatenation between
        # the different fields
        try:
            if isinstance(indexes, str):
                pos = (headers.index(indexes), )

            elif isinstance(indexes, list):
                pos = tuple(headers.index(k) for k in indexes)

            else:
                raise ValueError()

        except ValueError:
            raise ValueError("Inconsistent: headers = %s with indexes = %s" % \
                             (headers, indexes))
        else:
            keyer = lambda row, pos: '+'.join(row[p] for p in pos)

        return pos, keyer


    @staticmethod
    def _buildRowValues(row, headers, delimiter, subdelimiters, key, line_nb):
        """Building all data associated to this row.
        """
        # Erase everything, except duplicates counter
        data = {
            '__key__' : key,      # special field for key
            '__lno__' : line_nb,  # special field for line number
            '__gar__' : [],       # special field for garbage
            '__dup__' : [],       # special field for duplicates
            '__par__' : [],       # special field for parent
        }

        # headers represents the meaning of each column.
        # Using izip_longest here will replace missing fields
        # with empty strings ''
        for h, v in izip_longest(headers, row, fillvalue=''):
            # if h is None, it means the conf file explicitely
            # specified not to load the column
            if h is None:
                continue
            # if h is an empty string, it means there was more
            # data than the headers said, we store it in the
            # __gar__ special field
            if not h:
                data['__gar__'].append(v)
            else:
                if subdelimiters[h] is None:
                    data[h] = v
                else:
                    data['%s@raw' % h] = v
                    data[h] = recursive_split(v, subdelimiters[h])

        # Flattening the __gar__ list
        data['__gar__'] = delimiter.join(data['__gar__'])

        return data


    def _configReader(self, **csv_opt):
        """Manually configure the reader, to bypass the limitations of csv.reader.
        """
        #quotechar = csv_opt['quotechar']
        delimiter = csv_opt['delimiter']

        if len(delimiter) == 1:
            return lambda source_fl : csv.reader(source_fl, **csv_opt)

        if self._verbose:
            print '/!\ Delimiter "%s" was not 1-character.' % delimiter
            print '/!\ Fallback on custom reader, but quoting is disabled.'

        def _reader(source_fl):
            """Custom reader supporting multiple characters split.
            """
            for row in source_fl:
                yield row.rstrip('\r\n').split(delimiter)

        return _reader


    def _loadFile(self, source_fl):
        """Load the file and feed the self._things.

        :param verbose: display informations or not during runtime
        :raises: IOError, if the source cannot be read
        :raises: ValueError, if duplicates are found in the source
        """
        # We cache all variables used in the main loop
        headers       = self._headers
        indexes       = self._indexes
        delimiter     = self._delimiter
        subdelimiters = self._subdelimiters
        quotechar     = self._quotechar
        limit         = self._limit
        discard_dups  = self._discard_dups
        verbose       = self._verbose

        pos, keyer = self._configKeyer(indexes, headers)

        # csv reader options
        csv_opt = {
            'delimiter' : delimiter,
            'quotechar' : quotechar
        }

        _reader = self._configReader(**csv_opt)

        for line_nb, row in enumerate(_reader(source_fl), start=1):

            if verbose and line_nb % NB_LINES_STEP == 0:
                print '%-10s lines loaded so far' % line_nb

            if limit is not None and line_nb > limit:
                if verbose:
                    print 'Beyond limit %s for lines loaded, stopping.' % limit
                break

            # Skip comments and empty lines
            # Comments must *start* with #, otherwise they will not be stripped
            if not row or row[0].startswith('#'):
                continue

            try:
                key = keyer(row, pos)
            except IndexError:
                if verbose:
                    print '/!\ Could not compute key with headers %s, indexes %s for line %s: %s' % \
                            (headers, indexes, line_nb, row)
                continue

            row_data = self._buildRowValues(row, headers, delimiter, subdelimiters, key, line_nb)

            # No duplicates ever, we will erase all data after if it is
            if key not in self._things:
                self._things[key] = row_data

            else:
                if discard_dups is False:
                    # We compute a new key for the duplicate
                    d_key = '%s@%s' % (key, 1 + len(self._things[key]['__dup__']))

                    # We update the data with this info
                    row_data['__key__'] = d_key
                    row_data['__dup__'] = self._things[key]['__dup__']
                    row_data['__par__'] = [key]

                    # We add the d_key as a new duplicate, and store the duplicate in the main _things
                    self._things[key]['__dup__'].append(d_key)
                    self._things[d_key] = row_data

                    if verbose:
                        print "/!\ [lno %s] %s is duplicated #%s, first found lno %s: creation of %s..." % \
                                (line_nb, key, len(self._things[key]['__dup__']), self._things[key]['__lno__'], d_key)
                else:
                    if verbose:
                        print "/!\ [lno %s] %s is duplicated, first found lno %s: dropping line..." % \
                                (line_nb, key, self._things[key]['__lno__'])


        # We remove None headers, which are not-loaded-columns
        self.fields = ['__key__', '__dup__', '__par__', '__lno__']

        for h in headers:
            if subdelimiters[h] is not None:
                self.fields.append('%s@raw' % h)

            if h is not None:
                self.fields.append(h)

        self.fields.append('__gar__')


        if verbose:
            print "Import successful from %s" % self._source
            print "Available fields for things: %s" % self.fields



    def hasGeoSupport(self):
        """Check if data type has geocoding support.

        :returns: boolean for geocoding support

        >>> geo_t.hasGeoSupport()
        True
        >>> geo_f.hasGeoSupport()
        False
        """
        fields = set(self.fields)

        for required in GEO_FIELDS:
            if required not in fields:
                return False

        return True



    def get(self, key, field=None, **kwargs):
        """Simple get on the base.

        This get function raises an exception when input is not correct.

        :param key:     the key of the thing (like 'SFO')
        :param field:   the field (like 'name' or 'iata_code')
        :param default: if key is missing, returns default if given
        :raises:        KeyError, if the key is not in the base
        :returns:       the needed information

        >>> geo_a.get('CDG', 'city_code')
        'PAR'
        >>> geo_t.get('frnic', 'name')
        'Nice-Ville'
        >>> geo_t.get('frnic')
        {'info': 'Desserte Voyageur-Infrastructure', 'code': 'frnic', ...}

        Cases of unknown key.

        >>> geo_t.get('frmoron', 'name', default='There')
        'There'
        >>> geo_t.get('frmoron', 'name')
        Traceback (most recent call last):
        KeyError: 'Thing not found: frmoron'
        >>> geo_t.get('frmoron', 'name', default=None)
        >>> geo_t.get('frmoron', default='There')
        'There'

        Cases of unknown field, this is a bug and always fail.

        >>> geo_t.get('frnic', 'not_a_field', default='There')
        Traceback (most recent call last):
        KeyError: "Field 'not_a_field' [for key 'frnic'] not in ['info', 'code', 'name', 'lines@raw', 'lines', '__gar__', '__par__', '__dup__', '__key__', 'lat', 'lng', '__lno__']"
        """
        if key not in self._things:
            # Unless default is set, we raise an Exception
            if 'default' in kwargs:
                return kwargs['default']

            raise KeyError("Thing not found: %s" % str(key))

        # Key is in geobase here
        if field is None:
            return self._things[key]

        try:
            res = self._things[key][field]
        except KeyError:
            raise KeyError("Field '%s' [for key '%s'] not in %s" % (field, key, self._things[key].keys()))
        else:
            return res



    def getLocation(self, key):
        """Returns geocode as (float, float) or None.

        :param key:     the key of the thing (like 'SFO')
        :returns:       the location, a tuple of floats (lat, lng), or None

        >>> geo_a.getLocation('AGN')
        (57.50..., -134.585...)
        """
        try:
            loc = tuple(float(self.get(key, f)) for f in GEO_FIELDS)

        except ValueError:
            # Decode geocode, if error, returns None
            return None

        except KeyError:
            # Probably means that there is not geocode support
            # But could be that key is unkwown
            return None
        # Note that TypeError would mean that the input
        # type was not even a string, probably NoneType
        else:
            return loc



    def hasParents(self, key):
        """Tell if a key has parents.

        :param key:     the key of the thing (like 'SFO')
        :returns:       the number of parents

        >>> geo_o.hasParents('MRS')
        0
        >>> geo_o.hasParents('MRS@1')
        1
        >>> geo_o.hasParents('PAR')
        0
        """
        return len(self._things[key]['__par__'])


    def hasDuplicates(self, key):
        """Tell if a key has duplicates.

        :param key:     the key of the thing (like 'SFO')
        :returns:       the number of duplicates

        >>> geo_o.hasDuplicates('MRS')
        1
        >>> geo_o.hasDuplicates('MRS@1')
        1
        >>> geo_o.hasDuplicates('PAR')
        0
        """
        return len(self._things[key]['__dup__'])



    def getAllDuplicates(self, key, field=None, **kwargs):
        """Get all duplicates data, parent key included.

        :param key:     the key of the thing (like 'SFO')
        :param field:   the field (like 'name' or 'iata_code')
        :returns:       the list of values for the given field iterated \
                on all duplicates for the key, including the key itself

        >>> geo_o.getAllDuplicates('ORY', 'name')
        ['Paris-Orly']
        >>> geo_o.getAllDuplicates('THA', 'name')
        ['Tullahoma Regional Airport/William Northern Field', 'Tullahoma']
        >>> geo_o.getAllDuplicates('THA', '__key__')
        ['THA', 'THA@1']
        >>> geo_o.getAllDuplicates('THA@1', '__key__')
        ['THA@1', 'THA']
        >>> geo_o.get('THA', '__dup__')
        ['THA@1']
        """
        if key not in self._things:
            # Unless default is set, we raise an Exception
            if 'default' in kwargs:
                return kwargs['default']

            raise KeyError("Thing not found: %s" % str(key))

        # Building the list of all duplicates
        keys = [key]
        for k in self._things[key]['__dup__'] + self._things[key]['__par__']:
            if k not in keys:
                keys.append(k)

        # Key is in geobase here
        if field is None:
            return [self._things[k] for k in keys]

        try:
            res = [self._things[k][field] for k in keys]
        except KeyError:
            raise KeyError("Field '%s' [for key '%s'] not in %s" % \
                           (field, key, self._things[key].keys()))
        else:
            return res



    def getKeysWhere(self, conditions, from_keys=None, reverse=False, force_str=False, mode='and'):
        """Get iterator of all keys with particular field.

        For example, if you want to know all airports in Paris.

        :param conditions: a list of (field, value) conditions
        :param reverse:    we look keys where the field is *not* the particular value
        :param force_str:  for the str() method before every test
        :param mode:       either 'or' or 'and', how to handle several conditions
        :param from_keys:  if given, we will look for results from this iterable of keys
        :returns:          an iterator of matching keys

        >>> list(geo_a.getKeysWhere([('city_code', 'PAR')]))
        ['ORY', 'TNF', 'CDG', 'BVA']
        >>> list(geo_o.getKeysWhere([('comment', '')], reverse=True))
        []
        >>> list(geo_o.getKeysWhere([('__dup__', '[]')]))
        []
        >>> len(list(geo_o.getKeysWhere([('__dup__', [])])))
        7025
        >>> len(list(geo_o.getKeysWhere([('__dup__', '[]')], force_str=True)))
        7025
        >>> len(list(geo_o.getKeysWhere([('__par__', [])], reverse=True))) # Counting duplicated keys
        4431

        Testing several conditions.

        >>> c_1 = [('city_code'    , 'PAR')]
        >>> c_2 = [('location_type', 'H'  )]
        >>> len(list(geo_o.getKeysWhere(c_1)))
        18
        >>> len(list(geo_o.getKeysWhere(c_2)))
        91
        >>> len(list(geo_o.getKeysWhere(c_1 + c_2, mode='and')))
        2
        >>> len(list(geo_o.getKeysWhere(c_1 + c_2, mode='or')))
        107

        This works too \o/.

        >>> len(list(geo_o.getKeysWhere([('city_code', 'PAR'), ('city_code', 'BVE')], mode='and')))
        0
        >>> len(list(geo_o.getKeysWhere([('city_code', 'PAR'), ('city_code', 'BVE')], mode='or')))
        20
        """
        if from_keys is None:
            from_keys = iter(self)

        # We set the lambda function now to avoid testing
        # force_str and reverse at each key later
        if not force_str and not reverse:
            pass_one = lambda a, b: a == b
        elif not force_str and reverse:
            pass_one = lambda a, b: a != b
        elif force_str and not reverse:
            pass_one = lambda a, b: str(a) == str(b)
        else:
            pass_one = lambda a, b: str(a) != str(b)

        # Handle and/or cases when multiple conditions
        if mode == 'and':
            pass_all = all
        elif mode == 'or':
            pass_all = any
        else:
            raise ValueError('"mode" argument must be in %s' % str(['and', 'or']))


        for key in from_keys:
            try:
                if pass_all(pass_one(self.get(key, f), v) for f, v in conditions):
                    yield key
            except KeyError:
                # This means from_keys parameters contained unknown keys
                if self._verbose:
                    print 'Key %-10s raised KeyError in getKeysWhere, moving on...' % key


    def __str__(self):
        """Stringification.

        >>> str(geo_t)
        '<GeoBases.GeoBaseModule.GeoBase(stations) object at 0x...>'
        """
        return '<GeoBases.GeoBaseModule.GeoBase(%s) object at 0x...>' % self._data


    def __iter__(self):
        """Returns iterator of all keys in the base.

        :returns: the iterator of all keys

        >>> list(a for a in geo_a)
        ['AGN', 'AGM', 'AGJ', 'AGH', ...
        """
        return self._things.iterkeys()


    def __contains__(self, key):
        """Test if a thing is in the base.

        :param key: the key of the thing to be tested
        :returns:   a boolean

        >>> 'AN' in geo_a
        False
        >>> 'AGN' in geo_a
        True
        """
        if key in self._things:
            return True

        return False


    def __nonzero__(self):
        """Testing emptiness of structure.

        :returns: a boolean

        >>> if not geo_o: print('empty')
        >>> if geo_o:     print('not empty')
        not empty

        This geo_f is actually empty.

        >>> if not geo_f: print('empty')
        empty
        >>> if geo_f:     print('not empty')
        """
        if self._things:
            return True

        return False


    def keys(self):
        """Returns a list of all keys in the base.

        :returns: the list of all keys

        >>> geo_a.keys()
        ['AGN', 'AGM', 'AGJ', 'AGH', ...
        """
        return self._things.keys()


    def _buildDistances(self, lat_lng_ref, keys):
        """
        Compute the iterable of (dist, keys) of a reference
        lat_lng and a list of keys. Keys which have not valid
        geocodes will not appear in the results.

        >>> list(geo_a._buildDistances((0,0), ['ORY', 'CDG']))
        [(5422.74..., 'ORY'), (5455.45..., 'CDG')]
        """
        if lat_lng_ref is None:
            raise StopIteration

        for key in keys:

            lat_lng = self.getLocation(key)

            if lat_lng is not None:

                yield haversine(lat_lng_ref, lat_lng), key


    def findNearPoint(self, lat_lng, radius=50, from_keys=None, grid=True, double_check=True):
        """
        Returns a list of nearby things from a point (given
        latidude and longitude), and a radius for the search.
        Note that the haversine function, which compute distance
        at the surface of a sphere, here returns kilometers,
        so the radius should be in kms.

        :param lat_lng: the lat_lng of the point (a tuple of (lat, lng))
        :param radius:  the radius of the search (kilometers)
        :param from_keys: if None, it takes all keys in consideration, else takes from_keys \
            iterable of keys to perform search.
        :param grid:    boolean, use grid or not
        :param double_check: when using grid, perform an additional check on results distance, \
            this is useful because the grid is approximate, so the results are only as accurate \
            as the grid size
        :returns:       an iterable of (distance, key) like [(3.2, 'SFO'), (4.5, 'LAX')]

        >>> # Paris, airports <= 50km
        >>> [geo_a.get(k, 'name') for d, k in sorted(geo_a.findNearPoint((48.84, 2.367), 50))]
        ['Paris-Orly', 'Paris-Le Bourget', 'Toussus-le-Noble', 'Paris - Charles-de-Gaulle']
        >>>
        >>> # Nice, stations <= 5km
        >>> [geo_t.get(k, 'name') for d, k in sorted(geo_t.findNearPoint((43.70, 7.26), 5))]
        ['Nice-Ville', 'Nice-Riquier', 'Nice-St-Roch', 'Villefranche-sur-Mer', 'Nice-St-Augustin']

        No grid mode.

        >>> # Paris, airports <= 50km
        >>> [geo_a.get(k, 'name') for d, k in sorted(geo_a.findNearPoint((48.84, 2.367), 50, grid=False))]
        ['Paris-Orly', 'Paris-Le Bourget', 'Toussus-le-Noble', 'Paris - Charles-de-Gaulle']
        >>> 
        >>> # Nice, stations <= 5km
        >>> [geo_t.get(k, 'name') for d, k in sorted(geo_t.findNearPoint((43.70, 7.26), 5, grid=False))]
        ['Nice-Ville', 'Nice-Riquier', 'Nice-St-Roch', 'Villefranche-sur-Mer', 'Nice-St-Augustin']
        >>> 
        >>> # Paris, airports <= 50km with from_keys input list
        >>> sorted(geo_a.findNearPoint((48.84, 2.367), 50, from_keys=['ORY', 'CDG', 'BVE'], grid=False))
        [(12.76..., 'ORY'), (23.40..., 'CDG')]
        """
        if from_keys is None:
            from_keys = iter(self)

        for dist, thing in self._buildDistances(lat_lng, from_keys):

            if dist <= radius:

                yield (dist, thing)



    def findNearKey(self, key, radius=50, from_keys=None, grid=True, double_check=True):
        """
        Same as findNearPoint, except the point is given
        not by a lat/lng, but with its key, like ORY or SFO.
        We just look up in the base to retrieve lat/lng, and
        call findNearPoint.

        :param key:     the key
        :param radius:  the radius of the search (kilometers)
        :param from_keys: if None, it takes all keys in consideration, else takes from_keys \
            iterable of keys to perform search.
        :param grid:    boolean, use grid or not
        :param double_check: when using grid, perform an additional check on results distance, \
            this is useful because the grid is approximate, so the results are only as accurate \
            as the grid size
        :returns:       an iterable of (distance, key) like [(3.2, 'SFO'), (4.5, 'LAX')]

        >>> sorted(geo_o.findNearKey('ORY', 10)) # Orly, por <= 10km
        [(0.0, 'ORY'), (1.82..., 'JDP'), (8.06..., 'XJY'), (9.95..., 'QFC')]
        >>> sorted(geo_a.findNearKey('ORY', 50)) # Orly, airports <= 50km
        [(0.0, 'ORY'), (18.8..., 'TNF'), (27.8..., 'LBG'), (34.8..., 'CDG')]
        >>> sorted(geo_t.findNearKey('frnic', 5)) # Nice station, stations <= 5km
        [(0.0, 'frnic'), (2.2..., 'fr4342'), (2.3..., 'fr5737'), (4.1..., 'fr4708'), (4.5..., 'fr6017')]

        No grid.

        >>> # Orly, airports <= 50km
        >>> sorted(geo_a.findNearKey('ORY', 50, grid=False))
        [(0.0, 'ORY'), (18.8..., 'TNF'), (27.8..., 'LBG'), (34.8..., 'CDG')]
        >>> 
        >>> # Nice station, stations <= 5km
        >>> sorted(geo_t.findNearKey('frnic', 5, grid=False))
        [(0.0, 'frnic'), (2.2..., 'fr4342'), (2.3..., 'fr5737'), (4.1..., 'fr4708'), (4.5..., 'fr6017')]
        >>> 
        >>> sorted(geo_a.findNearKey('ORY', 50, grid=False, from_keys=['ORY', 'CDG', 'SFO']))
        [(0.0, 'ORY'), (34.8..., 'CDG')]
        """
        if from_keys is None:
            from_keys = iter(self)

        for dist, thing in self.findNearPoint(self.getLocation(key), radius, from_keys, grid, double_check):

<<<<<<< HEAD
            yield (dist, thing)
=======
                if thing in from_keys:
                    yield (dist, thing)

        else:
            for dist, thing in self.findNearPoint(self.getLocation(key), radius, from_keys, grid, double_check):
                yield (dist, thing)
>>>>>>> 7fdf00e4



    def findClosestFromPoint(self, lat_lng, N=1, from_keys=None, grid=True, double_check=True):
        """
        Concept close to findNearPoint, but here we do not
        look for the things radius-close to a point,
        we look for the closest thing from this point, given by
        latitude/longitude.

        Note that a similar implementation is done in
        the LocalHelper, to find efficiently N closest point
        in a graph, from a point (using heaps).

        :param lat_lng:   the lat_lng of the point (a tuple of (lat, lng))
        :param N:         the N closest results wanted
        :param from_keys: if None, it takes all keys in consideration, else takes from_keys \
            iterable of keys to perform findClosestFromPoint. This is useful when we have names \
            and have to perform a matching based on name and location (see fuzzyGetAroundLatLng).
        :param grid:    boolean, use grid or not
        :param double_check: when using grid, perform an additional check on results distance, \
            this is useful because the grid is approximate, so the results are only as accurate \
            as the grid size
        :returns:       an iterable of (distance, key) like [(3.2, 'SFO'), (4.5, 'LAX')]

        >>> list(geo_a.findClosestFromPoint((43.70, 7.26))) # Nice
        [(5.82..., 'NCE')]
        >>> list(geo_a.findClosestFromPoint((43.70, 7.26), N=3)) # Nice
        [(5.82..., 'NCE'), (30.28..., 'CEQ'), (79.71..., 'ALL')]
        >>> list(geo_t.findClosestFromPoint((43.70, 7.26), N=1)) # Nice
        [(0.56..., 'frnic')]
        >>> # Corner case, from_keys empty is not used
        >>> list(geo_t.findClosestFromPoint((43.70, 7.26), N=2, from_keys=()))
        []
        >>> 
        >>> #from datetime import datetime
        >>> #before = datetime.now()
        >>> #for _ in range(100): s = geo_a.findClosestFromPoint((43.70, 7.26), N=3)
        >>> #print(datetime.now() - before)

        No grid.

        >>> list(geo_o.findClosestFromPoint((43.70, 7.26), grid=False)) # Nice
        [(0.60..., 'NCE@1')]
        >>> list(geo_a.findClosestFromPoint((43.70, 7.26), grid=False)) # Nice
        [(5.82..., 'NCE')]
        >>> list(geo_a.findClosestFromPoint((43.70, 7.26), N=3, grid=False)) # Nice
        [(5.82..., 'NCE'), (30.28..., 'CEQ'), (79.71..., 'ALL')]
        >>> list(geo_t.findClosestFromPoint((43.70, 7.26), N=1, grid=False)) # Nice
        [(0.56..., 'frnic')]
        >>> list(geo_t.findClosestFromPoint((43.70, 7.26), N=2, grid=False, from_keys=('frpaz', 'frply', 'frbve')))
        [(482.84..., 'frbve'), (683.89..., 'frpaz')]
        """
        if from_keys is None:
            from_keys = iter(self)

<<<<<<< HEAD
        iterable = self._buildDistances(lat_lng, from_keys)

        for dist, thing in heapq.nsmallest(N, iterable):

            yield (dist, thing)
=======
        if grid:
            for dist, thing in self._ggrid.findClosestFromPoint(lat_lng, N, double_check, from_keys):
                yield (dist, thing)

        else:
            iterable = self._buildDistances(lat_lng, from_keys)

            for dist, thing in heapq.nsmallest(N, iterable):
                yield (dist, thing)
>>>>>>> 7fdf00e4


    def _buildRatios(self, fuzzy_value, field, keys, min_match=0):
        """
        Compute the iterable of (dist, keys) of a reference
        fuzzy_value and a list of keys.

        >>> list(geo_a._buildRatios('marseille', 'name', ['ORY', 'MRS', 'CDG'], 0.50))
        [(0.66..., 'MRS')]
        """
        for key in keys:

            r = mod_leven(fuzzy_value, self.get(key, field))

            if r >= min_match:
                yield r, key


<<<<<<< HEAD
    def fuzzyGet(self, fuzzy_value, field, approximate=None, min_match=0.50, from_keys=None):
=======
    def fuzzyGet(self, fuzzy_value, field, max_results=None, min_match=0.75, from_keys=None):
>>>>>>> 7fdf00e4
        """
        Fuzzy searches are retrieving an information
        on a thing when we do not know the code.
        We compare the value fuzzy_value which is supposed to be a field
        (e.g. a city or a name), to all things we have in the base,
        and we output the best match.
        Matching is performed using Levenshtein module, with a modified
        version of the Lenvenshtein ratio, adapted to the type of data.

        Example: we look up 'Marseille Saint Ch.' in our base
        and we find the corresponding code by comparing all station
        names with ''Marseille Saint Ch.''.

        :param fuzzy_value: the value, like 'Marseille'
        :param field:       the field we look into, like 'name'
        :param max_results: max number of results, None means all results
        :param min_match:   filter out matches under this threshold
        :param from_keys:   if None, it takes all keys in consideration, else takes from_keys \
            iterable of keys to perform fuzzyGet. This is useful when we have geocodes \
            and have to perform a matching based on name and location (see fuzzyGetAroundLatLng).
        :returns:           an iterable of (distance, key) like [(0.97, 'SFO'), (0.55, 'LAX')]

        >>> geo_t.fuzzyGet('Marseille Charles', 'name')[0]
        (0.91..., 'frmsc')
        >>> geo_a.fuzzyGet('paris de gaulle', 'name')[0]
        (0.78..., 'CDG')
<<<<<<< HEAD
        >>> geo_a.fuzzyGet('paris de gaulle', 'name', approximate=3, min_match=0.55)
        [(0.78..., 'CDG'), (0.64..., 'LBG'), (0.60..., 'HUX')]
=======
        >>> geo_a.fuzzyGet('paris de gaulle', 'name', max_results=3, min_match=0.55)
        [(0.78..., 'CDG'), (0.60..., 'HUX'), (0.57..., 'LBG')]
        >>> geo_a.fuzzyGet('paris de gaulle', 'name', max_results=3, min_match=0.75)
        [(0.78..., 'CDG')]
>>>>>>> 7fdf00e4

        Some corner cases.

        >>> geo_a.fuzzyGet('paris de gaulle', 'name', max_results=None)[0]
        (0.78..., 'CDG')
        >>> geo_a.fuzzyGet('paris de gaulle', 'name', max_results=1, from_keys=[])
        []
        """
        if from_keys is None:
            # iter(self), since __iter__ is defined is equivalent to
            # self._things.iterkeys()
            from_keys = iter(self)

        # All 'intelligence' is performed in the Levenshtein
        # module just here. All we do is minimize this distance
        iterable = self._buildRatios(fuzzy_value, field, from_keys, min_match)

        if max_results is None:
            return sorted(iterable, reverse=True)
        else:
            return heapq.nlargest(max_results, iterable)



    def fuzzyGetAroundLatLng(self, lat_lng, radius, fuzzy_value, field, max_results=None, min_match=0.75, from_keys=None, grid=True, double_check=True):
        """
        Same as fuzzyGet but with we search only within a radius
        from a geocode.

        :param lat_lng:     the lat_lng of the point (a tuple of (lat, lng))
        :param radius:      the radius of the search (kilometers)
        :param fuzzy_value: the value, like 'Marseille'
        :param field:       the field we look into, like 'name'
        :param max_results: if None, returns all, if an int, only returns the first ones
        :param min_match:   filter out matches under this threshold
        :param from_keys:   if None, it takes all keys in consideration, else takes from_keys \
            iterable of keys to perform search.
        :param grid:        boolean, use grid or not
        :param double_check: when using grid, perform an additional check on results distance, \
            this is useful because the grid is approximate, so the results are only as accurate \
            as the grid size
        :returns:           an iterable of (distance, key) like [(0.97, 'SFO'), (0.55, 'LAX')]

        >>> geo_a.fuzzyGet('Brussels', 'name', min_match=0.50)[0]
        (0.58..., 'EFC')
        >>> geo_a.get('BQT', 'name')  # Brussels just matched on Brest!!
        'Brest'
        >>> geo_a.get('BRU', 'name') # We wanted BRU for 'Bruxelles'
        'Bruxelles National'
        >>> 
        >>> # Now a request limited to a circle of 20km around BRU gives BRU
        >>> geo_a.fuzzyGetAroundLatLng((50.9013890, 4.4844440), 20, 'Brussels', 'name', min_match=0.40)[0]
        (0.46..., 'BRU')
        >>> 
        >>> # Now a request limited to some input keys
        >>> geo_a.fuzzyGetAroundLatLng((50.9013890, 4.4844440), 2000, 'Brussels', 'name', max_results=1, min_match=0.30, from_keys=['CDG', 'ORY'])
        [(0.33..., 'ORY')]
        """
        if from_keys is None:
            from_keys = iter(self)

        nearest = ( key for dist, key in self.findNearPoint(lat_lng, radius, from_keys, grid, double_check) )

        return self.fuzzyGet(fuzzy_value, field, max_results, min_match, from_keys=nearest)


    def _fuzzyGetBiased(self, entry, verbose=True):
        """
        Same as fuzzyGet but with bias system.
        """
        if entry in self._bias_cache_fuzzy:
            # If the entry is stored is our bias
            # cache, we do not perform the fuzzy search
            # It avoids single failure on some rare examples
            if verbose:
                print 'Using bias: %s' % str(entry)

            return self._bias_cache_fuzzy[entry]

        # If not we process and store it in the cache
        return self.fuzzyGet(*entry)


    def fuzzyGetCached(self,
                       fuzzy_value,
                       field,
                       max_results=None,
                       min_match=0.75,
                       verbose=True,
                       show_bad=(1, 1)):
        """
        Same as fuzzyGet but with a caching and bias system.

        :param fuzzy_value: the value, like 'Marseille'
        :param field:       the field we look into, like 'name'
        :param max_results: if None, returns all, if an int, only returns the first ones
        :param min_match:   filter out matches under this threshold
        :param verbose:     display information on a certain range of similarity
        :param show_bad:    the range of similarity
        :returns:           an iterable of (distance, key) like [(0.97, 'SFO'), (0.55, 'LAX')]

        >>> geo_t.fuzzyGetCached('Marseille Saint Ch.', 'name')[0]
        (0.76..., 'frmsc')
        >>> geo_a.fuzzyGetCached('paris de gaulle', 'name', show_bad=(0, 1))[0]
        [0.79]           paris+de+gaulle ->   paris+charles+de+gaulle (  CDG)
        (0.78..., 'CDG')
        >>> geo_a.fuzzyGetCached('paris de gaulle', 'name', min_match=0.60, max_results=2, show_bad=(0, 1))
        [0.79]           paris+de+gaulle ->   paris+charles+de+gaulle (  CDG)
        [0.65]           paris+de+gaulle ->          paris+le+bourget (  LBG)
        [(0.78..., 'CDG'), (0.64..., 'LBG')]

        Some biasing:

        >>> geo_a.biasFuzzyCache('paris de gaulle', 'name', None, 0.75, [(0.5, 'Biased result')])
        >>> geo_a.fuzzyGetCached('paris de gaulle', 'name', max_results=None, show_bad=(0, 1))[0] # Cache there
        (0.78..., 'CDG')
        >>> geo_a.clearCache()
        >>> geo_a.fuzzyGetCached('paris de gaulle', 'name', max_results=None, min_match=0.75)
        Using bias: ('paris+de+gaulle', 'name', None, 0.75)
        [(0.5, 'Biased result')]
        """
        # Cleaning is for keeping only useful data
        entry = self._buildCacheKey(fuzzy_value, field, max_results, min_match)

        if entry not in self._cache_fuzzy:

            match = self._fuzzyGetBiased(entry, verbose=verbose)

            self._cache_fuzzy[entry] = match

            # Debug purpose
            if verbose:
                self._debugFuzzy(match, fuzzy_value, field, show_bad)

        return self._cache_fuzzy[entry]



    def biasFuzzyCache(self, fuzzy_value, field, max_results, min_match, biased_result):
        """
        If algorithms for fuzzy searches are failing on a single example,
        it is possible to use a first cache which will block
        the research and force the result.

        :param fuzzy_value:   the value, like 'Marseille'
        :param field:         the field we look into, like 'name'
        :param max_results:   if None, returns all, if an int, only returns the first ones
        :param min_match:     filter out matches under this threshold
        :param biased_result: the expected result
        :returns:             None

        """
        # Cleaning is for keeping only useful data
        entry = self._buildCacheKey(fuzzy_value, field, max_results, min_match)

        self._bias_cache_fuzzy[entry] = biased_result


    def clearCache(self):
        """Clear cache for fuzzy searches.
        """
        self._cache_fuzzy = {}


    def clearBiasCache(self):
        """Clear biasing cache for fuzzy searches.
        """
        self._bias_cache_fuzzy = {}


    @staticmethod
    def _buildCacheKey(fuzzy_value, field, max_results, min_match):
        """Key for the cache of fuzzyGet, based on parameters.

        >>> geo_a._buildCacheKey('paris de gaulle', 'name', max_results=None, min_match=0)
        ('paris+de+gaulle', 'name', None, 0)
<<<<<<< HEAD
        >>> geo_a._buildCacheKey('Antibes SNCF 2', 'name', approximate=3, min_match=0)
        ('antibes+sncf+2', 'name', 3, 0)
=======
        >>> geo_a._buildCacheKey('Antibes SNCF 2', 'name', max_results=3, min_match=0)
        ('antibes', 'name', 3, 0)
>>>>>>> 7fdf00e4
        """
        return '+'.join(clean(fuzzy_value)), field, max_results, min_match


    def _debugFuzzy(self, match, fuzzy_value, field, show_bad=(1, 1)):
        """Some debugging.
        """
        for m in match:

            if m[0] >= show_bad[0] and m[0] < show_bad[1]:

                print "[%.2f] %25s -> %25s (%5s)" % \
                    (m[0],
                     '+'.join(clean(fuzzy_value)),
                     '+'.join(clean(self.get(m[1], field))),
                     m[1])


    def distance(self, key0, key1):
        """Compute distance between two elements.

        This is just a wrapper between the original haversine
        function, but it is probably the most used feature :)

        :param key0: the first key
        :param key1: the second key
        :returns:    the distance (km)

        >>> geo_t.distance('frnic', 'frpaz')
        683.526...
        """
        return haversine(self.getLocation(key0), self.getLocation(key1))


    def set(self, key, field, value):
        """Method to manually change a value in the base.

        :param key:   the key we want to change a value of
        :param field: the concerned field, like 'name'
        :param value: the new value
        :returns:     None

        >>> geo_t.get('frnic', 'name')
        'Nice-Ville'
        >>> geo_t.set('frnic', 'name', 'Nice Gare SNCF')
        >>> geo_t.get('frnic', 'name')
        'Nice Gare SNCF'
        >>> geo_t.set('frnic', 'name', 'Nice-Ville') # Not to mess with other tests :)

        We may even add new fields.

        >>> geo_t.set('frnic', 'new_field', 'some_value')
        >>> geo_t.get('frnic', 'new_field')
        'some_value'
        """
        # If the key is not in the base,
        # we simply add it
        if key not in self._things:
            self._things[key] = {}

        self._things[key][field] = value

        # If the field was not referenced in the headers
        # we add it to the headers
        if field not in self.fields:
            self.fields.append(field)


    def setWithDict(self, key, dictionary):
        """
        Same as set method, except we perform
        the input with a whole dictionary.

        :param key:         the key we want to change a value of
        :param dictionary:  the dict containing the new data
        :returns:           None

        >>> geo_f.keys()
        []
        >>> geo_f.setWithDict('frnic', {'code' : 'frnic', 'name': 'Nice'})
        >>> geo_f.keys()
        ['frnic']
        """
        for field, val in dictionary.iteritems():
            self.set(key, field, val)


    def delete(self, key):
        """Method to manually remove a value in the base.

        :param key:   the key we want to delete
        :returns:     None

        >>> data = geo_t.get('frxrn') # Output all data in one dict
        >>> geo_t.delete('frxrn')
        >>> geo_t.get('frxrn', 'name')
        Traceback (most recent call last):
        KeyError: 'Thing not found: frxrn'

        How to reverse the delete if data has been stored:

        >>> geo_t.setWithDict('frxrn', data)
        >>> geo_t.get('frxrn', 'name')
        'Redon'
        """
        del self._things[key]


    @staticmethod
    def hasTrepSupport():
        """Check if module has OpenTrep support.
        """
        return HAS_TREP_SUPPORT


    @staticmethod
    def trepGet(fuzzy_value, trep_format='S', from_keys=None, verbose=False):
        """OpenTrep integration.

        If not hasTrepSupport(), main_trep is not defined
        and trepGet will raise an exception if called.

        :param fuzzy_value:   the fuzzy value
        :param trep_format:   the format given to OpenTrep
        :param from_keys:     if None, it takes all keys in consideration, else takes from_keys \
            iterable of keys to perform search.
        :param verbose:       toggle verbosity
        :returns:             an iterable of (distance, key) like [(0.97, 'SFO'), (0.55, 'LAX')]

        >>> if geo_t.hasTrepSupport():
        ...     print geo_t.trepGet('sna francisco los agneles') # doctest: +SKIP
        [(31.5192, 'SFO'), (46.284, 'LAX')]

        >>> if geo_t.hasTrepSupport():
        ...     print geo_t.trepGet('sna francisco', verbose=True) # doctest: +SKIP
         -> Raw result: SFO/31.5192
         -> Fmt result: ([(31.5192, 'SFO')], '')
        [(31.5192, 'SFO')]
        """
        r = main_trep(searchString=fuzzy_value,
                      outputFormat=trep_format,
                      verbose=verbose)

        if trep_format == 'S':
            # Only this outputFormat is handled by upper layers
            if from_keys is None:
                return r[0]
            else:
                from_keys = set(from_keys)
                return [(k, e) for k, e in r[0] if e in from_keys]

        # For all other formats we return an empty
        # list to avoid failures
        return []


    def visualize(self,
                  output='example',
                  label='__key__',
                  point_size=None,
                  point_color=None,
                  icon_type='auto',
                  from_keys=None,
                  catalog=None,
                  add_lines=None,
                  link_duplicates=True,
                  verbose=True):
        """Creates map and other visualizations.

        :param output:          set the name of the rendered files
        :param label:           set the field which will appear as map icons title
        :param point_size:      set the field defining the map icons circle size
        :param point_color:     set the field defining the map icons colors
        :icon_type:             set the global icon size, either 'B', 'S' or 'auto'
        :from_keys:             only display this iterable of keys if not None
        :param catalog:         optional color catalog to have specific colors for certain field values
        :param add_lines:       optional list of (key1, key2, ..., keyN) to draw additional lines
        :param link_duplicates: boolean toggling lines between duplicated keys feature
        :param verbose:         toggle verbosity
        :returns:               (list of templates successfully rendered, total number of templates available).
        """
        # We take the maximum verbosity between the local and global
        verbose = self._verbose or verbose

        if self.hasGeoSupport():
            geo_support = True
        else:
            geo_support = False

            if verbose:
                print '\n/!\ Could not find fields %s in headers %s.' % \
                        (' and '.join(GEO_FIELDS), self.fields)

        # Label is the field which labels the points
        if label not in self.fields:
            raise ValueError('label "%s" not in fields %s.' % (label, self.fields))

        if point_size is not None and point_size not in self.fields:
            raise ValueError('point_size "%s" not in fields %s.' % (point_size, self.fields))

        if point_color is not None and point_color not in self.fields:
            raise ValueError('point_color "%s" not in fields %s.' % (point_color, self.fields))

        # Optional function which gives points size
        if point_size is None:
            get_size = lambda key: 0
        else:
            get_size = lambda key: self.get(key, point_size)

        # Optional function which gives points size
        if point_color is None:
            get_category = lambda key: None
        else:
            get_category = lambda key: self.get(key, point_color)

        # from_keys lets you have a set of keys to visualize
        if from_keys is None:
            from_keys = iter(self)

        # Storing json data
        data = []

        for key in from_keys:

            lat_lng = self.getLocation(key)

            if lat_lng is None:
                lat_lng = '?', '?'

            elem = {
                '__key__' : key,
                '__lab__' : self.get(key, label),
                '__siz__' : get_size(key),
                '__cat__' : get_category(key),
                'lat'     : lat_lng[0],
                'lng'     : lat_lng[1]
            }

            for field in self.fields:
                # Keeping only important fields
                if not str(field).startswith('__') and \
                   not str(field).endswith('@raw') and \
                   field not in elem:

                    elem[field] = str(self.get(key, field))

            data.append(elem)

        # Icon type
        if icon_type is None:
            base_icon = ''
        elif icon_type == 'auto':
            base_icon = 'marker.png' if len(data) < 100 else 'point.png'
        elif icon_type == 'S':
            base_icon = 'point.png'
        elif icon_type == 'B':
            base_icon = 'marker.png'
        else:
            allowed = ('auto', 'S', 'B', None)
            raise ValueError('icon_type "%s" not in %s.' % (icon_type, allowed))

        # Additional lines
        if add_lines is None:
            add_lines = []

        if link_duplicates:
            # We add to add_lines all list of duplicates
            # We keep a set of already processed "master" keys to avoid
            # putting several identical lists in the json
            done_keys = set()

            for elem in data:
                key = elem['__key__']

                if not self.hasParents(key):
                    mkey = set([key])
                else:
                    mkey = set(self.get(key, '__par__'))

                if self.hasDuplicates(key) and not mkey.issubset(done_keys):
                    # mkey have some keys which are not in done_keys
                    add_lines.append(self.getAllDuplicates(key, '__key__'))
                    done_keys = done_keys | mkey

            if verbose:
                print '* Added lines for duplicates linking, total %s' % len(add_lines)

        # Count the categories for coloring
        categories = {}

        for elem in data:
            if icon_type is None:
                # Here we are in no-icon mode, categories
                # will be based on the entries who will have a circle
                try:
                    c = float(elem['__siz__'])
                except ValueError:
                    c = 0
            else:
                c = 1

            cat = elem['__cat__']
            if cat not in categories:
                categories[cat] = 0
            if c > 0:
                categories[cat] += c

        # Color repartition given biggest categories
        colors  = ('red', 'orange', 'yellow', 'green', 'cyan', 'purple')
        col_num = 0

        if not categories:
            step = 1
        else:
            # c > 0 makes sure we do not create a category
            # for stuff that will not be displayed
            nb_non_empty_cat = len([c for c in categories.values() if c > 0])
            step = max(1, len(colors) / nb_non_empty_cat)

        for cat, vol in sorted(categories.items(), key=lambda x: x[1], reverse=True):
            categories[cat] = {
                'volume' : vol
            }
            if cat is None:
                # None is also the default category, when point_color is None
                categories[cat]['color'] = 'blue'

            elif col_num < len(colors):
                # We affect the next color available
                categories[cat]['color'] = colors[col_num]
                col_num += step
            else:
                # After all colors are used, remaining categories are black
                categories[cat]['color'] = 'black'

            if verbose:
                print '> Affecting category %-8s to color %-7s | %s %s' % \
                        (cat, categories[cat]['color'],
                         point_size if icon_type is None else 'volume', vol)


        # catalog is a user defined color scheme
        if catalog is None:
            # Default diff-friendly catalog
            catalog = {
                ' ' : 'blue',
                '+' : 'green',
                'Y' : 'green',
                '-' : 'red',
                'N' : 'red',
            }

        for cat in catalog:
            if cat in categories:

                old_color = categories[cat]['color']
                new_color = catalog[cat]
                categories[cat]['color'] = new_color

                if verbose:
                    print '> Overrides category %-8s to color %-7s (from %-7s)' % \
                            (cat, new_color, old_color)

                # We test other categories to avoid duplicates in coloring
                for ocat in categories:
                    if ocat == cat:
                        continue
                    ocat_color = categories[ocat]['color']

                    if ocat_color == new_color:
                        categories[ocat]['color'] = old_color

                        if verbose:
                            print '> Switching category %-8s to color %-7s (from %-7s)' % \
                                    (ocat, old_color, ocat_color)


        # Finally, we write the colors as an element attribute
        for elem in data:
            elem['__col__'] = categories[elem['__cat__']]['color']


        # Gathering data for lines
        data_lines = []

        for line in add_lines:
            data_line = []

            for l_key in line:
                lat_lng = self.getLocation(l_key)

                if lat_lng is None:
                    lat_lng = '?', '?'

                data_line.append({
                    '__key__' : l_key,
                    '__lab__' : self.get(l_key, label),
                    'lat'     : lat_lng[0],
                    'lng'     : lat_lng[1],
                })

            data_lines.append(data_line)


        # Dump the json geocodes
        json_name = '%s.json' % output

        with open(json_name, 'w') as out:
            out.write(json.dumps({
                'meta'       : {
                    'label'           : label,
                    'point_size'      : point_size,
                    'point_color'     : point_color,
                    'icon_type'       : icon_type,
                    'base_icon'       : base_icon,
                    'link_duplicates' : link_duplicates,
                },
                'points'     : data,
                'lines'      : data_lines,
                'categories' : sorted(categories.items(),
                                      key=lambda x: x[1]['volume'],
                                      reverse=True)
            }))

        tmp_template = []
        tmp_static   = [json_name]

        for name, assets in ASSETS.iteritems():
            # We do not render the map template  if not geocodes
            if name == 'map' and not geo_support:
                continue

            for template, v_target in assets['template'].iteritems():
                target = v_target % output

                with open(template) as temp:
                    with open(target, 'w') as out:
                        for row in temp:
                            row = row.replace('{{file_name}}', output)
                            row = row.replace('{{json_file}}', json_name)
                            out.write(row)

                tmp_template.append(target)

            for source, target in assets['static'].iteritems():
                copy(source, target)
                tmp_static.append(target)

        if verbose:
            print
            print '* Now you may use your browser to visualize:'
            print ' '.join(tmp_template)
            print
            print '* If you want to clean the temporary files:'
            print 'rm %s' % ' '.join(tmp_static + tmp_template)
            print

        # This is the numbered of templates rendered
        return tmp_template, sum(len(a['template']) for a in ASSETS.values())



def ext_split(value, split):
    """Extended split function handling None and '' splitter.

    :param value:  the value to be split
    :param split:  the splitter
    :returns:      the split value

    >>> ext_split('PAR', 'A')
    ('P', 'R')
    >>> ext_split('PAR', '')
    ('P', 'A', 'R')
    >>> ext_split('PAR', None)
    'PAR'
    """
    if split is None:
        return value
    if split == '':
        # Here we convert a string like 'CA' into ('C', 'A')
        return tuple(value)

    return tuple(value.split(split))


def recursive_split(value, splits):
    """Recursive extended split.

    :param value:  the value to be split
    :param splits: the list of splitters
    :returns:      the split value

    >>> recursive_split('PAR^Paris/Parys', ['^', '/'])
    (('PAR',), ('Paris', 'Parys'))
    """
    # Case where no subdelimiters
    if not splits:
        return value

    if len(splits) == 1:
        return ext_split(value, splits[0])

    if len(splits) == 2:
        return tuple(ext_split(v, splits[1]) for v in value.split(splits[0]))

    if len(splits) == 3:
        return tuple(
            tuple(ext_split(sv, splits[2]) for sv in ext_split(v, splits[1]))
            for v in value.split(splits[0])
        )

    raise ValueError('Sub delimiter "%s" not supported.' % str(splits))



def _test():
    """When called directly, launching doctests.
    """
    import doctest

    extraglobs = {
        'geo_o': GeoBase(data='ori_por',  verbose=False),
        'geo_a': GeoBase(data='airports', verbose=False),
        'geo_t': GeoBase(data='stations', verbose=False),
        'geo_f': GeoBase(data='feed',     verbose=False)
    }

    opt =  (doctest.ELLIPSIS |
            doctest.NORMALIZE_WHITESPACE)
            #doctest.REPORT_ONLY_FIRST_FAILURE)
            #doctest.IGNORE_EXCEPTION_DETAIL)

    doctest.testmod(extraglobs=extraglobs, optionflags=opt)



if __name__ == '__main__':
    _test()

<|MERGE_RESOLUTION|>--- conflicted
+++ resolved
@@ -964,17 +964,7 @@
             from_keys = iter(self)
 
         for dist, thing in self.findNearPoint(self.getLocation(key), radius, from_keys, grid, double_check):
-
-<<<<<<< HEAD
             yield (dist, thing)
-=======
-                if thing in from_keys:
-                    yield (dist, thing)
-
-        else:
-            for dist, thing in self.findNearPoint(self.getLocation(key), radius, from_keys, grid, double_check):
-                yield (dist, thing)
->>>>>>> 7fdf00e4
 
 
 
@@ -1031,23 +1021,11 @@
         if from_keys is None:
             from_keys = iter(self)
 
-<<<<<<< HEAD
         iterable = self._buildDistances(lat_lng, from_keys)
 
         for dist, thing in heapq.nsmallest(N, iterable):
 
             yield (dist, thing)
-=======
-        if grid:
-            for dist, thing in self._ggrid.findClosestFromPoint(lat_lng, N, double_check, from_keys):
-                yield (dist, thing)
-
-        else:
-            iterable = self._buildDistances(lat_lng, from_keys)
-
-            for dist, thing in heapq.nsmallest(N, iterable):
-                yield (dist, thing)
->>>>>>> 7fdf00e4
 
 
     def _buildRatios(self, fuzzy_value, field, keys, min_match=0):
@@ -1066,11 +1044,7 @@
                 yield r, key
 
 
-<<<<<<< HEAD
-    def fuzzyGet(self, fuzzy_value, field, approximate=None, min_match=0.50, from_keys=None):
-=======
     def fuzzyGet(self, fuzzy_value, field, max_results=None, min_match=0.75, from_keys=None):
->>>>>>> 7fdf00e4
         """
         Fuzzy searches are retrieving an information
         on a thing when we do not know the code.
@@ -1097,15 +1071,8 @@
         (0.91..., 'frmsc')
         >>> geo_a.fuzzyGet('paris de gaulle', 'name')[0]
         (0.78..., 'CDG')
-<<<<<<< HEAD
-        >>> geo_a.fuzzyGet('paris de gaulle', 'name', approximate=3, min_match=0.55)
+        >>> geo_a.fuzzyGet('paris de gaulle', 'name', max_results=3, min_match=0.55)
         [(0.78..., 'CDG'), (0.64..., 'LBG'), (0.60..., 'HUX')]
-=======
-        >>> geo_a.fuzzyGet('paris de gaulle', 'name', max_results=3, min_match=0.55)
-        [(0.78..., 'CDG'), (0.60..., 'HUX'), (0.57..., 'LBG')]
-        >>> geo_a.fuzzyGet('paris de gaulle', 'name', max_results=3, min_match=0.75)
-        [(0.78..., 'CDG')]
->>>>>>> 7fdf00e4
 
         Some corner cases.
 
@@ -1282,13 +1249,8 @@
 
         >>> geo_a._buildCacheKey('paris de gaulle', 'name', max_results=None, min_match=0)
         ('paris+de+gaulle', 'name', None, 0)
-<<<<<<< HEAD
-        >>> geo_a._buildCacheKey('Antibes SNCF 2', 'name', approximate=3, min_match=0)
+        >>> geo_a._buildCacheKey('Antibes SNCF 2', 'name', max_results=3, min_match=0)
         ('antibes+sncf+2', 'name', 3, 0)
-=======
-        >>> geo_a._buildCacheKey('Antibes SNCF 2', 'name', max_results=3, min_match=0)
-        ('antibes', 'name', 3, 0)
->>>>>>> 7fdf00e4
         """
         return '+'.join(clean(fuzzy_value)), field, max_results, min_match
 
