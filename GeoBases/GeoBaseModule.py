--- conflicted
+++ resolved
@@ -51,12 +51,8 @@
 import os
 import os.path as op
 import heapq
-<<<<<<< HEAD
 from itertools import zip_longest
-=======
-from itertools import izip_longest
 import csv
->>>>>>> 33069702
 
 # Not in standard library
 import yaml
