#!/usr/bin/python
# -*- coding: utf-8 -*-

'''
This module is a general class *GeoBase* to manipulate geographical
data. It loads static csv files containing data about
airports or train stations, and then provides tools to browse it.


It relies on two other modules:

    - GeoUtils: to compute haversine distances between points
    - LevenshteinUtils: to calculate distances between strings. Indeed, we need
      a good tool to do it, in order to recognize things like station names
      in schedule files where we do not have the station id


Examples for airports::

    >>> geo_a = GeoBase(data='airports', verbose=False)
    >>> sorted(geo_a.findNearKey('ORY', 50)) # Orly, airports <= 50km
    [(0.0, 'ORY'), (18.8..., 'TNF'), (27.8..., 'LBG'), (34.8..., 'CDG')]
    >>> geo_a.get('CDG', 'city_code')
    'PAR'
    >>> geo_a.distance('CDG', 'NCE')
    694.5162...


Examples for stations::

    >>> geo_t = GeoBase(data='stations', verbose=False)
    >>>
    >>> # Nice, stations <= 5km
    >>> [geo_t.get(k, 'name') for d, k in sorted(geo_t.findNearPoint((43.70, 7.26), 5))]
    ['Nice-Ville', 'Nice-Riquier', 'Nice-St-Roch', 'Villefranche-sur-Mer', 'Nice-St-Augustin']
    >>>
    >>> geo_t.get('frpaz', 'name')
    'Paris-Austerlitz'
    >>> geo_t.distance('frnic', 'frpaz')
    683.526...

From any point of reference:

    >>> geo = GeoBase(data='ori_por_multi')
    Import successful from ...
    Available fields for things: ...
'''



import os
import os.path as op
import heapq
from itertools import zip_longest
import csv
import json
from shutil import copy

# Not in standard library
import yaml

from .GeoUtils         import haversine
from .LevenshteinUtils import mod_leven, clean
from .GeoGridModule    import GeoGrid


try:
    # This wrapper will raise an ImportError
    # if libopentrep cannot be found
    # or if OpenTrepWrapper was not installed
    from OpenTrepWrapper import main_trep

except ImportError as err:
    # Could not import
    HAS_TREP_SUPPORT = False
else:
    # No problem here
    HAS_TREP_SUPPORT = True

# Relative paths handling
local_path = lambda file_p, rel_p : op.join(op.realpath(op.dirname(file_p)), rel_p)


# We only export the main class
__all__ = ['GeoBase']


class GeoBase(object):
    '''
    This is the main and only class. After __init__,
    a file is loaded in memory, and the user may use
    the instance to get information.
    '''

    # Path to global configuration
    PATH_CONF = local_path(__file__, 'DataSources/Sources.yaml')

    # Loading configuration
    with open(PATH_CONF) as fl:
        BASES = yaml.load(fl)

    # Special fields for latitude and longitude recognition
    LAT_FIELD  = 'lat'
    LNG_FIELD  = 'lng'
    GEO_FIELDS = (LAT_FIELD, LNG_FIELD)

    # Loading indicator
    NB_LINES_STEP = 100000

    # Assets for map and tables
    ASSETS = {
        'map' : {
            'template' : {
                # source : v_target
                local_path(__file__, 'MapAssets/template.html') : '%s_map.html',
            },
            'static' : {
                # source : target
                local_path(__file__, 'MapAssets/blue_point.png')  : 'blue_point.png',
                local_path(__file__, 'MapAssets/blue_marker.png') : 'blue_marker.png'
            }
        },
        'table' : {
            'template' : {
                # source : v_target
                local_path(__file__, 'TablesAssets/template.html') : '%s_table.html',
            },
            'static' : {}
        }
    }


    @staticmethod
    def update():
        '''
        Launch update script on oripor data file.
        '''
        os.system('bash ' + local_path(__file__, 'DataSources/CheckDataUpdates.sh'))



    def __init__(self, data, **kwargs):
        '''Initialization

        :param data: the type of data wanted, 'airports', 'stations' \
            and 'feed' currently available. 'feed' will let you define your \
            own parameters.
        :param verbose: display informations or not during runtime

        :raises: ValueError, if data parameters is not recognized

        >>> geo_a = GeoBase(data='airports')
        Import successful from ...
        Available fields for things: ...
        >>> geo_t = GeoBase(data='stations')
        Import successful from ...
        Available fields for things: ...
        >>> geo_f = GeoBase(data='feed')
        Source was None, skipping loading...
        >>> geo_c = GeoBase(data='odd')
        Traceback (most recent call last):
        ValueError: Wrong data type. Not in ['airlines', ...]
        >>> 
        >>> fl = open(local_path(__file__, 'DataSources/Airports/AirportsDotCsv/ORI_Simple_Airports_Database_Table.csv'))
        >>> GeoBase(data='feed',
        ...         source=fl,
        ...         headers=['code', 'ref_name', 'ref_name_2', 'name'],
        ...         indexes='code',
        ...         delimiter='^',
        ...         verbose=False).get('ORY')
        {'code': 'ORY', 'name': 'PARIS/FR:ORLY', '__gar__': 'PAR^Y^^FR^EUROP^ITC2^FR052^2.35944^48.7253^3745^Y^A', '__dup__': [], '__key__': 'ORY', 'ref_name_2': 'PARIS ORLY', '__dad__': '', '__lno__': 6014, 'ref_name': 'PARIS ORLY'}
        >>> fl.close()
        >>> GeoBase(data='airports_csv',
        ...         headers=['iata_code', 'ref_name', 'ref_name_2', 'name'],
        ...         verbose=False).get('ORY')
        {'name': 'PARIS/FR:ORLY', 'iata_code': 'ORY', '__gar__': 'PAR^Y^^FR^EUROP^ITC2^FR052^2.35944^48.7253^3745^Y^A', '__dup__': [], '__key__': 'ORY', 'ref_name_2': 'PARIS ORLY', '__dad__': '', '__lno__': 6014, 'ref_name': 'PARIS ORLY'}
        '''

        # Main structure in which everything will be loaded
        # Dictionary of dictionary
        self._data   = data
        self._things = {}
        self._ggrid  = None

        # A cache for the fuzzy searches
        self._cache_fuzzy = {}
        # An other cache if the algorithms are failing on a single
        # example, we first look in this cache
        self._bias_cache_fuzzy = {}

        # This will be similar as _headers, but can be modified after loading
        # _headers is just for data loading
        self.fields = []

        # Defaults
        props = {
            'local'         : True,
            'source'        : None,
            'headers'       : [],
            'indexes'       : None,
            'delimiter'     : '^',
            'subdelimiters' : {},
            'quotechar'     : '"',
            'limit'         : None,
            'discard_dups'  : False,
            'verbose'       : True,
        }

        if data in GeoBase.BASES:
            conf = GeoBase.BASES[data]

            # File configuration overrides defaults
            for name in conf:
                if name in props:
                    props[name] = conf[name]
                else:
                    raise ValueError('Option "%s" for data "%s" not understood in file.' % (name, data))

        elif data == 'feed':
            # User input defining everything
            pass
        else:
            raise ValueError('Wrong data type. Not in %s' % sorted(GeoBase.BASES.keys()))

        # User input overrides default configuration
        # or file configuration
        for name in kwargs:
            if name in props:
                props[name] = kwargs[name]
            else:
                raise ValueError('Option "%s" not understood.' % name)

        if 'source' not in kwargs:
            # "local" is only used for sources from configuration
            # to have a relative path from the configuration file
            if props['source'] is not None and props['local'] is True:
                props['source'] = local_path(GeoBase.PATH_CONF, props['source'])

        # Final parameters affectation
        self._local         = props['local']
        self._source        = props['source']
        self._headers       = props['headers']
        self._indexes       = props['indexes']
        self._delimiter     = props['delimiter']
        self._subdelimiters = props['subdelimiters']
        self._quotechar     = props['quotechar']
        self._limit         = props['limit']
        self._discard_dups  = props['discard_dups']
        self._verbose       = props['verbose']

        # Loading data
        self._configSubDelimiters()

        if self._source is not None:
            if 'source' in kwargs:
                # As a keyword argument, source should be a file-like
                self._loadFile(self._source)
            else:
                # Here we read the source from the configuration file
                with open(self._source) as source_fl:
                    self._loadFile(source_fl)
        else:
            if self._verbose:
                print('Source was None, skipping loading...')

        # Grid
        if self.hasGeoSupport():
            self.createGrid()
        else:
            if self._verbose:
                print('No geocode support, skipping grid...')



    def _configSubDelimiters(self):
        '''Some precomputation on subdelimiters.
        '''
        for h in self._headers:
            # If not in conf, do not sub split
            if h not in self._subdelimiters:
                self._subdelimiters[h] = None

            # Handling sub delimiter not list-embedded
            if isinstance(self._subdelimiters[h], str):
                self._subdelimiters[h] = [self._subdelimiters[h]]



    @staticmethod
    def _configKeyer(indexes, headers):
        '''Define thw function that build a line key.
        '''
        # It is possible to have a indexes which is a list
        # In this case we build the key as the concatenation between
        # the different fields
        try:
            if isinstance(indexes, str):
                pos = (headers.index(indexes), )

            elif isinstance(indexes, list):
                pos = tuple(headers.index(k) for k in indexes)

            else:
                raise ValueError()

        except ValueError:
            raise ValueError("Inconsistent: indexes = %s with headers = %s" % \
                             (indexes, headers))
        else:
            keyer = lambda row, pos: '+'.join(row[p] for p in pos)

        return pos, keyer


    @staticmethod
    def _buildRowValues(row, headers, delimiter, subdelimiters, key, line_nb):
        '''Building all data associated to this row.
        '''
        # Erase everything, except duplicates counter
        data = {
            '__key__' : key,      # special field for key
            '__lno__' : line_nb,  # special field for line number
            '__gar__' : [],       # special field for garbage
            '__dup__' : [],       # special field for duplicates
            '__dad__' : '',       # special field for parent
        }

        # headers represents the meaning of each column.
        # Using izip_longest here will replace missing fields
        # with empty strings ''
        for h, v in zip_longest(headers, row, fillvalue=''):
            # if h is None, it means the conf file explicitely
            # specified not to load the column
            if h is None:
                continue
            # if h is an empty string, it means there was more
            # data than the headers said, we store it in the 
            # __gar__ special field
            if not h:
                data['__gar__'].append(v)
            else:
                if subdelimiters[h] is None:
                    data[h] = v
                else:
                    data['%s@raw' % h] = v
                    data[h] = recursive_split(v, subdelimiters[h])

        # Flattening the __gar__ list
        data['__gar__'] = delimiter.join(data['__gar__'])

        return data


    def _configReader(self, **csv_opt):
        '''Manually configure the reader, to bypass the limitations of csv.reader.

        '''
        delimiter = csv_opt['delimiter']
        #quotechar = csv_opt['quotechar']

        if len(delimiter) == 1:
            return lambda source_fl : csv.reader(source_fl, **csv_opt)

        if self._verbose:
            print('/!\ Delimiter "%s" was not 1-character.' % delimiter)
            print('/!\ Fallback on custom reader, but quoting is disabled.')

        def _reader(source_fl):
            '''Custom reader supporting multiple characters split.
            '''
            for row in source_fl:
                yield row.rstrip('\r\n').split(delimiter)

        return _reader


    def _loadFile(self, source_fl):
        '''Load the file and feed the self._things.

        :param verbose: display informations or not during runtime
        :raises: IOError, if the source cannot be read
        :raises: ValueError, if duplicates are found in the source
        '''
        # We cache all variables used in the main loop
        headers       = self._headers
        delimiter     = self._delimiter
        subdelimiters = self._subdelimiters
        limit         = self._limit
        discard_dups  = self._discard_dups
        verbose       = self._verbose

        pos, keyer = self._configKeyer(self._indexes, headers)

        # csv reader options
        csv_opt = {
            'delimiter' : self._delimiter,
            'quotechar' : self._quotechar
        }

        _reader = self._configReader(**csv_opt)

        for line_nb, row in enumerate(_reader(source_fl), start=1):

            if verbose and line_nb % GeoBase.NB_LINES_STEP == 0:
                print('%-10s lines loaded so far' % line_nb)

            if limit is not None and line_nb > limit:
                if verbose:
                    print('Beyond limit %s for lines loaded, stopping.' % limit)
                break

            # Skip comments and empty lines
            # Comments must *start* with #, otherwise they will not be stripped
            if not row or row[0].startswith('#'):
                continue

            key      = keyer(row, pos)
            row_data = self._buildRowValues(row, headers, delimiter, subdelimiters, key, line_nb)

            # No duplicates ever, we will erase all data after if it is
            if key not in self._things:
                self._things[key] = row_data

            else:
                if discard_dups is False:
                    # We compute a new key for the duplicate
                    d_key = '%s@%s' % (key, 1 + len(self._things[key]['__dup__']))

                    # We update the data with this info
                    row_data['__key__'] = d_key
                    row_data['__dup__'] = self._things[key]['__dup__']
                    row_data['__dad__'] = key

                    # We add the d_key as a new duplicate, and store the duplicate in the main _things
                    self._things[key]['__dup__'].append(d_key)
                    self._things[d_key] = row_data

                if verbose:
                    print("/!\ [lno %s] %s is duplicated #%s, first found lno %s" % \
                            (line_nb, key, len(self._things[key]['__dup__']), self._things[key]['__lno__']))


        # We remove None headers, which are not-loaded-columns
        self.fields = ['__key__', '__dup__', '__dad__', '__lno__']

        for h in headers:
            if subdelimiters[h] is not None:
                self.fields.append('%s@raw' % h)

            if h is not None:
                self.fields.append(h)

        self.fields.append('__gar__')


        if verbose:
            print("Import successful from %s" % self._source)
            print("Available fields for things: %s" % self.fields)



    def hasGeoSupport(self):
        '''
        Check if base has geocoding support.

        >>> geo_t.hasGeoSupport()
        True
        >>> geo_f.hasGeoSupport()
        False
        '''
        fields = set(self.fields)

        for required in GeoBase.GEO_FIELDS:
            if required not in fields:
                return False

        return True



    def createGrid(self):
        '''
        Create the grid for geographical indexation after loading the data.
        '''
        self._ggrid = GeoGrid(radius=50, verbose=False)

        for key in self:
            lat_lng = self.getLocation(key)

            if lat_lng is None:
                if self._verbose:
                    print('No usable geocode for %s: ("%s","%s"), skipping point...' % \
                            (key, self.get(key, GeoBase.LAT_FIELD), self.get(key, GeoBase.LNG_FIELD)))
            else:
                self._ggrid.add(key, lat_lng, self._verbose)



    def get(self, key, field=None, **kwargs):
        '''
        Simple get on the database.
        This get function raise exception when input is not correct.

        :param key:   the key of the thing (like 'SFO')
        :param field: the field (like 'name' or 'iata_code')
        :raises:      KeyError, if the key is not in the base
        :returns:     the needed information

        >>> geo_a.get('CDG', 'city_code')
        'PAR'
        >>> geo_t.get('frnic', 'name')
        'Nice-Ville'
        >>> geo_t.get('frnic')
        {'info': 'Desserte Voyageur-Infrastructure', 'code': 'frnic', ...}

        Cases of unknown key.

        >>> geo_t.get('frmoron', 'name', default='There')
        'There'
        >>> geo_t.get('frmoron', 'name')
        Traceback (most recent call last):
        KeyError: 'Thing not found: frmoron'
        >>> geo_t.get('frmoron', 'name', default=None)
        >>> geo_t.get('frmoron', default='There')
        'There'

        Cases of unknown field, this is a bug and always fail.

        >>> geo_t.get('frnic', 'not_a_field', default='There')
        Traceback (most recent call last):
        KeyError: "Field 'not_a_field' [for key 'frnic'] not in ['info', 'code', 'name', 'lines', '__gar__', '__dup__', '__key__', 'lat', 'lng', '__dad__', '__lno__']"
        '''

        if key not in self._things:
            # Unless default is set, we raise an Exception
            if 'default' in kwargs:
                return kwargs['default']

            raise KeyError("Thing not found: %s" % str(key))

        # Key is in geobase here
        if field is None:
            return self._things[key]

        try:
            res = self._things[key][field]
        except KeyError:
            raise KeyError("Field '%s' [for key '%s'] not in %s" % (field, key, list(self._things[key].keys())))
        else:
            return res



    def getLocation(self, key):
        '''
        Returns proper geocode.

        >>> geo_a.getLocation('AGN')
        (57.50..., -134.585...)
        '''
        try:
            loc = tuple(float(self.get(key, f)) for f in GeoBase.GEO_FIELDS)

        except ValueError:
            # Decode geocode, if error, returns None
            return None

        except KeyError:
            # Probably means that there is not geocode support
            # But could be that key is unkwown
            return None
        # Note that TypeError would mean that the input
        # type was not even a string, probably NoneType
        else:
            return loc



    def hasDuplicates(self, key):
        '''Tell if a key has duplicates.

        >>> geo_o.hasDuplicates('ORY')
        0
        >>> geo_o.hasDuplicates('THA')
        1
        '''
        return len(self._things[key]['__dup__'])



    def getDuplicates(self, key, field=None, default=None):
        '''Get all duplicates data, parent key included.

        >>> geo_o.getDuplicates('ORY', 'name')
        ['Paris-Orly']
        >>> geo_o.getDuplicates('THA', 'name')
        ['Tullahoma Regional Airport/William Northern Field', 'Tullahoma']
        >>> geo_o.getDuplicates('THA', '__key__')
        ['THA', 'THA@1']
        >>> geo_o.get('THA', '__dup__')
        ['THA@1']
        '''

        if key not in self._things:
            # Unless default is set, we raise an Exception
            if default is not None:
                return [default]

            raise KeyError("Thing not found: %s" % str(key))

        # Key is in geobase here
        if field is None:
            return [self._things[key]] + [self._things[d] for d in self._things[key]['__dup__']]

        try:
            res = [self._things[key][field]]
        except KeyError:
            raise KeyError("Field '%s' [for key '%s'] not in %s" % (field, key, list(self._things[key].keys())))
        else:
            return res + [self._things[d][field] for d in self._things[key]['__dup__']]



    def getKeysWhere(self, conditions, from_keys=None, reverse=False, force_str=False, mode='and'):
        '''
        Get iterator of all keys with particular
        field.
        For example, if you want to know all airports in Paris.

        :param conditions: a list of (field, value) conditions
        :param reverse:    we look keys where the field is *not* the particular value
        :param force_str:  for the str() method before every test
        :param mode:       either 'or' or 'and', how to handle several conditions
        :returns:          an iterator of matching keys

        >>> list(geo_a.getKeysWhere([('city_code', 'PAR')]))
        ['ORY', 'TNF', 'CDG', 'BVA']
        >>> list(geo_o.getKeysWhere([('comment', '')], reverse=True))
        []
        >>> list(geo_o.getKeysWhere([('__dup__', '[]')]))
        []
        >>> len(list(geo_o.getKeysWhere([('__dup__', [])])))
        10897
        >>> len(list(geo_o.getKeysWhere([('__dup__', '[]')], force_str=True)))
        10897
        >>> len(list(geo_o.getKeysWhere([('__dad__', '')], reverse=True))) # Counting duplicated keys
        512

        Testing several conditions.

        >>> c_1 = [('city_code'    , 'PAR')]
        >>> c_2 = [('location_type', 'H'  )]
        >>> len(list(geo_o.getKeysWhere(c_1)))
        17
        >>> len(list(geo_o.getKeysWhere(c_2)))
        59
        >>> len(list(geo_o.getKeysWhere(c_1 + c_2, mode='and')))
        2
        >>> len(list(geo_o.getKeysWhere(c_1 + c_2, mode='or')))
        74

        This works too \o/.

        >>> len(list(geo_o.getKeysWhere([('city_code', 'PAR'), ('city_code', 'BVE')], mode='and')))
        0
        >>> len(list(geo_o.getKeysWhere([('city_code', 'PAR'), ('city_code', 'BVE')], mode='or')))
        18
        '''

        if from_keys is None:
            from_keys = iter(self)

        # We set the lambda function now to avoid testing
        # force_str and reverse at each key later
        if not force_str and not reverse:
            pass_one = lambda a, b: a == b
        elif not force_str and reverse:
            pass_one = lambda a, b: a != b
        elif force_str and not reverse:
            pass_one = lambda a, b: str(a) == str(b)
        else:
            pass_one = lambda a, b: str(a) != str(b)

        # Handle and/or cases when multiple conditions
        if mode == 'and':
            pass_all = all
        elif mode == 'or':
            pass_all = any
        else:
            raise ValueError('"mode" argument must be in %s' % str(['and', 'or']))


        for key in from_keys:

            if pass_all(pass_one(self.get(key, f), v) for f, v in conditions):
                yield key


    def __str__(self):
        '''Stringification.

        >>> str(geo_t)
        '<GeoBases.GeoBaseModule.GeoBase(stations) object at 0x...>'
        '''
        return '<GeoBases.GeoBaseModule.GeoBase(%s) object at 0x...>' % self._data


    def __iter__(self):
        '''
        Returns iterator of all keys in the database.

        :returns: the iterator of all keys

        >>> list(a for a in geo_a)
        ['AGN', 'AGM', 'AGJ', 'AGH', ...
        '''
        return iter(self._things.keys())


    def __contains__(self, key):
        '''
        Test if a thing is in the base.

        :param key: the key of the thing to be tested
        :returns:   a boolean

        >>> 'AN' in geo_a
        False
        >>> 'AGN' in geo_a
        True
        '''
        if key in self._things:
            return True

        return False


    def __bool__(self):
        '''
        Testing GeoBase emptiness.

        :returns: a boolean

        >>> if not geo_o: print('empty')
        >>> if geo_o:     print('not empty')
        not empty

        This geo_f is actually empty.

        >>> if not geo_f: print('empty')
        empty
        >>> if geo_f:     print('not empty')
        '''

        if self._things:
            return True

        return False


    def keys(self):
        '''
        Returns a list of all keys in the database.

        :returns: the list of all keys

        >>> geo_a.keys()
        ['AGN', 'AGM', 'AGJ', 'AGH', ...
        '''
        return list(self._things.keys())


    def _buildDistances(self, lat_lng_ref, keys):
        '''
        Compute the iterable of (dist, keys) of a reference
        lat_lng and a list of keys. Keys which have not valid
        geocodes will not appear in the results.

        >>> list(geo_a._buildDistances((0,0), ['ORY', 'CDG']))
        [(5422.74..., 'ORY'), (5455.45..., 'CDG')]
        '''

        if lat_lng_ref is None:
            raise StopIteration

        for key in keys:

            lat_lng = self.getLocation(key)

            if lat_lng is not None:

                yield haversine(lat_lng_ref, lat_lng), key


    def findNearPoint(self, lat_lng, radius=50, from_keys=None, grid=True, double_check=True):
        '''
        Returns a list of nearby things from a point (given
        latidude and longitude), and a radius for the search.
        Note that the haversine function, which compute distance
        at the surface of a sphere, here returns kilometers,
        so the radius should be in kms.

        :param lat_lng: the lat_lng of the point
        :param radius:  the radius of the search (kilometers)
        :param from_keys: if None, it takes all keys in consideration, else takes from_keys \
            iterable of keys to perform search.
        :param grid:    boolean, use grid or not
        :param double_check: when using grid, perform an additional check on results distance
        :returns:       an iterable of keys of things (like ['ORY', 'CDG'])

        >>> # Paris, airports <= 50km
        >>> [geo_a.get(k, 'name') for d, k in sorted(geo_a.findNearPoint((48.84, 2.367), 50))]
        ['Paris-Orly', 'Paris-Le Bourget', 'Toussus-le-Noble', 'Paris - Charles-de-Gaulle']
        >>>
        >>> # Nice, stations <= 5km
        >>> [geo_t.get(k, 'name') for d, k in sorted(geo_t.findNearPoint((43.70, 7.26), 5))]
        ['Nice-Ville', 'Nice-Riquier', 'Nice-St-Roch', 'Villefranche-sur-Mer', 'Nice-St-Augustin']

        No grid mode.

        >>> # Paris, airports <= 50km
        >>> [geo_a.get(k, 'name') for d, k in sorted(geo_a.findNearPoint((48.84, 2.367), 50, grid=False))]
        ['Paris-Orly', 'Paris-Le Bourget', 'Toussus-le-Noble', 'Paris - Charles-de-Gaulle']
        >>> 
        >>> # Nice, stations <= 5km
        >>> [geo_t.get(k, 'name') for d, k in sorted(geo_t.findNearPoint((43.70, 7.26), 5, grid=False))]
        ['Nice-Ville', 'Nice-Riquier', 'Nice-St-Roch', 'Villefranche-sur-Mer', 'Nice-St-Augustin']
        >>> 
        >>> # Paris, airports <= 50km with from_keys input list
        >>> sorted(geo_a.findNearPoint((48.84, 2.367), 50, from_keys=['ORY', 'CDG', 'BVE'], grid=False))
        [(12.76..., 'ORY'), (23.40..., 'CDG')]
        '''

        if from_keys is None:
            from_keys = iter(self)

        if grid:
            # Using grid, from_keys if just a post-filter
            from_keys = set(from_keys)

            for dist, thing in self._ggrid.findNearPoint(lat_lng, radius, double_check):

                if thing in from_keys:

                    yield (dist, thing)

        else:

            for dist, thing in self._buildDistances(lat_lng, from_keys):

                if dist <= radius:

                    yield (dist, thing)




    def findNearKey(self, key, radius=50, from_keys=None, grid=True, double_check=True):
        '''
        Same as findNearPoint, except the point is given
        not by a lat/lng, but with its key, like ORY or SFO.
        We just look up in the base to retrieve lat/lng, and
        call findNearPoint.

        :param key:     the key of the point
        :param radius:  the radius of the search (kilometers)
        :param from_keys: if None, it takes all keys in consideration, else takes from_keys \
            iterable of keys to perform search.
        :param grid:    boolean, use grid or not
        :param double_check: when using grid, perform an additional check on results distance
        :returns:       a list of keys of things (like ['ORY', 'CDG'])

        >>> sorted(geo_o.findNearKey('ORY', 10)) # Orly, por <= 10km
        [(0.0, 'ORY'), (1.82..., 'JDP'), (8.06..., 'XJY'), (9.95..., 'QFC')]
        >>> sorted(geo_a.findNearKey('ORY', 50)) # Orly, airports <= 50km
        [(0.0, 'ORY'), (18.8..., 'TNF'), (27.8..., 'LBG'), (34.8..., 'CDG')]
        >>> sorted(geo_t.findNearKey('frnic', 5)) # Nice station, stations <= 5km
        [(0.0, 'frnic'), (2.2..., 'fr4342'), (2.3..., 'fr5737'), (4.1..., 'fr4708'), (4.5..., 'fr6017')]

        No grid.

        >>> # Orly, airports <= 50km
        >>> sorted(geo_a.findNearKey('ORY', 50, grid=False))
        [(0.0, 'ORY'), (18.8..., 'TNF'), (27.8..., 'LBG'), (34.8..., 'CDG')]
        >>> 
        >>> # Nice station, stations <= 5km
        >>> sorted(geo_t.findNearKey('frnic', 5, grid=False))
        [(0.0, 'frnic'), (2.2..., 'fr4342'), (2.3..., 'fr5737'), (4.1..., 'fr4708'), (4.5..., 'fr6017')]
        >>> 
        >>> sorted(geo_a.findNearKey('ORY', 50, grid=False, from_keys=['ORY', 'CDG', 'SFO']))
        [(0.0, 'ORY'), (34.8..., 'CDG')]
        '''

        if from_keys is None:
            from_keys = iter(self)

        if grid:
            # Using grid, from_keys if just a post-filter
            from_keys = set(from_keys)

            for dist, thing in self._ggrid.findNearKey(key, radius, double_check):

                if thing in from_keys:

                    yield (dist, thing)

        else:

            for dist, thing in self.findNearPoint(self.getLocation(key), radius, from_keys, grid, double_check):

                yield (dist, thing)



    def findClosestFromPoint(self, lat_lng, N=1, from_keys=None, grid=True, double_check=True):
        '''
        Concept close to findNearPoint, but here we do not
        look for the things radius-close to a point,
        we look for the closest thing from this point, given by
        latitude/longitude.

        Note that a similar implementation is done in
        the LocalHelper, to find efficiently N closest point
        in a graph, from a point (using heaps).

        :param lat_lng:   the lat_lng of the point
        :param N:         the N closest results wanted
        :param from_keys: if None, it takes all keys in consideration, else takes from_keys \
            iterable of keys to perform findClosestFromPoint. This is useful when we have names \
            and have to perform a matching based on name and location (see fuzzyGetAroundLatLng).
        :param grid:    boolean, use grid or not
        :param double_check: when using grid, perform an additional check on results distance
        :returns:   one key (like 'SFO'), or a list if approximate is not None

        >>> list(geo_a.findClosestFromPoint((43.70, 7.26))) # Nice
        [(5.82..., 'NCE')]
        >>> list(geo_a.findClosestFromPoint((43.70, 7.26), N=3)) # Nice
        [(5.82..., 'NCE'), (30.28..., 'CEQ'), (79.71..., 'ALL')]
        >>> list(geo_t.findClosestFromPoint((43.70, 7.26), N=1)) # Nice
        [(0.56..., 'frnic')]
        >>> # Corner case, from_keys empty is not used
        >>> list(geo_t.findClosestFromPoint((43.70, 7.26), N=2, from_keys=()))
        []
        >>> 
        >>> #from datetime import datetime
        >>> #before = datetime.now()
        >>> #for _ in range(100): s = geo_a.findClosestFromPoint((43.70, 7.26), N=3)
        >>> #print(datetime.now() - before)

        No grid.

        >>> list(geo_o.findClosestFromPoint((43.70, 7.26), grid=False)) # Nice
        [(4.80..., 'III')]
        >>> list(geo_a.findClosestFromPoint((43.70, 7.26), grid=False)) # Nice
        [(5.82..., 'NCE')]
        >>> list(geo_a.findClosestFromPoint((43.70, 7.26), N=3, grid=False)) # Nice
        [(5.82..., 'NCE'), (30.28..., 'CEQ'), (79.71..., 'ALL')]
        >>> list(geo_t.findClosestFromPoint((43.70, 7.26), N=1, grid=False)) # Nice
        [(0.56..., 'frnic')]
        >>> list(geo_t.findClosestFromPoint((43.70, 7.26), N=2, grid=False, from_keys=('frpaz', 'frply', 'frbve')))
        [(482.84..., 'frbve'), (683.89..., 'frpaz')]
        '''

        if from_keys is None:
            from_keys = iter(self)

        if grid:

            for dist, thing in self._ggrid.findClosestFromPoint(lat_lng, N, double_check, from_keys):

                yield (dist, thing)

        else:

            iterable = self._buildDistances(lat_lng, from_keys)

            for dist, thing in heapq.nsmallest(N, iterable):

                yield (dist, thing)


    def _buildRatios(self, fuzzy_value, field, keys, min_match=0):
        '''
        Compute the iterable of (dist, keys) of a reference
        fuzzy_value and a list of keys.

        >>> list(geo_a._buildRatios('marseille', 'name', ['ORY', 'MRS', 'CDG'], 0.80))
        [(0.9..., 'MRS')]
        '''

        for key in keys:

            r = mod_leven(fuzzy_value, self.get(key, field))

            if r >= min_match:

                yield r, key


    def fuzzyGet(self, fuzzy_value, field, approximate=None, min_match=0.75, from_keys=None):
        '''
        We get to the cool stuff.

        Fuzzy searches are retrieving an information
        on a thing when we do not know the code.
        We compare the value fuzzy_value which is supposed to be a field
        (e.g. a city or a name), to all things we have in the database,
        and we output the best match.
        Matching is performed using Levenshtein module, with a modified
        version of the Lenvenshtein ratio, adapted to the type of data.

        Example: we look up 'Marseille Saint Ch.' in our database
        and we find the corresponding code by comparing all station
        names with ''Marseille Saint Ch.''.

        :param fuzzy_value: the value, like 'Marseille'
        :param field:       the field we look into, like 'name'
        :param approximate: max number of results, None means all results
        :param min_match:   filter out matches under this threshold
        :param from_keys: if None, it takes all keys in consideration, else takes from_keys \
            iterable of keys to perform fuzzyGet. This is useful when we have geocodes \
            and have to perform a matching based on name and location (see fuzzyGetAroundLatLng).
        :returns:           a couple with the best match and the distance found

        >>> geo_t.fuzzyGet('Marseille Charles', 'name')[0]
        (0.8..., 'frmsc')
        >>> geo_a.fuzzyGet('paris de gaulle', 'name')[0]
        (0.78..., 'CDG')
        >>> geo_a.fuzzyGet('paris de gaulle', 'name', approximate=3, min_match=0.55)
        [(0.78..., 'CDG'), (0.60..., 'HUX'), (0.57..., 'LBG')]
        >>> geo_a.fuzzyGet('paris de gaulle', 'name', approximate=3, min_match=0.75)
        [(0.78..., 'CDG')]

        Some corner cases.

        >>> geo_a.fuzzyGet('paris de gaulle', 'name', approximate=None)[0]
        (0.78..., 'CDG')
        >>> geo_a.fuzzyGet('paris de gaulle', 'name', approximate=1, from_keys=[])
        []
        '''
        if from_keys is None:
            # iter(self), since __iter__ is defined is equivalent to
            # self._things.iterkeys()
            from_keys = iter(self)

        # All 'intelligence' is performed in the Levenshtein
        # module just here. All we do is minimize this distance
        iterable = self._buildRatios(fuzzy_value, field, from_keys, min_match)

        if approximate is None:
            return sorted(iterable, reverse=True)
        else:
            return heapq.nlargest(approximate, iterable)



    def fuzzyGetAroundLatLng(self, lat_lng, radius, fuzzy_value, field, approximate=None, min_match=0.75, from_keys=None, grid=True, double_check=True):
        '''
        Same as fuzzyGet but with we search only within a radius
        from a geocode.

        :param lat_lng: the lat_lng of the point
        :param radius:  the radius of the search (kilometers)
        :param fuzzy_value: the value, like 'Marseille'
        :param field:       the field we look into, like 'name'
        :param approximate: if None, returns the best, if an int, returns a list of \
            n best matches
        :param from_keys: if None, it takes all keys in consideration, else takes from_keys \
            iterable of keys to perform search.

        >>> geo_a.fuzzyGet('Brussels', 'name', min_match=0.60)[0]
        (0.61..., 'BQT')
        >>> geo_a.get('BQT', 'name')  # Brussels just matched on Brest!!
        'Brest'
        >>> geo_a.get('BRU', 'name') # We wanted BRU for 'Bruxelles'
        'Bruxelles National'
        >>> 
        >>> # Now a request limited to a circle of 20km around BRU gives BRU
        >>> geo_a.fuzzyGetAroundLatLng((50.9013890, 4.4844440), 20, 'Brussels', 'name', min_match=0.40)[0]
        (0.46..., 'BRU')
        >>> 
        >>> # Now a request limited to some input keys
        >>> geo_a.fuzzyGetAroundLatLng((50.9013890, 4.4844440), 2000, 'Brussels', 'name', approximate=1, min_match=0.30, from_keys=['CDG', 'ORY'])
        [(0.33..., 'ORY')]
        '''
        if from_keys is None:
            from_keys = iter(self)

        nearest = ( key for dist, key in self.findNearPoint(lat_lng, radius, from_keys, grid, double_check) )

        return self.fuzzyGet(fuzzy_value, field, approximate, min_match, from_keys=nearest)


    def _fuzzyGetBiased(self, entry, verbose=True):
        '''
        Same as fuzzyGet but with bias system.
        '''

        if entry in self._bias_cache_fuzzy:
            # If the entry is stored is our bias
            # cache, we do not perform the fuzzy search
            # It avoids single failure on some rare examples
            if verbose:
                print('Using bias: %s' % str(entry))

            return self._bias_cache_fuzzy[entry]

        # If not we process and store it in the cache
        return self.fuzzyGet(*entry)


    def fuzzyGetCached(self,
                       fuzzy_value,
                       field,
                       approximate=None,
                       min_match=0.75,
                       verbose=True,
                       show_bad=(1, 1)):
        '''
        Same as fuzzyGet but with a caching and bias system.

        :param fuzzy_value: the value, like 'Marseille'
        :param field:       the field we look into, like 'name'
        :param approximate: if None, returns the best, if an int, returns a list of \
            n best matches
        :param verbose:     display a certain range of similarity
        :param show_bad:    the range of similarity
        :returns:           the best match

        >>> geo_t.fuzzyGetCached('Marseille Saint Ch.', 'name')[0]
        (0.8..., 'frmsc')
        >>> geo_a.fuzzyGetCached('paris de gaulle', 'name', show_bad=(0, 1))[0]
        [0.79]           paris+de+gaulle ->   paris+charles+de+gaulle (  CDG)
        (0.78..., 'CDG')
        >>> geo_a.fuzzyGetCached('paris de gaulle', 'name', min_match=0.60, approximate=2, show_bad=(0, 1))
        [0.79]           paris+de+gaulle ->   paris+charles+de+gaulle (  CDG)
        [0.61]           paris+de+gaulle ->        bahias+de+huatulco (  HUX)
        [(0.78..., 'CDG'), (0.60..., 'HUX')]

        Some biasing:

        >>> geo_a.biasFuzzyCache('paris de gaulle', 'name', None, 0.75, [(0.5, 'Biased result')])
        >>> geo_a.fuzzyGetCached('paris de gaulle', 'name', approximate=None, show_bad=(0, 1))[0] # Cache there
        (0.78..., 'CDG')
        >>> geo_a.clearCache()
        >>> geo_a.fuzzyGetCached('paris de gaulle', 'name', approximate=None, min_match=0.75)
        Using bias: ('paris+de+gaulle', 'name', None, 0.75)
        [(0.5, 'Biased result')]
        '''
        # Cleaning is for keeping only useful data
        entry = self._buildCacheKey(fuzzy_value, field, approximate, min_match)

        if entry not in self._cache_fuzzy:

            match = self._fuzzyGetBiased(entry, verbose=verbose)

            self._cache_fuzzy[entry] = match

            # Debug purpose
            if verbose:
                self._debugFuzzy(match, fuzzy_value, field, show_bad)

        return self._cache_fuzzy[entry]



    def biasFuzzyCache(self, fuzzy_value, field, approximate, min_match, biased_result):
        '''
        If algorithms for fuzzy searches are failing on a single example,
        it is possible to use a first cache which will block
        the research and force the result.
        '''

        # Cleaning is for keeping only useful data
        entry = self._buildCacheKey(fuzzy_value, field, approximate, min_match)

        self._bias_cache_fuzzy[entry] = biased_result


    def clearCache(self):
        '''
        Clear cache for fuzzy searches.
        '''
        self._cache_fuzzy = {}

    def clearBiasCache(self):
        '''
        Clear biasing cache for fuzzy searches.
        '''
        self._bias_cache_fuzzy = {}


    @staticmethod
    def _buildCacheKey(fuzzy_value, field, approximate, min_match):
        '''
        Key for the cache of fuzzyGet, based on parameters.

        >>> geo_a._buildCacheKey('paris de gaulle', 'name', approximate=None, min_match=0)
        ('paris+de+gaulle', 'name', None, 0)
        >>> geo_a._buildCacheKey('Antibes SNCF 2', 'name', approximate=3, min_match=0)
        ('antibes', 'name', 3, 0)
        '''
        return '+'.join(clean(fuzzy_value)), field, approximate, min_match


    def _debugFuzzy(self, match, fuzzy_value, field, show_bad=(1, 1)):
        '''
        Some debugging.
        '''
        for m in match:

            if m[0] >= show_bad[0] and m[0] < show_bad[1]:

                print("[%.2f] %25s -> %25s (%5s)" % \
                    (m[0],
                     '+'.join(clean(fuzzy_value)),
                     '+'.join(clean(self.get(m[1], field))),
                     m[1]))


    def distance(self, key0, key1):
        '''
        Compute distance between two elements.
        This is just a wrapper between the original haversine
        function, but it is probably the most used feature :)

        :param key0: the first key
        :param key1: the second key
        :returns:    the distance (km)

        >>> geo_t.distance('frnic', 'frpaz')
        683.526...
        '''

        return haversine(self.getLocation(key0), self.getLocation(key1))


    def set(self, key, field, value):
        '''
        Method to manually change a value in the base.

        :param key:   the key we want to change a value of
        :param field: the concerned field, like 'name'
        :param value: the new value

        >>> geo_t.get('frnic', 'name')
        'Nice-Ville'
        >>> geo_t.set('frnic', 'name', 'Nice Gare SNCF')
        >>> geo_t.get('frnic', 'name')
        'Nice Gare SNCF'
        >>> geo_t.set('frnic', 'name', 'Nice-Ville') # Not to mess with other tests :)

        We may even add new fields.

        >>> geo_t.set('frnic', 'new_field', 'some_value')
        >>> geo_t.get('frnic', 'new_field')
        'some_value'
        '''

        # If the key is not in the database,
        # we simply add it
        if key not in self._things:
            self._things[key] = {}

        self._things[key][field] = value

        # If the field was not referenced in the headers
        # we add it to the headers
        if field not in self.fields:
            self.fields.append(field)


    def setWithDict(self, key, dictionary):
        '''
        Same as set method, except we perform
        the input with a whole dictionary.

        :param key:         the key we want to change a value of
        :param dictionary:  the dict containing the new data

        >>> geo_f.keys()
        []
        >>> geo_f.setWithDict('frnic', {'code' : 'frnic', 'name': 'Nice'})
        >>> geo_f.keys()
        ['frnic']
        '''

        for field, val in dictionary.items():
            self.set(key, field, val)


    def delete(self, key):
        '''
        Method to manually remove a value in the base.

        :param key:   the key we want to change a value of
        :param field: the concerned field, like 'name'
        :returns:     None

        >>> data = geo_t.get('frxrn') # Output all data in one dict
        >>> geo_t.delete('frxrn')
        >>> geo_t.get('frxrn', 'name')
        Traceback (most recent call last):
        KeyError: 'Thing not found: frxrn'

        How to reverse the delete if data has been stored:

        >>> geo_t.setWithDict('frxrn', data)
        >>> geo_t.get('frxrn', 'name')
        'Redon'
        '''

        del self._things[key]


    @staticmethod
    def hasTrepSupport():
        '''
        Check if module has OpenTrep support.
        '''
        return HAS_TREP_SUPPORT


    @staticmethod
    def trepGet(fuzzy_value, trep_format='S', from_keys=None, verbose=False):
        '''
        OpenTrep integration.

        If not hasTrepSupport(), main_trep is not defined
        and trepGet will raise an exception if called.

        >>> if geo_t.hasTrepSupport():
        ...     print(geo_t.trepGet('sna francisco los agneles')) # doctest: +SKIP
        [(31.5192, 'SFO'), (46.284, 'LAX')]

        >>> if geo_t.hasTrepSupport():
        ...     print(geo_t.trepGet('sna francisco', verbose=True)) # doctest: +SKIP
         -> Raw result: SFO/31.5192
         -> Fmt result: ([(31.5192, 'SFO')], '')
        [(31.5192, 'SFO')]
        '''
        r = main_trep(searchString=fuzzy_value,
                      outputFormat=trep_format,
                      verbose=verbose)

        if trep_format == 'S':
            # Only this outputFormat is handled by upper layers
            if from_keys is None:
                return r[0]
            else:
                from_keys = set(from_keys)
                return [(k, e) for k, e in r[0] if e in from_keys]

        # For all other formats we return an empty
        # list to avoid failures
        return []


    def visualize(self, output='example', label='__key__', from_keys=None, big=100, verbose=True):
        '''Creates map and other visualizations.

        Returns list of templates successfully rendered.
        '''
        # We take the maximum verbosity between the local and global
        verbose = self._verbose or verbose

        if self.hasGeoSupport():
            geo_support = True
        else:
            geo_support = False

            if verbose:
                print('/!\ Could not find fields %s in headers %s.' % \
                        (' and '.join(GeoBase.GEO_FIELDS), self.fields))

        if label not in self.fields:
            if verbose:
<<<<<<< HEAD
                print('/!\ Label "%s" not in fields %s, could not visualize...' % \
                        (label, self.fields))
            return 0
=======
                print '/!\ Label "%s" not in fields %s, could not visualize...' % \
                        (label, self.fields)
            return []
>>>>>>> e272142e

        if from_keys is None:
            from_keys = iter(self)

        # Storing json data
        data = []

        for key in from_keys:

            lat_lng = self.getLocation(key)

            if lat_lng is None:
                lat_lng = '?', '?'

            elem = {
                '__key__' : key,
                '__lab__' : self.get(key, label),
                'lat'     : lat_lng[0],
                'lng'     : lat_lng[1]
            }

            for field in self.fields:
                # Keeping only important fields
                if not str(field).startswith('__') and \
                   not str(field).endswith('@raw') and \
                   field not in elem:

                    elem[field] = str(self.get(key, field))

            data.append(elem)

        # Dump the json geocodes
        json_name = '%s.json' % output

        with open(json_name, 'w') as out:
            out.write(json.dumps(data))

<<<<<<< HEAD
        if verbose:
            print('Dumped %s' % json_name)

=======
>>>>>>> e272142e
        # Custom the template to connect to the json data
        image = 'blue_marker.png' if len(data) < big else 'blue_point.png'
        tmp_template = []
        tmp_static   = [json_name]

<<<<<<< HEAD
        for name, assets in GeoBase.ASSETS.items():

=======
        for name, assets in GeoBase.ASSETS.iteritems():
>>>>>>> e272142e
            # We do not render the map template  if not geocodes
            if name == 'map' and not geo_support:
                continue

            for template, v_target in assets['template'].items():
                target = v_target % output

                with open(template) as temp:
                    with open(target, 'w') as out:
                        for row in temp:
                            row = row.replace('{{file_name}}', output)
                            row = row.replace('{{json_file}}', json_name)
                            row = row.replace('{{icon}}',      image)
                            out.write(row)

                tmp_template.append(target)
<<<<<<< HEAD
                if verbose:
                    print('Dumped %s' % target)

            for source, target in assets['static'].items():

=======

            for source, target in assets['static'].iteritems():
>>>>>>> e272142e
                copy(source, target)
                tmp_static.append(target)
<<<<<<< HEAD
                if verbose:
                    print('Copied %s' % target)
=======
>>>>>>> e272142e

        if verbose:
            print('\n* Now you may use your browser to visualize:')
            print('firefox %s &' % ' '.join(tmp_template))

<<<<<<< HEAD
            print('\n* If you want to clean the temporary files:')
            print('rm %s %s' % (json_name, ' '.join(tmp_static + tmp_template)))
=======
            print '\n* If you want to clean the temporary files:'
            print 'rm %s' % ' '.join(tmp_static + tmp_template)
>>>>>>> e272142e

        # This is the numbered of templates rendered
        return tmp_template



def ext_split(value, split):
    '''Extended split function handling None and '' splitter.
    '''
    if split is None:
        return value
    if split == '':
        # Here we convert a string like 'CA' into ('C', 'A')
        return tuple(value)

    return tuple(value.split(split))


def recursive_split(value, splits):
    '''Recursive extended split.
    '''
    # Case where no subdelimiters
    if not splits:
        return value

    if len(splits) == 1:
        return ext_split(value, splits[0])

    if len(splits) == 2:
        return tuple(ext_split(v, splits[1]) for v in value.split(splits[0]))

    if len(splits) == 3:
        return tuple(
            tuple(ext_split(sv, splits[2]) for sv in ext_split(v, splits[1]))
            for v in value.split(splits[0])
        )

    raise ValueError('Sub delimiter "%s" not supported.' % str(splits))



def _test():
    '''
    When called directly, launching doctests.
    '''
    import doctest

    extraglobs = {
        'geo_o': GeoBase(data='ori_por',  verbose=False),
        'geo_a': GeoBase(data='airports', verbose=False),
        'geo_t': GeoBase(data='stations', verbose=False),
        'geo_f': GeoBase(data='feed',     verbose=False)
    }

    opt =  (doctest.ELLIPSIS |
            doctest.NORMALIZE_WHITESPACE)
            #doctest.REPORT_ONLY_FIRST_FAILURE)
            #doctest.IGNORE_EXCEPTION_DETAIL)

    doctest.testmod(extraglobs=extraglobs, optionflags=opt)



if __name__ == '__main__':
    _test()

<|MERGE_RESOLUTION|>--- conflicted
+++ resolved
@@ -1375,15 +1375,9 @@
 
         if label not in self.fields:
             if verbose:
-<<<<<<< HEAD
                 print('/!\ Label "%s" not in fields %s, could not visualize...' % \
                         (label, self.fields))
-            return 0
-=======
-                print '/!\ Label "%s" not in fields %s, could not visualize...' % \
-                        (label, self.fields)
             return []
->>>>>>> e272142e
 
         if from_keys is None:
             from_keys = iter(self)
@@ -1421,23 +1415,12 @@
         with open(json_name, 'w') as out:
             out.write(json.dumps(data))
 
-<<<<<<< HEAD
-        if verbose:
-            print('Dumped %s' % json_name)
-
-=======
->>>>>>> e272142e
         # Custom the template to connect to the json data
         image = 'blue_marker.png' if len(data) < big else 'blue_point.png'
         tmp_template = []
         tmp_static   = [json_name]
 
-<<<<<<< HEAD
         for name, assets in GeoBase.ASSETS.items():
-
-=======
-        for name, assets in GeoBase.ASSETS.iteritems():
->>>>>>> e272142e
             # We do not render the map template  if not geocodes
             if name == 'map' and not geo_support:
                 continue
@@ -1454,35 +1437,17 @@
                             out.write(row)
 
                 tmp_template.append(target)
-<<<<<<< HEAD
-                if verbose:
-                    print('Dumped %s' % target)
 
             for source, target in assets['static'].items():
-
-=======
-
-            for source, target in assets['static'].iteritems():
->>>>>>> e272142e
                 copy(source, target)
                 tmp_static.append(target)
-<<<<<<< HEAD
-                if verbose:
-                    print('Copied %s' % target)
-=======
->>>>>>> e272142e
 
         if verbose:
             print('\n* Now you may use your browser to visualize:')
             print('firefox %s &' % ' '.join(tmp_template))
 
-<<<<<<< HEAD
             print('\n* If you want to clean the temporary files:')
-            print('rm %s %s' % (json_name, ' '.join(tmp_static + tmp_template)))
-=======
-            print '\n* If you want to clean the temporary files:'
-            print 'rm %s' % ' '.join(tmp_static + tmp_template)
->>>>>>> e272142e
+            print('rm %s' % ' '.join(tmp_static + tmp_template))
 
         # This is the numbered of templates rendered
         return tmp_template
