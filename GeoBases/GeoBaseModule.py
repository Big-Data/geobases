#!/usr/bin/python
# -*- coding: utf-8 -*-

"""
This module is a general class *GeoBase* to manipulate geographical
data. It loads static csv files containing data about
airports or train stations, and then provides tools to browse it.

It relies on three other modules:

- *GeoUtils*: to compute haversine distances between points
- *LevenshteinUtils*: to calculate distances between strings. Indeed, we need
  a good tool to do it, in order to recognize things like station names
  in schedule files where we do not have the station id
- *GeoGridModule*: to handle geographical indexation

Examples for airports::

    >>> geo_a = GeoBase(data='airports', verbose=False)
    >>> sorted(geo_a.findNearKey('ORY', 50)) # Orly, airports <= 50km
    [(0.0, 'ORY'), (18.8..., 'TNF'), (27.8..., 'LBG'), (34.8..., 'CDG')]
    >>> geo_a.get('CDG', 'city_code')
    'PAR'
    >>> geo_a.distance('CDG', 'NCE')
    694.5162...


Examples for stations::

    >>> geo_t = GeoBase(data='stations', verbose=False)
    >>>
    >>> # Nice, stations <= 5km
    >>> [geo_t.get(k, 'name') for d, k in sorted(geo_t.findNearPoint((43.70, 7.26), 5))]
    ['Nice-Ville', 'Nice-Riquier', 'Nice-St-Roch', 'Villefranche-sur-Mer', 'Nice-St-Augustin']
    >>>
    >>> geo_t.get('frpaz', 'name')
    'Paris-Austerlitz'
    >>> geo_t.distance('frnic', 'frpaz')
    683.526...

From any point of reference:

    >>> geo = GeoBase(data='ori_por_multi') # we have a few duplicates even with (iata, loc_type) key
    /!\ [lno ...] RDU+CA is duplicated #1, first found lno ...
    /!\ [lno ...] RDU+CA is duplicated #2, first found lno ...
    /!\ [lno ...] RDU+CA is duplicated #3, first found lno ...
    Import successful from ...
    Available fields for things: ...
"""



import os
import os.path as op
import heapq
from itertools import zip_longest
import csv
import json
from shutil import copy

# Not in standard library
import yaml

from .GeoUtils         import haversine
from .LevenshteinUtils import mod_leven, clean
from .GeoGridModule    import GeoGrid


try:
    # This wrapper will raise an ImportError
    # if libopentrep cannot be found
    # or if OpenTrepWrapper was not installed
    from OpenTrepWrapper import main_trep

except ImportError as err:
    # Could not import
    HAS_TREP_SUPPORT = False
else:
    # No problem here
    HAS_TREP_SUPPORT = True


# Relative paths handling
def relative(rel_path, root_file=__file__):
    """Handle relative paths.
    """
    return op.join(op.realpath(op.dirname(root_file)), rel_path)


# Path to global configuration
PATH_CONF = relative('DataSources/Sources.yaml')

with open(PATH_CONF) as fl:
    BASES = yaml.load(fl)

# Special fields for latitude and longitude recognition
LAT_FIELD  = 'lat'
LNG_FIELD  = 'lng'
GEO_FIELDS = (LAT_FIELD, LNG_FIELD)

# Loading indicator
NB_LINES_STEP = 100000

# Assets for map and tables
ASSETS = {
    'map' : {
        'template' : {
            # source : v_target
            relative('MapAssets/template.html') : '%s_map.html',
        },
        'static' : {
            # source : target
            relative('MapAssets/map.js')            : 'map.js',
            relative('MapAssets/point.png')         : 'point.png',
            relative('MapAssets/marker.png')        : 'marker.png',
            relative('MapAssets/red_point.png')     : 'red_point.png',
            relative('MapAssets/red_marker.png')    : 'red_marker.png',
            relative('MapAssets/orange_point.png')  : 'orange_point.png',
            relative('MapAssets/orange_marker.png') : 'orange_marker.png',
            relative('MapAssets/yellow_point.png')  : 'yellow_point.png',
            relative('MapAssets/yellow_marker.png') : 'yellow_marker.png',
            relative('MapAssets/green_point.png')   : 'green_point.png',
            relative('MapAssets/green_marker.png')  : 'green_marker.png',
            relative('MapAssets/cyan_point.png')    : 'cyan_point.png',
            relative('MapAssets/cyan_marker.png')   : 'cyan_marker.png',
            relative('MapAssets/blue_point.png')    : 'blue_point.png',
            relative('MapAssets/blue_marker.png')   : 'blue_marker.png',
            relative('MapAssets/purple_point.png')  : 'purple_point.png',
            relative('MapAssets/purple_marker.png') : 'purple_marker.png',
            relative('MapAssets/black_point.png')   : 'black_point.png',
            relative('MapAssets/black_marker.png')  : 'black_marker.png',
        }
    },
    'table' : {
        'template' : {
            # source : v_target
            relative('TablesAssets/template.html') : '%s_table.html',
        },
        'static' : {
            # source : target
            relative('TablesAssets/table.js') : 'table.js',
        }
    }
}



# We only export the main class
__all__ = ['GeoBase', 'BASES']


class GeoBase(object):
    """
    This is the main and only class. After __init__,
    a file is loaded in memory, and the user may use
    the instance to get information.
    """

    @staticmethod
    def update(force=False):
        """Launch update script on data files.
        """
        script_path  = relative('DataSources/CheckDataUpdates.sh')
        force_option = '-f' if force else ''

        os.system('bash %s %s' % (script_path, force_option))


    def __init__(self, data, **kwargs):
        """Initialization

        The ``kwargs`` parameters given when creating the object may be:

        - local         : ``True`` by default, is the source local or not
        - source        : ``None`` by default, file-like to the source
        - headers       : ``[]`` by default, list of fields in the data
        - indexes       : ``None`` by default, list of fields defining the key for a line
        - delimiter     : ``'^'`` by default, delimiter for each field,
        - subdelimiters : ``{}`` by default, a ``{ 'field' : 'delimiter' }`` dict to define subdelimiters
        - quotechar     : ``'"'`` by default, this is the string defined for quoting
        - limit         : ``None`` by default, put an int if you want to load only the first lines
        - discard_dups  : ``False`` by default, boolean to discard key duplicates of handle them
        - verbose       : ``True`` by default, toggle verbosity

        :param data: the type of data wanted, 'airports', 'stations', and many more available. \
            'feed' will create an empty instance.
        :param kwargs: additional parameters
        :raises:  ValueError, if data parameters is not recognized
        :returns: None

        >>> geo_a = GeoBase(data='airports')
        Import successful from ...
        Available fields for things: ...
        >>> geo_t = GeoBase(data='stations')
        Import successful from ...
        Available fields for things: ...
        >>> geo_f = GeoBase(data='feed')
        Source was None, skipping loading...
        >>> geo_c = GeoBase(data='odd')
        Traceback (most recent call last):
        ValueError: Wrong data type. Not in ['airlines', ...]
        >>> 
        >>> fl = open(relative('DataSources/Airports/GeoNames/airports_geonames_only_clean.csv'))
        >>> GeoBase(data='feed',
        ...         source=fl,
        ...         headers=['iata_code', 'name', 'city'],
        ...         indexes='iata_code',
        ...         delimiter='^',
        ...         verbose=False).get('ORY')
        {'city': 'PAR', 'name': 'Paris-Orly', 'iata_code': 'ORY', '__gar__': 'FR^France^48.7252780^2.3594440', '__par__': [], '__dup__': [], '__key__': 'ORY', '__lno__': 798}
        >>> fl.close()
        >>> GeoBase(data='airports',
        ...         headers=['iata_code', 'name', 'city'],
        ...         verbose=False).get('ORY')
        {'city': 'PAR', 'name': 'Paris-Orly', 'iata_code': 'ORY', '__gar__': 'FR^France^48.7252780^2.3594440', '__par__': [], '__dup__': [], '__key__': 'ORY', '__lno__': 798}
        """
        # Main structure in which everything will be loaded
        # Dictionary of dictionary
        self._things = {}
        self._ggrid  = None

        # A cache for the fuzzy searches
        self._cache_fuzzy = {}
        # An other cache if the algorithms are failing on a single
        # example, we first look in this cache
        self._bias_cache_fuzzy = {}

        # This will be similar as _headers, but can be modified after loading
        # _headers is just for data loading
        self.fields = []
        self.data   = data

        # Defaults
        props = {
            'local'         : True,
            'source'        : None,
            'headers'       : [],
            'indexes'       : None,
            'delimiter'     : '^',
            'subdelimiters' : {},
            'quotechar'     : '"',
            'limit'         : None,
            'discard_dups'  : False,
            'verbose'       : True,
        }

        if data in BASES:
            conf = BASES[data]

            # File configuration overrides defaults
            for name in conf:
                if name in props:
                    props[name] = conf[name]
                else:
                    raise ValueError('Option "%s" for data "%s" not understood in file.' % (name, data))

        elif data == 'feed':
            # User input defining everything
            pass
        else:
            raise ValueError('Wrong data type. Not in %s' % sorted(BASES.keys()))

        # User input overrides default configuration
        # or file configuration
        for name in kwargs:
            if name in props:
                props[name] = kwargs[name]
            else:
                raise ValueError('Option "%s" not understood.' % name)

        if 'source' not in kwargs:
            # "local" is only used for sources from configuration
            # to have a relative path from the configuration file
            if props['source'] is not None and props['local'] is True:
                props['source'] = relative(props['source'], root_file=PATH_CONF)

        # Final parameters affectation
        self._local         = props['local']
        self._source        = props['source']
        self._headers       = props['headers']
        self._indexes       = props['indexes']
        self._delimiter     = props['delimiter']
        self._subdelimiters = props['subdelimiters']
        self._quotechar     = props['quotechar']
        self._limit         = props['limit']
        self._discard_dups  = props['discard_dups']
        self._verbose       = props['verbose']

        # Loading data
        self._configSubDelimiters()

        if self._source is not None:
            if 'source' in kwargs:
                # As a keyword argument, source should be a file-like
                self._loadFile(self._source)
            else:
                # Here we read the source from the configuration file
                with open(self._source) as source_fl:
                    self._loadFile(source_fl)
        else:
            if self._verbose:
                print('Source was None, skipping loading...')

            # We add those default fields if user adds data with self.set
            self.fields = ['__key__', '__dup__', '__par__', '__lno__', '__gar__']


        # Grid
        if self.hasGeoSupport():
            self.createGrid()
        else:
            if self._verbose:
                print('No geocode support, skipping grid...')



    def _configSubDelimiters(self):
        """Some precomputation on subdelimiters.
        """
        for h in self._headers:
            # If not in conf, do not sub split
            if h not in self._subdelimiters:
                self._subdelimiters[h] = None

            # Handling sub delimiter not list-embedded
            if isinstance(self._subdelimiters[h], str):
                self._subdelimiters[h] = [self._subdelimiters[h]]



    @staticmethod
    def _configKeyer(indexes, headers):
        """Define the function that build a line key.
        """
        # It is possible to have a indexes which is a list
        # In this case we build the key as the concatenation between
        # the different fields
        try:
            if isinstance(indexes, str):
                pos = (headers.index(indexes), )

            elif isinstance(indexes, list):
                pos = tuple(headers.index(k) for k in indexes)

            else:
                raise ValueError()

        except ValueError:
            raise ValueError("Inconsistent: headers = %s with indexes = %s" % \
                             (headers, indexes))
        else:
            keyer = lambda row, pos: '+'.join(row[p] for p in pos)

        return pos, keyer


    @staticmethod
    def _buildRowValues(row, headers, delimiter, subdelimiters, key, line_nb):
        """Building all data associated to this row.
        """
        # Erase everything, except duplicates counter
        data = {
            '__key__' : key,      # special field for key
            '__lno__' : line_nb,  # special field for line number
            '__gar__' : [],       # special field for garbage
            '__dup__' : [],       # special field for duplicates
            '__par__' : [],       # special field for parent
        }

        # headers represents the meaning of each column.
        # Using izip_longest here will replace missing fields
        # with empty strings ''
        for h, v in zip_longest(headers, row, fillvalue=''):
            # if h is None, it means the conf file explicitely
            # specified not to load the column
            if h is None:
                continue
            # if h is an empty string, it means there was more
            # data than the headers said, we store it in the
            # __gar__ special field
            if not h:
                data['__gar__'].append(v)
            else:
                if subdelimiters[h] is None:
                    data[h] = v
                else:
                    data['%s@raw' % h] = v
                    data[h] = recursive_split(v, subdelimiters[h])

        # Flattening the __gar__ list
        data['__gar__'] = delimiter.join(data['__gar__'])

        return data


    def _configReader(self, **csv_opt):
        """Manually configure the reader, to bypass the limitations of csv.reader.
        """
        #quotechar = csv_opt['quotechar']
        delimiter = csv_opt['delimiter']

        if len(delimiter) == 1:
            return lambda source_fl : csv.reader(source_fl, **csv_opt)

        if self._verbose:
            print('/!\ Delimiter "%s" was not 1-character.' % delimiter)
            print('/!\ Fallback on custom reader, but quoting is disabled.')

        def _reader(source_fl):
            """Custom reader supporting multiple characters split.
            """
            for row in source_fl:
                yield row.rstrip('\r\n').split(delimiter)

        return _reader


    def _loadFile(self, source_fl):
        """Load the file and feed the self._things.

        :param verbose: display informations or not during runtime
        :raises: IOError, if the source cannot be read
        :raises: ValueError, if duplicates are found in the source
        """
        # We cache all variables used in the main loop
        headers       = self._headers
        indexes       = self._indexes
        delimiter     = self._delimiter
        subdelimiters = self._subdelimiters
        quotechar     = self._quotechar
        limit         = self._limit
        discard_dups  = self._discard_dups
        verbose       = self._verbose

        pos, keyer = self._configKeyer(indexes, headers)

        # csv reader options
        csv_opt = {
            'delimiter' : delimiter,
            'quotechar' : quotechar
        }

        _reader = self._configReader(**csv_opt)

        for line_nb, row in enumerate(_reader(source_fl), start=1):

            if verbose and line_nb % NB_LINES_STEP == 0:
                print('%-10s lines loaded so far' % line_nb)

            if limit is not None and line_nb > limit:
                if verbose:
                    print('Beyond limit %s for lines loaded, stopping.' % limit)
                break

            # Skip comments and empty lines
            # Comments must *start* with #, otherwise they will not be stripped
            if not row or row[0].startswith('#'):
                continue

            try:
                key = keyer(row, pos)
            except IndexError:
                if verbose:
                    print('/!\ Could not compute key with headers %s, indexes %s for line %s: %s' % \
                            (headers, indexes, line_nb, row))
                continue

            row_data = self._buildRowValues(row, headers, delimiter, subdelimiters, key, line_nb)

            # No duplicates ever, we will erase all data after if it is
            if key not in self._things:
                self._things[key] = row_data

            else:
                if discard_dups is False:
                    # We compute a new key for the duplicate
                    d_key = '%s@%s' % (key, 1 + len(self._things[key]['__dup__']))

                    # We update the data with this info
                    row_data['__key__'] = d_key
                    row_data['__dup__'] = self._things[key]['__dup__']
                    row_data['__par__'] = [key]

                    # We add the d_key as a new duplicate, and store the duplicate in the main _things
                    self._things[key]['__dup__'].append(d_key)
                    self._things[d_key] = row_data

                    if verbose:
                        print("/!\ [lno %s] %s is duplicated #%s, first found lno %s: creation of %s..." % \
                                (line_nb, key, len(self._things[key]['__dup__']), self._things[key]['__lno__'], d_key))
                else:
                    if verbose:
                        print("/!\ [lno %s] %s is duplicated, first found lno %s: dropping line..." % \
                                (line_nb, key, self._things[key]['__lno__']))


        # We remove None headers, which are not-loaded-columns
        self.fields = ['__key__', '__dup__', '__par__', '__lno__']

        for h in headers:
            if subdelimiters[h] is not None:
                self.fields.append('%s@raw' % h)

            if h is not None:
                self.fields.append(h)

        self.fields.append('__gar__')


        if verbose:
            print("Import successful from %s" % self._source)
            print("Available fields for things: %s" % self.fields)



    def hasGeoSupport(self):
        """Check if data type has geocoding support.

        :returns: boolean for geocoding support

        >>> geo_t.hasGeoSupport()
        True
        >>> geo_f.hasGeoSupport()
        False
        """
        fields = set(self.fields)

        for required in GEO_FIELDS:
            if required not in fields:
                return False

        return True



    def createGrid(self):
        """Create the grid for geographical indexation after loading the data.
        """
        self._ggrid = GeoGrid(radius=50, verbose=False)

        for key in self:
            lat_lng = self.getLocation(key)

            if lat_lng is None:
                if self._verbose:
                    print('No usable geocode for %s: ("%s","%s"), skipping point...' % \
                            (key, self.get(key, LAT_FIELD), self.get(key, LNG_FIELD)))
            else:
                self._ggrid.add(key, lat_lng, self._verbose)



    def get(self, key, field=None, **kwargs):
        """Simple get on the base.

        This get function raises an exception when input is not correct.

        :param key:     the key of the thing (like 'SFO')
        :param field:   the field (like 'name' or 'iata_code')
        :param default: if key is missing, returns default if given
        :raises:        KeyError, if the key is not in the base
        :returns:       the needed information

        >>> geo_a.get('CDG', 'city_code')
        'PAR'
        >>> geo_t.get('frnic', 'name')
        'Nice-Ville'
        >>> geo_t.get('frnic')
        {'info': 'Desserte Voyageur-Infrastructure', 'code': 'frnic', ...}

        Cases of unknown key.

        >>> geo_t.get('frmoron', 'name', default='There')
        'There'
        >>> geo_t.get('frmoron', 'name')
        Traceback (most recent call last):
        KeyError: 'Thing not found: frmoron'
        >>> geo_t.get('frmoron', 'name', default=None)
        >>> geo_t.get('frmoron', default='There')
        'There'

        Cases of unknown field, this is a bug and always fail.

        >>> geo_t.get('frnic', 'not_a_field', default='There')
        Traceback (most recent call last):
        KeyError: "Field 'not_a_field' [for key 'frnic'] not in ['info', 'code', 'name', 'lines@raw', 'lines', '__gar__', '__par__', '__dup__', '__key__', 'lat', 'lng', '__lno__']"
        """
        if key not in self._things:
            # Unless default is set, we raise an Exception
            if 'default' in kwargs:
                return kwargs['default']

            raise KeyError("Thing not found: %s" % str(key))

        # Key is in geobase here
        if field is None:
            return self._things[key]

        try:
            res = self._things[key][field]
        except KeyError:
            raise KeyError("Field '%s' [for key '%s'] not in %s" % (field, key, list(self._things[key].keys())))
        else:
            return res



    def getLocation(self, key):
        """Returns geocode as (float, float) or None.

        :param key:     the key of the thing (like 'SFO')
        :returns:       the location, a tuple of floats (lat, lng), or None

        >>> geo_a.getLocation('AGN')
        (57.50..., -134.585...)
        """
        try:
            loc = tuple(float(self.get(key, f)) for f in GEO_FIELDS)

        except ValueError:
            # Decode geocode, if error, returns None
            return None

        except KeyError:
            # Probably means that there is not geocode support
            # But could be that key is unkwown
            return None
        # Note that TypeError would mean that the input
        # type was not even a string, probably NoneType
        else:
            return loc



    def hasParents(self, key):
        """Tell if a key has parents.

        :param key:     the key of the thing (like 'SFO')
        :returns:       the number of parents

        >>> geo_o.hasParents('MRS')
        0
        >>> geo_o.hasParents('MRS@1')
        1
        >>> geo_o.hasParents('PAR')
        0
        """
        return len(self._things[key]['__par__'])


    def hasDuplicates(self, key):
        """Tell if a key has duplicates.

        :param key:     the key of the thing (like 'SFO')
        :returns:       the number of duplicates

        >>> geo_o.hasDuplicates('MRS')
        1
        >>> geo_o.hasDuplicates('MRS@1')
        1
        >>> geo_o.hasDuplicates('PAR')
        0
        """
        return len(self._things[key]['__dup__'])



    def getAllDuplicates(self, key, field=None, **kwargs):
        """Get all duplicates data, parent key included.

        :param key:     the key of the thing (like 'SFO')
        :param field:   the field (like 'name' or 'iata_code')
        :returns:       the list of values for the given field iterated \
                on all duplicates for the key, including the key itself

        >>> geo_o.getAllDuplicates('ORY', 'name')
        ['Paris-Orly']
        >>> geo_o.getAllDuplicates('THA', 'name')
        ['Tullahoma Regional Airport/William Northern Field', 'Tullahoma']
        >>> geo_o.getAllDuplicates('THA', '__key__')
        ['THA', 'THA@1']
        >>> geo_o.getAllDuplicates('THA@1', '__key__')
        ['THA@1', 'THA']
        >>> geo_o.get('THA', '__dup__')
        ['THA@1']
        """
        if key not in self._things:
            # Unless default is set, we raise an Exception
            if 'default' in kwargs:
                return kwargs['default']

            raise KeyError("Thing not found: %s" % str(key))

        # Building the list of all duplicates
        keys = [key]
        for k in self._things[key]['__dup__'] + self._things[key]['__par__']:
            if k not in keys:
                keys.append(k)

        # Key is in geobase here
        if field is None:
            return [self._things[k] for k in keys]

        try:
            res = [self._things[k][field] for k in keys]
        except KeyError:
            raise KeyError("Field '%s' [for key '%s'] not in %s" % \
                           (field, key, list(self._things[key].keys())))
        else:
            return res



    def getKeysWhere(self, conditions, from_keys=None, reverse=False, force_str=False, mode='and'):
        """Get iterator of all keys with particular field.

        For example, if you want to know all airports in Paris.

        :param conditions: a list of (field, value) conditions
        :param reverse:    we look keys where the field is *not* the particular value. \
                Note that this negation is done at the lower level, before combining \
                conditions. So if you have two conditions with mode='and', expect \
                results matching not condition 1 *and* not condition 2.
        :param force_str:  for the str() method before every test
        :param mode:       either 'or' or 'and', how to handle several conditions
        :param from_keys:  if given, we will look for results from this iterable of keys
        :returns:          an iterable of (v, key) where v is the number of matched \
                condition

        >>> list(geo_a.getKeysWhere([('city_code', 'PAR')]))
        [(1, 'ORY'), (1, 'TNF'), (1, 'CDG'), (1, 'BVA')]
        >>> list(geo_o.getKeysWhere([('comment', '')], reverse=True))
        []
        >>> list(geo_o.getKeysWhere([('__dup__', '[]')]))
        []
        >>> len(list(geo_o.getKeysWhere([('__dup__', [])])))
        7024
        >>> len(list(geo_o.getKeysWhere([('__dup__', '[]')], force_str=True)))
        7024
        >>> len(list(geo_o.getKeysWhere([('__par__', [])], reverse=True))) # Counting duplicated keys
        4431

        Testing several conditions.

        >>> c_1 = [('city_code'    , 'PAR')]
        >>> c_2 = [('location_type', 'H'  )]
        >>> len(list(geo_o.getKeysWhere(c_1)))
        18
        >>> len(list(geo_o.getKeysWhere(c_2)))
        91
        >>> len(list(geo_o.getKeysWhere(c_1 + c_2, mode='and')))
        2
        >>> len(list(geo_o.getKeysWhere(c_1 + c_2, mode='or')))
        107

        This works too \o/.

        >>> len(list(geo_o.getKeysWhere([('city_code', 'PAR'), ('city_code', 'BVE')], mode='and')))
        0
        >>> len(list(geo_o.getKeysWhere([('city_code', 'PAR'), ('city_code', 'BVE')], mode='or')))
        20
        """
        if from_keys is None:
            from_keys = iter(self)

        # We set the lambda function now to avoid testing
        # force_str and reverse at each key later
        if not force_str and not reverse:
            pass_one = lambda a, b: a == b
        elif not force_str and reverse:
            pass_one = lambda a, b: a != b
        elif force_str and not reverse:
            pass_one = lambda a, b: str(a) == str(b)
        else:
            pass_one = lambda a, b: str(a) != str(b)

        # Handle and/or cases when multiple conditions
        if mode == 'and':
            pass_all = all
        elif mode == 'or':
            pass_all = any
        else:
            raise ValueError('"mode" argument must be in %s, was %s' % (str(['and', 'or']), mode))


        for key in from_keys:
            try:
                matches = [pass_one(self.get(key, f), v) for f, v in conditions]
                if pass_all(matches):
                    yield sum(matches), key
            except KeyError:
                # This means from_keys parameters contained unknown keys
                if self._verbose:
                    print('Key %-10s raised KeyError in getKeysWhere, moving on...' % key)


    def __str__(self):
        """Stringification.

        >>> str(geo_t)
        '<GeoBases.GeoBaseModule.GeoBase(stations) object at 0x...>'
        """
        return '<GeoBases.GeoBaseModule.GeoBase(%s) object at 0x...>' % self.data


    def __iter__(self):
        """Returns iterator of all keys in the base.

        :returns: the iterator of all keys

        >>> list(a for a in geo_a)
        ['AGN', 'AGM', 'AGJ', 'AGH', ...
        """
        return iter(self._things.keys())


    def __contains__(self, key):
        """Test if a thing is in the base.

        :param key: the key of the thing to be tested
        :returns:   a boolean

        >>> 'AN' in geo_a
        False
        >>> 'AGN' in geo_a
        True
        """
        if key in self._things:
            return True

        return False


    def __bool__(self):
        """Testing emptiness of structure.

        :returns: a boolean

        >>> if not geo_o: print('empty')
        >>> if geo_o:     print('not empty')
        not empty

        This geo_f is actually empty.

        >>> if not geo_f: print('empty')
        empty
        >>> if geo_f:     print('not empty')
        """
        if self._things:
            return True

        return False


    def keys(self):
        """Returns a list of all keys in the base.

        :returns: the list of all keys

        >>> geo_a.keys()
        ['AGN', 'AGM', 'AGJ', 'AGH', ...
        """
        return list(self._things.keys())


    def _buildDistances(self, lat_lng_ref, keys):
        """
        Compute the iterable of (dist, keys) of a reference
        lat_lng and a list of keys. Keys which have not valid
        geocodes will not appear in the results.

        >>> list(geo_a._buildDistances((0,0), ['ORY', 'CDG']))
        [(5422.74..., 'ORY'), (5455.45..., 'CDG')]
        """
        if lat_lng_ref is None:
            raise StopIteration

        for key in keys:

            lat_lng = self.getLocation(key)

            if lat_lng is not None:

                yield haversine(lat_lng_ref, lat_lng), key


    def findNearPoint(self, lat_lng, radius=50, from_keys=None, grid=True, double_check=True):
        """
        Returns a list of nearby things from a point (given
        latidude and longitude), and a radius for the search.
        Note that the haversine function, which compute distance
        at the surface of a sphere, here returns kilometers,
        so the radius should be in kms.

        :param lat_lng: the lat_lng of the point (a tuple of (lat, lng))
        :param radius:  the radius of the search (kilometers)
        :param from_keys: if None, it takes all keys in consideration, else takes from_keys \
            iterable of keys to perform search.
        :param grid:    boolean, use grid or not
        :param double_check: when using grid, perform an additional check on results distance, \
            this is useful because the grid is approximate, so the results are only as accurate \
            as the grid size
        :returns:       an iterable of (distance, key) like [(3.2, 'SFO'), (4.5, 'LAX')]

        >>> # Paris, airports <= 50km
        >>> [geo_a.get(k, 'name') for d, k in sorted(geo_a.findNearPoint((48.84, 2.367), 50))]
        ['Paris-Orly', 'Paris-Le Bourget', 'Toussus-le-Noble', 'Paris - Charles-de-Gaulle']
        >>>
        >>> # Nice, stations <= 5km
        >>> [geo_t.get(k, 'name') for d, k in sorted(geo_t.findNearPoint((43.70, 7.26), 5))]
        ['Nice-Ville', 'Nice-Riquier', 'Nice-St-Roch', 'Villefranche-sur-Mer', 'Nice-St-Augustin']
        >>>
        >>> # Wrong geocode
        >>> sorted(geo_t.findNearPoint(None, 5))
        []

        No grid mode.

        >>> # Paris, airports <= 50km
        >>> [geo_a.get(k, 'name') for d, k in sorted(geo_a.findNearPoint((48.84, 2.367), 50, grid=False))]
        ['Paris-Orly', 'Paris-Le Bourget', 'Toussus-le-Noble', 'Paris - Charles-de-Gaulle']
        >>> 
        >>> # Nice, stations <= 5km
        >>> [geo_t.get(k, 'name') for d, k in sorted(geo_t.findNearPoint((43.70, 7.26), 5, grid=False))]
        ['Nice-Ville', 'Nice-Riquier', 'Nice-St-Roch', 'Villefranche-sur-Mer', 'Nice-St-Augustin']
        >>> 
        >>> # Paris, airports <= 50km with from_keys input list
        >>> sorted(geo_a.findNearPoint((48.84, 2.367), 50, from_keys=['ORY', 'CDG', 'BVE'], grid=False))
        [(12.76..., 'ORY'), (23.40..., 'CDG')]
        """
        if from_keys is None:
            from_keys = iter(self)

        if grid:
            # Using grid, from_keys if just a post-filter
            from_keys = set(from_keys)

            for dist, thing in self._ggrid.findNearPoint(lat_lng, radius, double_check):

                if thing in from_keys:

                    yield (dist, thing)

        else:

            for dist, thing in self._buildDistances(lat_lng, from_keys):

                if dist <= radius:

                    yield (dist, thing)



    def findNearKey(self, key, radius=50, from_keys=None, grid=True, double_check=True):
        """
        Same as findNearPoint, except the point is given
        not by a lat/lng, but with its key, like ORY or SFO.
        We just look up in the base to retrieve lat/lng, and
        call findNearPoint.

        :param key:     the key of the thing (like 'SFO')
        :param radius:  the radius of the search (kilometers)
        :param from_keys: if None, it takes all keys in consideration, else takes from_keys \
            iterable of keys to perform search.
        :param grid:    boolean, use grid or not
        :param double_check: when using grid, perform an additional check on results distance, \
            this is useful because the grid is approximate, so the results are only as accurate \
            as the grid size
        :returns:       an iterable of (distance, key) like [(3.2, 'SFO'), (4.5, 'LAX')]

        >>> sorted(geo_o.findNearKey('ORY', 10)) # Orly, por <= 10km
        [(0.0, 'ORY'), (1.82..., 'JDP'), (8.06..., 'XJY'), (9.95..., 'QFC')]
        >>> sorted(geo_a.findNearKey('ORY', 50)) # Orly, airports <= 50km
        [(0.0, 'ORY'), (18.8..., 'TNF'), (27.8..., 'LBG'), (34.8..., 'CDG')]
        >>> sorted(geo_t.findNearKey('frnic', 5)) # Nice station, stations <= 5km
        [(0.0, 'frnic'), (2.2..., 'fr4342'), (2.3..., 'fr5737'), (4.1..., 'fr4708'), (4.5..., 'fr6017')]

        No grid.

        >>> # Orly, airports <= 50km
        >>> sorted(geo_a.findNearKey('ORY', 50, grid=False))
        [(0.0, 'ORY'), (18.8..., 'TNF'), (27.8..., 'LBG'), (34.8..., 'CDG')]
        >>> 
        >>> # Nice station, stations <= 5km
        >>> sorted(geo_t.findNearKey('frnic', 5, grid=False))
        [(0.0, 'frnic'), (2.2..., 'fr4342'), (2.3..., 'fr5737'), (4.1..., 'fr4708'), (4.5..., 'fr6017')]
        >>> 
        >>> sorted(geo_a.findNearKey('ORY', 50, grid=False, from_keys=['ORY', 'CDG', 'SFO']))
        [(0.0, 'ORY'), (34.8..., 'CDG')]
        """
        if from_keys is None:
            from_keys = iter(self)

        if grid:
            # Using grid, from_keys if just a post-filter
            from_keys = set(from_keys)

            for dist, thing in self._ggrid.findNearKey(key, radius, double_check):

                if thing in from_keys:
                    yield (dist, thing)

        else:
            for dist, thing in self.findNearPoint(self.getLocation(key), radius, from_keys, grid, double_check):
                yield (dist, thing)



    def findClosestFromPoint(self, lat_lng, N=1, from_keys=None, grid=True, double_check=True):
        """
        Concept close to findNearPoint, but here we do not
        look for the things radius-close to a point,
        we look for the closest thing from this point, given by
        latitude/longitude.

        :param lat_lng:   the lat_lng of the point (a tuple of (lat, lng))
        :param N:         the N closest results wanted
        :param from_keys: if None, it takes all keys in consideration, else takes from_keys \
            iterable of keys to perform findClosestFromPoint. This is useful when we have names \
            and have to perform a matching based on name and location (see fuzzyGetAroundLatLng).
        :param grid:    boolean, use grid or not
        :param double_check: when using grid, perform an additional check on results distance, \
            this is useful because the grid is approximate, so the results are only as accurate \
            as the grid size
        :returns:       an iterable of (distance, key) like [(3.2, 'SFO'), (4.5, 'LAX')]

        >>> list(geo_a.findClosestFromPoint((43.70, 7.26))) # Nice
        [(5.82..., 'NCE')]
        >>> list(geo_a.findClosestFromPoint((43.70, 7.26), N=3)) # Nice
        [(5.82..., 'NCE'), (30.28..., 'CEQ'), (79.71..., 'ALL')]
        >>> list(geo_t.findClosestFromPoint((43.70, 7.26), N=1)) # Nice
        [(0.56..., 'frnic')]
        >>> # Corner case, from_keys empty is not used
        >>> list(geo_t.findClosestFromPoint((43.70, 7.26), N=2, from_keys=()))
        []
        >>> list(geo_t.findClosestFromPoint(None, N=2))
        []
        >>> #from datetime import datetime
        >>> #before = datetime.now()
        >>> #for _ in range(100): s = geo_a.findClosestFromPoint((43.70, 7.26), N=3)
        >>> #print(datetime.now() - before)

        No grid.

        >>> list(geo_o.findClosestFromPoint((43.70, 7.26), grid=False)) # Nice
        [(0.60..., 'NCE@1')]
        >>> list(geo_a.findClosestFromPoint((43.70, 7.26), grid=False)) # Nice
        [(5.82..., 'NCE')]
        >>> list(geo_a.findClosestFromPoint((43.70, 7.26), N=3, grid=False)) # Nice
        [(5.82..., 'NCE'), (30.28..., 'CEQ'), (79.71..., 'ALL')]
        >>> list(geo_t.findClosestFromPoint((43.70, 7.26), N=1, grid=False)) # Nice
        [(0.56..., 'frnic')]
        >>> list(geo_t.findClosestFromPoint((43.70, 7.26), N=2, grid=False, from_keys=('frpaz', 'frply', 'frbve')))
        [(482.84..., 'frbve'), (683.89..., 'frpaz')]
        """
        if from_keys is None:
            from_keys = iter(self)

        if grid:
            for dist, thing in self._ggrid.findClosestFromPoint(lat_lng, N, double_check, from_keys):
                yield (dist, thing)

        else:
            iterable = self._buildDistances(lat_lng, from_keys)

            for dist, thing in heapq.nsmallest(N, iterable):
                yield (dist, thing)



    def findClosestFromKey(self, key, N=1, from_keys=None, grid=True, double_check=True):
        """
        Same as findClosestFromPoint, except the point is given
        not by a lat/lng, but with its key, like ORY or SFO.
        We just look up in the base to retrieve lat/lng, and
        call findClosestFromPoint.

        :param key:       the key of the thing (like 'SFO')
        :param N:         the N closest results wanted
        :param from_keys: if None, it takes all keys in consideration, else takes from_keys \
            iterable of keys to perform findClosestFromPoint. This is useful when we have names \
            and have to perform a matching based on name and location (see fuzzyGetAroundLatLng).
        :param grid:    boolean, use grid or not
        :param double_check: when using grid, perform an additional check on results distance, \
            this is useful because the grid is approximate, so the results are only as accurate \
            as the grid size
        :returns:       an iterable of (distance, key) like [(3.2, 'SFO'), (4.5, 'LAX')]

        >>> list(geo_a.findClosestFromKey('ORY')) # Orly
        [(0.0, 'ORY')]
        >>> list(geo_a.findClosestFromKey('ORY', N=3))
        [(0.0, 'ORY'), (18.80..., 'TNF'), (27.80..., 'LBG')]
        >>> # Corner case, from_keys empty is not used
        >>> list(geo_t.findClosestFromKey('ORY', N=2, from_keys=()))
        []
        >>> list(geo_t.findClosestFromKey(None, N=2))
        []
        >>> #from datetime import datetime
        >>> #before = datetime.now()
        >>> #for _ in range(100): s = geo_a.findClosestFromKey('NCE', N=3)
        >>> #print(datetime.now() - before)

        No grid.

        >>> list(geo_o.findClosestFromKey('ORY', grid=False)) # Nice
        [(0.0, 'ORY')]
        >>> list(geo_a.findClosestFromKey('ORY', N=3, grid=False)) # Nice
        [(0.0, 'ORY'), (18.80..., 'TNF'), (27.80..., 'LBG')]
        >>> list(geo_t.findClosestFromKey('frnic', N=1, grid=False)) # Nice
        [(0.0, 'frnic')]
        >>> list(geo_t.findClosestFromKey('frnic', N=2, grid=False, from_keys=('frpaz', 'frply', 'frbve')))
        [(482.79..., 'frbve'), (683.52..., 'frpaz')]
        """
        if from_keys is None:
            from_keys = iter(self)

        if grid:
            for dist, thing in self._ggrid.findClosestFromKey(key, N, double_check, from_keys):
                yield (dist, thing)

        else:
            for dist, thing in self.findClosestFromPoint(self.getLocation(key), N, from_keys, grid, double_check):
                yield (dist, thing)


    def _buildRatios(self, fuzzy_value, field, keys, min_match=0):
        """
        Compute the iterable of (dist, keys) of a reference
        fuzzy_value and a list of keys.

        >>> list(geo_a._buildRatios('marseille', 'name', ['ORY', 'MRS', 'CDG'], 0.80))
        [(0.9..., 'MRS')]
        """
        for key in keys:

            r = mod_leven(fuzzy_value, self.get(key, field))

            if r >= min_match:
                yield r, key


    def fuzzyGet(self, fuzzy_value, field, max_results=None, min_match=0.75, from_keys=None):
        """
        Fuzzy searches are retrieving an information
        on a thing when we do not know the code.
        We compare the value fuzzy_value which is supposed to be a field
        (e.g. a city or a name), to all things we have in the base,
        and we output the best match.
        Matching is performed using Levenshtein module, with a modified
        version of the Lenvenshtein ratio, adapted to the type of data.

        Example: we look up 'Marseille Saint Ch.' in our base
        and we find the corresponding code by comparing all station
        names with ''Marseille Saint Ch.''.

        :param fuzzy_value: the value, like 'Marseille'
        :param field:       the field we look into, like 'name'
        :param max_results: max number of results, None means all results
        :param min_match:   filter out matches under this threshold
        :param from_keys:   if None, it takes all keys in consideration, else takes from_keys \
            iterable of keys to perform fuzzyGet. This is useful when we have geocodes \
            and have to perform a matching based on name and location (see fuzzyGetAroundLatLng).
        :returns:           an iterable of (distance, key) like [(0.97, 'SFO'), (0.55, 'LAX')]

        >>> geo_t.fuzzyGet('Marseille Charles', 'name')[0]
        (0.8..., 'frmsc')
        >>> geo_a.fuzzyGet('paris de gaulle', 'name')[0]
        (0.78..., 'CDG')
        >>> geo_a.fuzzyGet('paris de gaulle', 'name', max_results=3, min_match=0.55)
        [(0.78..., 'CDG'), (0.60..., 'HUX'), (0.57..., 'LBG')]
        >>> geo_a.fuzzyGet('paris de gaulle', 'name', max_results=3, min_match=0.75)
        [(0.78..., 'CDG')]

        Some corner cases.

        >>> geo_a.fuzzyGet('paris de gaulle', 'name', max_results=None)[0]
        (0.78..., 'CDG')
        >>> geo_a.fuzzyGet('paris de gaulle', 'name', max_results=1, from_keys=[])
        []
        """
        if from_keys is None:
            # iter(self), since __iter__ is defined is equivalent to
            # self._things.iterkeys()
            from_keys = iter(self)

        # All 'intelligence' is performed in the Levenshtein
        # module just here. All we do is minimize this distance
        iterable = self._buildRatios(fuzzy_value, field, from_keys, min_match)

        if max_results is None:
            return sorted(iterable, reverse=True)
        else:
            return heapq.nlargest(max_results, iterable)



    def fuzzyGetAroundLatLng(self, lat_lng, radius, fuzzy_value, field, max_results=None, min_match=0.75, from_keys=None, grid=True, double_check=True):
        """
        Same as fuzzyGet but with we search only within a radius
        from a geocode.

        :param lat_lng:     the lat_lng of the point (a tuple of (lat, lng))
        :param radius:      the radius of the search (kilometers)
        :param fuzzy_value: the value, like 'Marseille'
        :param field:       the field we look into, like 'name'
        :param max_results: if None, returns all, if an int, only returns the first ones
        :param min_match:   filter out matches under this threshold
        :param from_keys:   if None, it takes all keys in consideration, else takes from_keys \
            iterable of keys to perform search.
        :param grid:        boolean, use grid or not
        :param double_check: when using grid, perform an additional check on results distance, \
            this is useful because the grid is approximate, so the results are only as accurate \
            as the grid size
        :returns:           an iterable of (distance, key) like [(0.97, 'SFO'), (0.55, 'LAX')]

        >>> geo_a.fuzzyGet('Brussels', 'name', min_match=0.60)[0]
        (0.61..., 'BQT')
        >>> geo_a.get('BQT', 'name')  # Brussels just matched on Brest!!
        'Brest'
        >>> geo_a.get('BRU', 'name') # We wanted BRU for 'Bruxelles'
        'Bruxelles National'
        >>> 
        >>> # Now a request limited to a circle of 20km around BRU gives BRU
        >>> geo_a.fuzzyGetAroundLatLng((50.9013890, 4.4844440), 20, 'Brussels', 'name', min_match=0.40)[0]
        (0.46..., 'BRU')
        >>> 
        >>> # Now a request limited to some input keys
        >>> geo_a.fuzzyGetAroundLatLng((50.9013890, 4.4844440), 2000, 'Brussels', 'name', max_results=1, min_match=0.30, from_keys=['CDG', 'ORY'])
        [(0.33..., 'ORY')]
        """
        if from_keys is None:
            from_keys = iter(self)

        nearest = ( key for dist, key in self.findNearPoint(lat_lng, radius, from_keys, grid, double_check) )

        return self.fuzzyGet(fuzzy_value, field, max_results, min_match, from_keys=nearest)


    def _fuzzyGetBiased(self, entry, verbose=True):
        """
        Same as fuzzyGet but with bias system.
        """
        if entry in self._bias_cache_fuzzy:
            # If the entry is stored is our bias
            # cache, we do not perform the fuzzy search
            # It avoids single failure on some rare examples
            if verbose:
                print('Using bias: %s' % str(entry))

            return self._bias_cache_fuzzy[entry]

        # If not we process and store it in the cache
        return self.fuzzyGet(*entry)


    def fuzzyGetCached(self,
                       fuzzy_value,
                       field,
                       max_results=None,
                       min_match=0.75,
                       verbose=True,
                       show_bad=(1, 1)):
        """
        Same as fuzzyGet but with a caching and bias system.

        :param fuzzy_value: the value, like 'Marseille'
        :param field:       the field we look into, like 'name'
        :param max_results: if None, returns all, if an int, only returns the first ones
        :param min_match:   filter out matches under this threshold
        :param verbose:     display information on a certain range of similarity
        :param show_bad:    the range of similarity
        :returns:           an iterable of (distance, key) like [(0.97, 'SFO'), (0.55, 'LAX')]

        >>> geo_t.fuzzyGetCached('Marseille Saint Ch.', 'name')[0]
        (0.8..., 'frmsc')
        >>> geo_a.fuzzyGetCached('paris de gaulle', 'name', show_bad=(0, 1))[0]
        [0.79]           paris+de+gaulle ->   paris+charles+de+gaulle (  CDG)
        (0.78..., 'CDG')
        >>> geo_a.fuzzyGetCached('paris de gaulle', 'name', min_match=0.60, max_results=2, show_bad=(0, 1))
        [0.79]           paris+de+gaulle ->   paris+charles+de+gaulle (  CDG)
        [0.61]           paris+de+gaulle ->        bahias+de+huatulco (  HUX)
        [(0.78..., 'CDG'), (0.60..., 'HUX')]

        Some biasing:

        >>> geo_a.biasFuzzyCache('paris de gaulle', 'name', None, 0.75, [(0.5, 'Biased result')])
        >>> geo_a.fuzzyGetCached('paris de gaulle', 'name', max_results=None, show_bad=(0, 1))[0] # Cache there
        (0.78..., 'CDG')
        >>> geo_a.clearCache()
        >>> geo_a.fuzzyGetCached('paris de gaulle', 'name', max_results=None, min_match=0.75)
        Using bias: ('paris+de+gaulle', 'name', None, 0.75)
        [(0.5, 'Biased result')]
        """
        # Cleaning is for keeping only useful data
        entry = self._buildCacheKey(fuzzy_value, field, max_results, min_match)

        if entry not in self._cache_fuzzy:

            match = self._fuzzyGetBiased(entry, verbose=verbose)

            self._cache_fuzzy[entry] = match

            # Debug purpose
            if verbose:
                self._debugFuzzy(match, fuzzy_value, field, show_bad)

        return self._cache_fuzzy[entry]



    def biasFuzzyCache(self, fuzzy_value, field, max_results, min_match, biased_result):
        """
        If algorithms for fuzzy searches are failing on a single example,
        it is possible to use a first cache which will block
        the research and force the result.

        :param fuzzy_value:   the value, like 'Marseille'
        :param field:         the field we look into, like 'name'
        :param max_results:   if None, returns all, if an int, only returns the first ones
        :param min_match:     filter out matches under this threshold
        :param biased_result: the expected result
        :returns:             None

        """
        # Cleaning is for keeping only useful data
        entry = self._buildCacheKey(fuzzy_value, field, max_results, min_match)

        self._bias_cache_fuzzy[entry] = biased_result


    def clearCache(self):
        """Clear cache for fuzzy searches.
        """
        self._cache_fuzzy = {}


    def clearBiasCache(self):
        """Clear biasing cache for fuzzy searches.
        """
        self._bias_cache_fuzzy = {}


    @staticmethod
    def _buildCacheKey(fuzzy_value, field, max_results, min_match):
        """Key for the cache of fuzzyGet, based on parameters.

        >>> geo_a._buildCacheKey('paris de gaulle', 'name', max_results=None, min_match=0)
        ('paris+de+gaulle', 'name', None, 0)
        >>> geo_a._buildCacheKey('Antibes SNCF 2', 'name', max_results=3, min_match=0)
        ('antibes', 'name', 3, 0)
        """
        return '+'.join(clean(fuzzy_value)), field, max_results, min_match


    def _debugFuzzy(self, match, fuzzy_value, field, show_bad=(1, 1)):
        """Some debugging.
        """
        for m in match:

            if m[0] >= show_bad[0] and m[0] < show_bad[1]:

                print("[%.2f] %25s -> %25s (%5s)" % \
                    (m[0],
                     '+'.join(clean(fuzzy_value)),
                     '+'.join(clean(self.get(m[1], field))),
                     m[1]))


    def distance(self, key0, key1):
        """Compute distance between two elements.

        This is just a wrapper between the original haversine
        function, but it is probably the most used feature :)

        :param key0: the first key
        :param key1: the second key
        :returns:    the distance (km)

        >>> geo_t.distance('frnic', 'frpaz')
        683.526...
        """
        return haversine(self.getLocation(key0), self.getLocation(key1))


    def set(self, key, field, value):
        """Method to manually change a value in the base.

        :param key:   the key we want to change a value of
        :param field: the concerned field, like 'name'
        :param value: the new value
        :returns:     None

        >>> geo_t.get('frnic', 'name')
        'Nice-Ville'
        >>> geo_t.set('frnic', 'name', 'Nice Gare SNCF')
        >>> geo_t.get('frnic', 'name')
        'Nice Gare SNCF'
        >>> geo_t.set('frnic', 'name', 'Nice-Ville') # Not to mess with other tests :)

        We may even add new fields.

        >>> geo_t.set('frnic', 'new_field', 'some_value')
        >>> geo_t.get('frnic', 'new_field')
        'some_value'
        """
        # If the key is not in the base,
        # we simply add it
        if key not in self._things:
            self._things[key] = {
                '__key__' : key,      # special field for key
                '__lno__' : 0,        # special field for line number
                '__gar__' : [],       # special field for garbage
                '__dup__' : [],       # special field for duplicates
                '__par__' : [],       # special field for parent
            }

        self._things[key][field] = value

        # If the field was not referenced in the headers
        # we add it to the headers
        if field not in self.fields:
            self.fields.append(field)


    def setWithDict(self, key, dictionary):
        """
        Same as set method, except we perform
        the input with a whole dictionary.

        :param key:         the key we want to change a value of
        :param dictionary:  the dict containing the new data
        :returns:           None

        >>> geo_f.keys()
        []
        >>> geo_f.setWithDict('frnic', {'code' : 'frnic', 'name': 'Nice'})
        >>> geo_f.keys()
        ['frnic']
        """
        for field, val in dictionary.items():
            self.set(key, field, val)


    def delete(self, key):
        """Method to manually remove a value in the base.

        :param key:   the key we want to delete
        :returns:     None

        >>> data = geo_t.get('frxrn') # Output all data in one dict
        >>> geo_t.delete('frxrn')
        >>> geo_t.get('frxrn', 'name')
        Traceback (most recent call last):
        KeyError: 'Thing not found: frxrn'

        How to reverse the delete if data has been stored:

        >>> geo_t.setWithDict('frxrn', data)
        >>> geo_t.get('frxrn', 'name')
        'Redon'
        """
        del self._things[key]


    @staticmethod
    def hasTrepSupport():
        """Check if module has OpenTrep support.
        """
        return HAS_TREP_SUPPORT


    @staticmethod
    def trepGet(fuzzy_value, trep_format='S', from_keys=None, verbose=False):
        """OpenTrep integration.

        If not hasTrepSupport(), main_trep is not defined
        and trepGet will raise an exception if called.

        :param fuzzy_value:   the fuzzy value
        :param trep_format:   the format given to OpenTrep
        :param from_keys:     if None, it takes all keys in consideration, else takes from_keys \
            iterable of keys to perform search.
        :param verbose:       toggle verbosity
        :returns:             an iterable of (distance, key) like [(0.97, 'SFO'), (0.55, 'LAX')]

        >>> if geo_t.hasTrepSupport():
        ...     print(geo_t.trepGet('sna francisco los agneles')) # doctest: +SKIP
        [(31.5192, 'SFO'), (46.284, 'LAX')]

        >>> if geo_t.hasTrepSupport():
        ...     print(geo_t.trepGet('sna francisco', verbose=True)) # doctest: +SKIP
         -> Raw result: SFO/31.5192
         -> Fmt result: ([(31.5192, 'SFO')], '')
        [(31.5192, 'SFO')]
        """
        r = main_trep(searchString=fuzzy_value,
                      outputFormat=trep_format,
                      verbose=verbose)

        if trep_format == 'S':
            # Only this outputFormat is handled by upper layers
            if from_keys is None:
                return r[0]
            else:
                from_keys = set(from_keys)
                return [(k, e) for k, e in r[0] if e in from_keys]

        # For all other formats we return an empty
        # list to avoid failures
        return []


    def visualize(self,
                  output='example',
                  label='__key__',
                  point_size=None,
                  point_color=None,
                  icon_type='auto',
                  from_keys=None,
                  catalog=None,
                  add_lines=None,
                  link_duplicates=True,
                  verbose=True):
        """Creates map and other visualizations.

        :param output:          set the name of the rendered files
        :param label:           set the field which will appear as map icons title
        :param point_size:      set the field defining the map icons circle size
        :param point_color:     set the field defining the map icons colors
        :icon_type:             set the global icon size, either 'B', 'S' or 'auto'
        :from_keys:             only display this iterable of keys if not None
        :param catalog:         optional color catalog to have specific colors for certain field values
        :param add_lines:       optional list of (key1, key2, ..., keyN) to draw additional lines
        :param link_duplicates: boolean toggling lines between duplicated keys feature
        :param verbose:         toggle verbosity
        :returns:               (list of templates successfully rendered, total number of templates available).
        """
        # We take the maximum verbosity between the local and global
        verbose = self._verbose or verbose

        if self.hasGeoSupport():
            geo_support = True
        else:
            geo_support = False

            if verbose:
                print('\n/!\ Could not find fields %s in headers %s.' % \
                        (' and '.join(GEO_FIELDS), self.fields))

        # Label is the field which labels the points
        if label not in self.fields:
            raise ValueError('label "%s" not in fields %s.' % (label, self.fields))

        if point_size is not None and point_size not in self.fields:
            raise ValueError('point_size "%s" not in fields %s.' % (point_size, self.fields))

        if point_color is not None and point_color not in self.fields:
            raise ValueError('point_color "%s" not in fields %s.' % (point_color, self.fields))

        # Optional function which gives points size
        if point_size is None:
            get_size = lambda key: 0
        else:
            get_size = lambda key: self.get(key, point_size)

        # Optional function which gives points size
        if point_color is None:
            get_category = lambda key: None
        else:
            get_category = lambda key: self.get(key, point_color)

        # from_keys lets you have a set of keys to visualize
        if from_keys is None:
            from_keys = iter(self)

        # Storing json data
        data = []

        for key in from_keys:

            lat_lng = self.getLocation(key)

            if lat_lng is None:
                lat_lng = '?', '?'

            elem = {
                '__key__' : key,
                '__lab__' : self.get(key, label),
                '__siz__' : get_size(key),
                '__cat__' : get_category(key),
                'lat'     : lat_lng[0],
                'lng'     : lat_lng[1]
            }

            for field in self.fields:
                # Keeping only important fields
                if not str(field).startswith('__') and \
                   not str(field).endswith('@raw') and \
                   field not in elem:

                    elem[field] = str(self.get(key, field))

            data.append(elem)

        # Icon type
        if icon_type is None:
            base_icon = ''
        elif icon_type == 'auto':
            base_icon = 'marker.png' if len(data) < 100 else 'point.png'
        elif icon_type == 'S':
            base_icon = 'point.png'
        elif icon_type == 'B':
            base_icon = 'marker.png'
        else:
            allowed = ('auto', 'S', 'B', None)
            raise ValueError('icon_type "%s" not in %s.' % (icon_type, allowed))

        # Additional lines
        if add_lines is None:
            add_lines = []

        dup_lines = []

        if link_duplicates:
            # We add to dup_lines all list of duplicates
            # We keep a set of already processed "master" keys to avoid
            # putting several identical lists in the json
            done_keys = set()

            for elem in data:
                key = elem['__key__']

                if not self.hasParents(key):
                    mkey = set([key])
                else:
                    mkey = set(self.get(key, '__par__'))

                if self.hasDuplicates(key) and not mkey.issubset(done_keys):
                    # mkey have some keys which are not in done_keys
                    dup_lines.append(self.getAllDuplicates(key, '__key__'))
                    done_keys = done_keys | mkey

            if verbose:
<<<<<<< HEAD
                print('* Added lines for duplicates linking, total %s' % len(add_lines))
=======
                print '* Added lines for duplicates linking, total %s' % len(dup_lines)
>>>>>>> 9258eb04

        # Count the categories for coloring
        categories = {}

        for elem in data:
            if icon_type is None:
                # Here we are in no-icon mode, categories
                # will be based on the entries who will have a circle
                try:
                    c = float(elem['__siz__'])
                except ValueError:
                    c = 0
            else:
                c = 1

            cat = elem['__cat__']
            if cat not in categories:
                categories[cat] = 0
            if c > 0:
                categories[cat] += c

        # Color repartition given biggest categories
        colors  = ('red', 'orange', 'yellow', 'green', 'cyan', 'purple')
        col_num = 0

        if not categories:
            step = 1
        else:
            # c > 0 makes sure we do not create a category
            # for stuff that will not be displayed
            nb_non_empty_cat = len([c for c in categories.values() if c > 0])

            if nb_non_empty_cat > 0:
                step = max(1, len(colors) // nb_non_empty_cat)
            else:
                # All categories may be empty if not icons + not circles
                step = 1

        for cat, vol in sorted(categories.items(), key=lambda x: x[1], reverse=True):
            categories[cat] = {
                'volume' : vol
            }
            if cat is None:
                # None is also the default category, when point_color is None
                categories[cat]['color'] = 'blue'

            elif col_num < len(colors):
                # We affect the next color available
                categories[cat]['color'] = colors[col_num]
                col_num += step
            else:
                # After all colors are used, remaining categories are black
                categories[cat]['color'] = 'black'

            if verbose:
                if icon_type is not None:
                    field_vol = 'volume'
                elif point_size is not None:
                    field_vol = point_size
                else:
                    field_vol = '(not used)'

                print('> Affecting category %-8s to color %-7s | %s %s' % \
                        (cat, categories[cat]['color'], field_vol, vol))


        # catalog is a user defined color scheme
        if catalog is None:
            # Default diff-friendly catalog
            catalog = {
                ' ' : 'blue',
                '+' : 'green',
                'Y' : 'green',
                '-' : 'red',
                'N' : 'red',
            }

        for cat in catalog:
            if cat in categories:

                old_color = categories[cat]['color']
                new_color = catalog[cat]
                categories[cat]['color'] = new_color

                if verbose:
                    print('> Overrides category %-8s to color %-7s (from %-7s)' % \
                            (cat, new_color, old_color))

                # We test other categories to avoid duplicates in coloring
                for ocat in categories:
                    if ocat == cat:
                        continue
                    ocat_color = categories[ocat]['color']

                    if ocat_color == new_color:
                        categories[ocat]['color'] = old_color

                        if verbose:
                            print('> Switching category %-8s to color %-7s (from %-7s)' % \
                                    (ocat, old_color, ocat_color))


        # Finally, we write the colors as an element attribute
        for elem in data:
            elem['__col__'] = categories[elem['__cat__']]['color']


        # Gathering data for lines
        data_lines = []

        for line in add_lines + dup_lines:
            data_line = []

            for l_key in line:
                lat_lng = self.getLocation(l_key)

                if lat_lng is None:
                    lat_lng = '?', '?'

                data_line.append({
                    '__key__' : l_key,
                    '__lab__' : self.get(l_key, label),
                    'lat'     : lat_lng[0],
                    'lng'     : lat_lng[1],
                })

            data_lines.append(data_line)


        # Dump the json geocodes
        json_name = '%s.json' % output

        with open(json_name, 'w') as out:
            out.write(json.dumps({
                'meta'       : {
                    'label'           : label,
                    'point_size'      : point_size,
                    'point_color'     : point_color,
                    'icon_type'       : icon_type,
                    'base_icon'       : base_icon,
                    'link_duplicates' : link_duplicates,
                    'nb_user_lines'   : len(add_lines),
                },
                'points'     : data,
                'lines'      : data_lines,
                'categories' : sorted(categories.items(),
                                      key=lambda x: x[1]['volume'],
                                      reverse=True)
            }))

        tmp_template = []
        tmp_static   = [json_name]

        for name, assets in ASSETS.items():
            # We do not render the map template  if not geocodes
            if name == 'map' and not geo_support:
                continue

            for template, v_target in assets['template'].items():
                target = v_target % output

                with open(template) as temp:
                    with open(target, 'w') as out:
                        for row in temp:
                            row = row.replace('{{file_name}}', output)
                            row = row.replace('{{json_file}}', json_name)
                            out.write(row)

                tmp_template.append(target)

            for source, target in assets['static'].items():
                copy(source, target)
                tmp_static.append(target)

        if verbose:
            print()
            print('* Now you may use your browser to visualize:')
            print(' '.join(tmp_template))
            print()
            print('* If you want to clean the temporary files:')
            print('rm %s' % ' '.join(tmp_static + tmp_template))
            print()

        # This is the numbered of templates rendered
        return tmp_template, sum(len(a['template']) for a in ASSETS.values())



def ext_split(value, split):
    """Extended split function handling None and '' splitter.

    :param value:  the value to be split
    :param split:  the splitter
    :returns:      the split value

    >>> ext_split('', ',')
    ()
    >>> ext_split('PAR', 'A')
    ('P', 'R')
    >>> ext_split('PAR', '')
    ('P', 'A', 'R')
    >>> ext_split('PAR', None)
    'PAR'
    """
    if split is None:
        return value
    if split == '':
        # Here we convert a string like 'CA' into ('C', 'A')
        return tuple(value)

    # Python split function has ''.split(';') -> ['']
    # But in this case we prefer having [] as a result
    if not value:
        return ()

    return tuple(value.split(split))


def recursive_split(value, splits):
    """Recursive extended split.

    :param value:  the value to be split
    :param splits: the list of splitters
    :returns:      the split value

    >>> recursive_split('PAR^Paris/Parys', ['^', '/'])
    (('PAR',), ('Paris', 'Parys'))
    >>> recursive_split('|PAR|=', ['=', '|'])
    (('', 'PAR', ''),)

    Multiple splits on empty string should return empty tuple.

    >>> recursive_split('', ['^'])
    ()
    >>> recursive_split('', ['^', '/'])
    ()
    >>> recursive_split('', ['^', '/', ':'])
    ()
    """
    # Case where no subdelimiters
    if not splits:
        return value

    if len(splits) == 1:
        return ext_split(value, splits[0])

    if len(splits) == 2:
        return tuple(ext_split(v, splits[1])
                     for v in value.split(splits[0]) if v)

    if len(splits) == 3:
        return tuple(tuple(ext_split(sv, splits[2])
                           for sv in ext_split(v, splits[1]) if sv)
                     for v in value.split(splits[0]) if v)

    raise ValueError('Sub delimiter "%s" not supported.' % str(splits))



def _test():
    """When called directly, launching doctests.
    """
    import doctest

    extraglobs = {
        'geo_o': GeoBase(data='ori_por',  verbose=False),
        'geo_a': GeoBase(data='airports', verbose=False),
        'geo_t': GeoBase(data='stations', verbose=False),
        'geo_f': GeoBase(data='feed',     verbose=False)
    }

    opt =  (doctest.ELLIPSIS |
            doctest.NORMALIZE_WHITESPACE)
            #doctest.REPORT_ONLY_FIRST_FAILURE)
            #doctest.IGNORE_EXCEPTION_DETAIL)

    doctest.testmod(extraglobs=extraglobs, optionflags=opt)



if __name__ == '__main__':
    _test()

<|MERGE_RESOLUTION|>--- conflicted
+++ resolved
@@ -1641,11 +1641,7 @@
                     done_keys = done_keys | mkey
 
             if verbose:
-<<<<<<< HEAD
-                print('* Added lines for duplicates linking, total %s' % len(add_lines))
-=======
-                print '* Added lines for duplicates linking, total %s' % len(dup_lines)
->>>>>>> 9258eb04
+                print('* Added lines for duplicates linking, total %s' % len(dup_lines))
 
         # Count the categories for coloring
         categories = {}
