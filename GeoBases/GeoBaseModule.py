--- conflicted
+++ resolved
@@ -1391,18 +1391,11 @@
                 print('Copied %s' % op.basename(a))
 
         if verbose:
-<<<<<<< HEAD
             print('\n* Now you may use your browser to visualize:')
-            print('%% firefox %s' % html_name)
+            print('firefox %s' % html_name)
             print('\n* If you want to clean the temporary files:')
-            print('%% rm %s %s %s' % (html_name, json_name, ' '.join(op.basename(a) for a in assets)))
-=======
-            print '\n* Now you may use your browser to visualize:'
-            print 'firefox %s' % html_name
-            print '\n* If you want to clean the temporary files:'
-            print 'rm %s %s %s' % (html_name, json_name, ' '.join(op.basename(a) for a in assets))
-
->>>>>>> a5232bc7
+            print('rm %s %s %s' % (html_name, json_name, ' '.join(op.basename(a) for a in assets)))
+
         return True
 
 
