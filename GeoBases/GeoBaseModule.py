--- conflicted
+++ resolved
@@ -530,26 +530,6 @@
 
 
 
-<<<<<<< HEAD
-=======
-    def createGrid(self):
-        """Create the grid for geographical indexation after loading the data.
-        """
-        self._ggrid = GeoGrid(radius=50, verbose=False)
-
-        for key in self:
-            lat_lng = self.getLocation(key)
-
-            if lat_lng is None:
-                if self._verbose:
-                    print 'No usable geocode for %s: ("%s","%s"), skipping point...' % \
-                            (key, self.get(key, LAT_FIELD), self.get(key, LNG_FIELD))
-            else:
-                self._ggrid.add(key, lat_lng, self._verbose)
-
-
-
->>>>>>> c83075cf
     def get(self, key, field=None, **kwargs):
         """Simple get on the base.
 
