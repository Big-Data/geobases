#!/usr/bin/python
# -*- coding: utf-8 -*-

"""
This module is a general class *GeoBase* to manipulate geographical
data. It loads static csv files containing data about
airports or train stations, and then provides tools to browse it.


It relies on two other modules:

    - GeoUtils: to compute haversine distances between points
    - LevenshteinUtils: to calculate distances between strings. Indeed, we need
      a good tool to do it, in order to recognize things like station names
      in schedule files where we do not have the station id


Examples for airports::

    >>> geo_a = GeoBase(data='airports', verbose=False)
    >>> sorted(geo_a.findNearKey('ORY', 50)) # Orly, airports <= 50km
    [(0.0, 'ORY'), (18.8..., 'TNF'), (27.8..., 'LBG'), (34.8..., 'CDG')]
    >>> geo_a.get('CDG', 'city_code')
    'PAR'
    >>> geo_a.distance('CDG', 'NCE')
    694.5162...


Examples for stations::

    >>> geo_t = GeoBase(data='stations', verbose=False)
    >>>
    >>> # Nice, stations <= 5km
    >>> [geo_t.get(k, 'name') for d, k in sorted(geo_t.findNearPoint((43.70, 7.26), 5))]
    ['Nice-Ville', 'Nice-Riquier', 'Nice-St-Roch', 'Villefranche-sur-Mer', 'Nice-St-Augustin']
    >>>
    >>> geo_t.get('frpaz', 'name')
    'Paris-Austerlitz'
    >>> geo_t.distance('frnic', 'frpaz')
    683.526...

From any point of reference:

    >>> geo = GeoBase(data='ori_por_multi') # we have a few duplicates even with (iata, loc_type) key
    /!\ [lno ...] RDU+CA is duplicated #1, first found lno ...
    /!\ [lno ...] RDU+CA is duplicated #2, first found lno ...
    /!\ [lno ...] RDU+CA is duplicated #3, first found lno ...
    Import successful from ...
    Available fields for things: ...
"""



import os
import os.path as op
import heapq
from itertools import zip_longest
import csv
import json
from shutil import copy

# Not in standard library
import yaml

from .GeoUtils         import haversine
from .LevenshteinUtils import mod_leven, clean
from .GeoGridModule    import GeoGrid


try:
    # This wrapper will raise an ImportError
    # if libopentrep cannot be found
    # or if OpenTrepWrapper was not installed
    from OpenTrepWrapper import main_trep

except ImportError as err:
    # Could not import
    HAS_TREP_SUPPORT = False
else:
    # No problem here
    HAS_TREP_SUPPORT = True

# Relative paths handling
local_path = lambda file_p, rel_p : op.join(op.realpath(op.dirname(file_p)), rel_p)


# We only export the main class
__all__ = ['GeoBase']


class GeoBase(object):
    """
    This is the main and only class. After __init__,
    a file is loaded in memory, and the user may use
    the instance to get information.
    """

    # Path to global configuration
    PATH_CONF = local_path(__file__, 'DataSources/Sources.yaml')

    # Loading configuration
    with open(PATH_CONF) as fl:
        BASES = yaml.load(fl)

    # Special fields for latitude and longitude recognition
    LAT_FIELD  = 'lat'
    LNG_FIELD  = 'lng'
    GEO_FIELDS = (LAT_FIELD, LNG_FIELD)

    # Loading indicator
    NB_LINES_STEP = 100000

    # Assets for map and tables
    ASSETS = {
        'map' : {
            'template' : {
                # source : v_target
                local_path(__file__, 'MapAssets/template.html') : '%s_map.html',
            },
            'static' : {
                # source : target
                local_path(__file__, 'MapAssets/map.js')            : 'map.js',
                local_path(__file__, 'MapAssets/point.png')         : 'point.png',
                local_path(__file__, 'MapAssets/marker.png')        : 'marker.png',
                local_path(__file__, 'MapAssets/red_point.png')     : 'red_point.png',
                local_path(__file__, 'MapAssets/red_marker.png')    : 'red_marker.png',
                local_path(__file__, 'MapAssets/orange_point.png')  : 'orange_point.png',
                local_path(__file__, 'MapAssets/orange_marker.png') : 'orange_marker.png',
                local_path(__file__, 'MapAssets/yellow_point.png')  : 'yellow_point.png',
                local_path(__file__, 'MapAssets/yellow_marker.png') : 'yellow_marker.png',
                local_path(__file__, 'MapAssets/green_point.png')   : 'green_point.png',
                local_path(__file__, 'MapAssets/green_marker.png')  : 'green_marker.png',
                local_path(__file__, 'MapAssets/cyan_point.png')    : 'cyan_point.png',
                local_path(__file__, 'MapAssets/cyan_marker.png')   : 'cyan_marker.png',
                local_path(__file__, 'MapAssets/blue_point.png')    : 'blue_point.png',
                local_path(__file__, 'MapAssets/blue_marker.png')   : 'blue_marker.png',
                local_path(__file__, 'MapAssets/purple_point.png')  : 'purple_point.png',
                local_path(__file__, 'MapAssets/purple_marker.png') : 'purple_marker.png',
                local_path(__file__, 'MapAssets/black_point.png')   : 'black_point.png',
                local_path(__file__, 'MapAssets/black_marker.png')  : 'black_marker.png',
            }
        },
        'table' : {
            'template' : {
                # source : v_target
                local_path(__file__, 'TablesAssets/template.html') : '%s_table.html',
            },
            'static' : {
                # source : target
                local_path(__file__, 'TablesAssets/table.js') : 'table.js',
            }
        }
    }


    @staticmethod
    def update():
        """
        Launch update script on oripor data file.
        """
        os.system('bash ' + local_path(__file__, 'DataSources/CheckDataUpdates.sh'))



    def __init__(self, data, **kwargs):
        """Initialization

        :param data: the type of data wanted, 'airports', 'stations' \
            and 'feed' currently available. 'feed' will let you define your \
            own parameters.
        :param verbose: display informations or not during runtime

        :raises: ValueError, if data parameters is not recognized

        >>> geo_a = GeoBase(data='airports')
        Import successful from ...
        Available fields for things: ...
        >>> geo_t = GeoBase(data='stations')
        Import successful from ...
        Available fields for things: ...
        >>> geo_f = GeoBase(data='feed')
        Source was None, skipping loading...
        >>> geo_c = GeoBase(data='odd')
        Traceback (most recent call last):
        ValueError: Wrong data type. Not in ['airlines', ...]
        >>> 
        >>> fl = open(local_path(__file__, 'DataSources/Airports/AirportsDotCsv/ORI_Simple_Airports_Database_Table.csv'))
        >>> GeoBase(data='feed',
        ...         source=fl,
        ...         headers=['code', 'ref_name', 'ref_name_2', 'name'],
        ...         indexes='code',
        ...         delimiter='^',
        ...         verbose=False).get('ORY')
        {'code': 'ORY', 'name': 'PARIS/FR:ORLY', '__gar__': 'PAR^Y^^FR^EUROP^ITC2^FR052^2.35944^48.7253^3745^Y^A', '__dup__': [], '__key__': 'ORY', 'ref_name_2': 'PARIS ORLY', '__dad__': '', '__lno__': 6014, 'ref_name': 'PARIS ORLY'}
        >>> fl.close()
        >>> GeoBase(data='airports_csv',
        ...         headers=['iata_code', 'ref_name', 'ref_name_2', 'name'],
        ...         verbose=False).get('ORY')
        {'name': 'PARIS/FR:ORLY', 'iata_code': 'ORY', '__gar__': 'PAR^Y^^FR^EUROP^ITC2^FR052^2.35944^48.7253^3745^Y^A', '__dup__': [], '__key__': 'ORY', 'ref_name_2': 'PARIS ORLY', '__dad__': '', '__lno__': 6014, 'ref_name': 'PARIS ORLY'}
        """
        # Main structure in which everything will be loaded
        # Dictionary of dictionary
        self._data   = data
        self._things = {}
        self._ggrid  = None

        # A cache for the fuzzy searches
        self._cache_fuzzy = {}
        # An other cache if the algorithms are failing on a single
        # example, we first look in this cache
        self._bias_cache_fuzzy = {}

        # This will be similar as _headers, but can be modified after loading
        # _headers is just for data loading
        self.fields = []

        # Defaults
        props = {
            'local'         : True,
            'source'        : None,
            'headers'       : [],
            'indexes'       : None,
            'delimiter'     : '^',
            'subdelimiters' : {},
            'quotechar'     : '"',
            'limit'         : None,
            'discard_dups'  : False,
            'verbose'       : True,
        }

        if data in GeoBase.BASES:
            conf = GeoBase.BASES[data]

            # File configuration overrides defaults
            for name in conf:
                if name in props:
                    props[name] = conf[name]
                else:
                    raise ValueError('Option "%s" for data "%s" not understood in file.' % (name, data))

        elif data == 'feed':
            # User input defining everything
            pass
        else:
            raise ValueError('Wrong data type. Not in %s' % sorted(GeoBase.BASES.keys()))

        # User input overrides default configuration
        # or file configuration
        for name in kwargs:
            if name in props:
                props[name] = kwargs[name]
            else:
                raise ValueError('Option "%s" not understood.' % name)

        if 'source' not in kwargs:
            # "local" is only used for sources from configuration
            # to have a relative path from the configuration file
            if props['source'] is not None and props['local'] is True:
                props['source'] = local_path(GeoBase.PATH_CONF, props['source'])

        # Final parameters affectation
        self._local         = props['local']
        self._source        = props['source']
        self._headers       = props['headers']
        self._indexes       = props['indexes']
        self._delimiter     = props['delimiter']
        self._subdelimiters = props['subdelimiters']
        self._quotechar     = props['quotechar']
        self._limit         = props['limit']
        self._discard_dups  = props['discard_dups']
        self._verbose       = props['verbose']

        # Loading data
        self._configSubDelimiters()

        if self._source is not None:
            if 'source' in kwargs:
                # As a keyword argument, source should be a file-like
                self._loadFile(self._source)
            else:
                # Here we read the source from the configuration file
                with open(self._source) as source_fl:
                    self._loadFile(source_fl)
        else:
            if self._verbose:
                print('Source was None, skipping loading...')

        # Grid
        if self.hasGeoSupport():
            self.createGrid()
        else:
            if self._verbose:
                print('No geocode support, skipping grid...')



    def _configSubDelimiters(self):
        """Some precomputation on subdelimiters.
        """
        for h in self._headers:
            # If not in conf, do not sub split
            if h not in self._subdelimiters:
                self._subdelimiters[h] = None

            # Handling sub delimiter not list-embedded
            if isinstance(self._subdelimiters[h], str):
                self._subdelimiters[h] = [self._subdelimiters[h]]



    @staticmethod
    def _configKeyer(indexes, headers):
        """Define thw function that build a line key.
        """
        # It is possible to have a indexes which is a list
        # In this case we build the key as the concatenation between
        # the different fields
        try:
            if isinstance(indexes, str):
                pos = (headers.index(indexes), )

            elif isinstance(indexes, list):
                pos = tuple(headers.index(k) for k in indexes)

            else:
                raise ValueError()

        except ValueError:
            raise ValueError("Inconsistent: indexes = %s with headers = %s" % \
                             (indexes, headers))
        else:
            keyer = lambda row, pos: '+'.join(row[p] for p in pos)

        return pos, keyer


    @staticmethod
    def _buildRowValues(row, headers, delimiter, subdelimiters, key, line_nb):
        """Building all data associated to this row.
        """
        # Erase everything, except duplicates counter
        data = {
            '__key__' : key,      # special field for key
            '__lno__' : line_nb,  # special field for line number
            '__gar__' : [],       # special field for garbage
            '__dup__' : [],       # special field for duplicates
            '__dad__' : '',       # special field for parent
        }

        # headers represents the meaning of each column.
        # Using izip_longest here will replace missing fields
        # with empty strings ''
        for h, v in zip_longest(headers, row, fillvalue=''):
            # if h is None, it means the conf file explicitely
            # specified not to load the column
            if h is None:
                continue
            # if h is an empty string, it means there was more
            # data than the headers said, we store it in the 
            # __gar__ special field
            if not h:
                data['__gar__'].append(v)
            else:
                if subdelimiters[h] is None:
                    data[h] = v
                else:
                    data['%s@raw' % h] = v
                    data[h] = recursive_split(v, subdelimiters[h])

        # Flattening the __gar__ list
        data['__gar__'] = delimiter.join(data['__gar__'])

        return data


    def _configReader(self, **csv_opt):
        """Manually configure the reader, to bypass the limitations of csv.reader.

        """
        delimiter = csv_opt['delimiter']
        #quotechar = csv_opt['quotechar']

        if len(delimiter) == 1:
            return lambda source_fl : csv.reader(source_fl, **csv_opt)

        if self._verbose:
            print('/!\ Delimiter "%s" was not 1-character.' % delimiter)
            print('/!\ Fallback on custom reader, but quoting is disabled.')

        def _reader(source_fl):
            """Custom reader supporting multiple characters split.
            """
            for row in source_fl:
                yield row.rstrip('\r\n').split(delimiter)

        return _reader


    def _loadFile(self, source_fl):
        """Load the file and feed the self._things.

        :param verbose: display informations or not during runtime
        :raises: IOError, if the source cannot be read
        :raises: ValueError, if duplicates are found in the source
        """
        # We cache all variables used in the main loop
        headers       = self._headers
        delimiter     = self._delimiter
        subdelimiters = self._subdelimiters
        limit         = self._limit
        discard_dups  = self._discard_dups
        verbose       = self._verbose

        pos, keyer = self._configKeyer(self._indexes, headers)

        # csv reader options
        csv_opt = {
            'delimiter' : self._delimiter,
            'quotechar' : self._quotechar
        }

        _reader = self._configReader(**csv_opt)

        for line_nb, row in enumerate(_reader(source_fl), start=1):

            if verbose and line_nb % GeoBase.NB_LINES_STEP == 0:
                print('%-10s lines loaded so far' % line_nb)

            if limit is not None and line_nb > limit:
                if verbose:
                    print('Beyond limit %s for lines loaded, stopping.' % limit)
                break

            # Skip comments and empty lines
            # Comments must *start* with #, otherwise they will not be stripped
            if not row or row[0].startswith('#'):
                continue

            key      = keyer(row, pos)
            row_data = self._buildRowValues(row, headers, delimiter, subdelimiters, key, line_nb)

            # No duplicates ever, we will erase all data after if it is
            if key not in self._things:
                self._things[key] = row_data

            else:
                if discard_dups is False:
                    # We compute a new key for the duplicate
                    d_key = '%s@%s' % (key, 1 + len(self._things[key]['__dup__']))

                    # We update the data with this info
                    row_data['__key__'] = d_key
                    row_data['__dup__'] = self._things[key]['__dup__']
                    row_data['__dad__'] = key

                    # We add the d_key as a new duplicate, and store the duplicate in the main _things
                    self._things[key]['__dup__'].append(d_key)
                    self._things[d_key] = row_data

                if verbose:
                    print("/!\ [lno %s] %s is duplicated #%s, first found lno %s" % \
                            (line_nb, key, len(self._things[key]['__dup__']), self._things[key]['__lno__']))


        # We remove None headers, which are not-loaded-columns
        self.fields = ['__key__', '__dup__', '__dad__', '__lno__']

        for h in headers:
            if subdelimiters[h] is not None:
                self.fields.append('%s@raw' % h)

            if h is not None:
                self.fields.append(h)

        self.fields.append('__gar__')


        if verbose:
            print("Import successful from %s" % self._source)
            print("Available fields for things: %s" % self.fields)



    def hasGeoSupport(self):
        """
        Check if base has geocoding support.

        >>> geo_t.hasGeoSupport()
        True
        >>> geo_f.hasGeoSupport()
        False
        """
        fields = set(self.fields)

        for required in GeoBase.GEO_FIELDS:
            if required not in fields:
                return False

        return True



    def createGrid(self):
        """
        Create the grid for geographical indexation after loading the data.
        """
        self._ggrid = GeoGrid(radius=50, verbose=False)

        for key in self:
            lat_lng = self.getLocation(key)

            if lat_lng is None:
                if self._verbose:
                    print('No usable geocode for %s: ("%s","%s"), skipping point...' % \
                            (key, self.get(key, GeoBase.LAT_FIELD), self.get(key, GeoBase.LNG_FIELD)))
            else:
                self._ggrid.add(key, lat_lng, self._verbose)



    def get(self, key, field=None, **kwargs):
        """
        Simple get on the database.
        This get function raise exception when input is not correct.

        :param key:   the key of the thing (like 'SFO')
        :param field: the field (like 'name' or 'iata_code')
        :raises:      KeyError, if the key is not in the base
        :returns:     the needed information

        >>> geo_a.get('CDG', 'city_code')
        'PAR'
        >>> geo_t.get('frnic', 'name')
        'Nice-Ville'
        >>> geo_t.get('frnic')
        {'info': 'Desserte Voyageur-Infrastructure', 'code': 'frnic', ...}

        Cases of unknown key.

        >>> geo_t.get('frmoron', 'name', default='There')
        'There'
        >>> geo_t.get('frmoron', 'name')
        Traceback (most recent call last):
        KeyError: 'Thing not found: frmoron'
        >>> geo_t.get('frmoron', 'name', default=None)
        >>> geo_t.get('frmoron', default='There')
        'There'

        Cases of unknown field, this is a bug and always fail.

        >>> geo_t.get('frnic', 'not_a_field', default='There')
        Traceback (most recent call last):
        KeyError: "Field 'not_a_field' [for key 'frnic'] not in ['info', 'code', 'name', 'lines@raw', 'lines', '__gar__', '__dup__', '__key__', 'lat', 'lng', '__dad__', '__lno__']"
        """
        if key not in self._things:
            # Unless default is set, we raise an Exception
            if 'default' in kwargs:
                return kwargs['default']

            raise KeyError("Thing not found: %s" % str(key))

        # Key is in geobase here
        if field is None:
            return self._things[key]

        try:
            res = self._things[key][field]
        except KeyError:
            raise KeyError("Field '%s' [for key '%s'] not in %s" % (field, key, list(self._things[key].keys())))
        else:
            return res



    def getLocation(self, key):
        """
        Returns proper geocode.

        >>> geo_a.getLocation('AGN')
        (57.50..., -134.585...)
        """
        try:
            loc = tuple(float(self.get(key, f)) for f in GeoBase.GEO_FIELDS)

        except ValueError:
            # Decode geocode, if error, returns None
            return None

        except KeyError:
            # Probably means that there is not geocode support
            # But could be that key is unkwown
            return None
        # Note that TypeError would mean that the input
        # type was not even a string, probably NoneType
        else:
            return loc



    def hasDuplicates(self, key):
        """Tell if a key has duplicates.

        >>> geo_o.hasDuplicates('ORY')
        0
        >>> geo_o.hasDuplicates('THA')
        1
        """
        return len(self._things[key]['__dup__'])



    def getDuplicates(self, key, field=None, default=None):
        """Get all duplicates data, parent key included.

        >>> geo_o.getDuplicates('ORY', 'name')
        ['Paris-Orly']
        >>> geo_o.getDuplicates('THA', 'name')
        ['Tullahoma Regional Airport/William Northern Field', 'Tullahoma']
        >>> geo_o.getDuplicates('THA', '__key__')
        ['THA', 'THA@1']
        >>> geo_o.get('THA', '__dup__')
        ['THA@1']
        """
        if key not in self._things:
            # Unless default is set, we raise an Exception
            if default is not None:
                return [default]

            raise KeyError("Thing not found: %s" % str(key))

        # Key is in geobase here
        if field is None:
            return [self._things[key]] + [self._things[d] for d in self._things[key]['__dup__']]

        try:
            res = [self._things[key][field]]
        except KeyError:
            raise KeyError("Field '%s' [for key '%s'] not in %s" % (field, key, list(self._things[key].keys())))
        else:
            return res + [self._things[d][field] for d in self._things[key]['__dup__']]



    def getKeysWhere(self, conditions, from_keys=None, reverse=False, force_str=False, mode='and'):
        """
        Get iterator of all keys with particular
        field.
        For example, if you want to know all airports in Paris.

        :param conditions: a list of (field, value) conditions
        :param reverse:    we look keys where the field is *not* the particular value
        :param force_str:  for the str() method before every test
        :param mode:       either 'or' or 'and', how to handle several conditions
        :returns:          an iterator of matching keys

        >>> list(geo_a.getKeysWhere([('city_code', 'PAR')]))
        ['ORY', 'TNF', 'CDG', 'BVA']
        >>> list(geo_o.getKeysWhere([('comment', '')], reverse=True))
        []
        >>> list(geo_o.getKeysWhere([('__dup__', '[]')]))
        []
        >>> len(list(geo_o.getKeysWhere([('__dup__', [])])))
        7057
        >>> len(list(geo_o.getKeysWhere([('__dup__', '[]')], force_str=True)))
        7057
        >>> len(list(geo_o.getKeysWhere([('__dad__', '')], reverse=True))) # Counting duplicated keys
        4407

        Testing several conditions.

        >>> c_1 = [('city_code'    , 'PAR')]
        >>> c_2 = [('location_type', 'H'  )]
        >>> len(list(geo_o.getKeysWhere(c_1)))
        18
        >>> len(list(geo_o.getKeysWhere(c_2)))
        87
        >>> len(list(geo_o.getKeysWhere(c_1 + c_2, mode='and')))
        2
        >>> len(list(geo_o.getKeysWhere(c_1 + c_2, mode='or')))
        103

        This works too \o/.

        >>> len(list(geo_o.getKeysWhere([('city_code', 'PAR'), ('city_code', 'BVE')], mode='and')))
        0
        >>> len(list(geo_o.getKeysWhere([('city_code', 'PAR'), ('city_code', 'BVE')], mode='or')))
        20
        """
        if from_keys is None:
            from_keys = iter(self)

        # We set the lambda function now to avoid testing
        # force_str and reverse at each key later
        if not force_str and not reverse:
            pass_one = lambda a, b: a == b
        elif not force_str and reverse:
            pass_one = lambda a, b: a != b
        elif force_str and not reverse:
            pass_one = lambda a, b: str(a) == str(b)
        else:
            pass_one = lambda a, b: str(a) != str(b)

        # Handle and/or cases when multiple conditions
        if mode == 'and':
            pass_all = all
        elif mode == 'or':
            pass_all = any
        else:
            raise ValueError('"mode" argument must be in %s' % str(['and', 'or']))


        for key in from_keys:
            try:
                if pass_all(pass_one(self.get(key, f), v) for f, v in conditions):
                    yield key
            except KeyError:
                # This means from_keys parameters contained unknown keys
                if self._verbose:
                    print('Key %-10s raised KeyError in getKeysWhere, moving on...' % key)


    def __str__(self):
        """Stringification.

        >>> str(geo_t)
        '<GeoBases.GeoBaseModule.GeoBase(stations) object at 0x...>'
        """
        return '<GeoBases.GeoBaseModule.GeoBase(%s) object at 0x...>' % self._data


    def __iter__(self):
        """
        Returns iterator of all keys in the database.

        :returns: the iterator of all keys

        >>> list(a for a in geo_a)
        ['AGN', 'AGM', 'AGJ', 'AGH', ...
        """
        return iter(self._things.keys())


    def __contains__(self, key):
        """
        Test if a thing is in the base.

        :param key: the key of the thing to be tested
        :returns:   a boolean

        >>> 'AN' in geo_a
        False
        >>> 'AGN' in geo_a
        True
        """
        if key in self._things:
            return True

        return False


    def __bool__(self):
        """
        Testing GeoBase emptiness.

        :returns: a boolean

        >>> if not geo_o: print('empty')
        >>> if geo_o:     print('not empty')
        not empty

        This geo_f is actually empty.

        >>> if not geo_f: print('empty')
        empty
        >>> if geo_f:     print('not empty')
        """
        if self._things:
            return True

        return False


    def keys(self):
        """
        Returns a list of all keys in the database.

        :returns: the list of all keys

        >>> geo_a.keys()
        ['AGN', 'AGM', 'AGJ', 'AGH', ...
        """
        return list(self._things.keys())


    def _buildDistances(self, lat_lng_ref, keys):
        """
        Compute the iterable of (dist, keys) of a reference
        lat_lng and a list of keys. Keys which have not valid
        geocodes will not appear in the results.

        >>> list(geo_a._buildDistances((0,0), ['ORY', 'CDG']))
        [(5422.74..., 'ORY'), (5455.45..., 'CDG')]
        """
        if lat_lng_ref is None:
            raise StopIteration

        for key in keys:

            lat_lng = self.getLocation(key)

            if lat_lng is not None:

                yield haversine(lat_lng_ref, lat_lng), key


    def findNearPoint(self, lat_lng, radius=50, from_keys=None, grid=True, double_check=True):
        """
        Returns a list of nearby things from a point (given
        latidude and longitude), and a radius for the search.
        Note that the haversine function, which compute distance
        at the surface of a sphere, here returns kilometers,
        so the radius should be in kms.

        :param lat_lng: the lat_lng of the point
        :param radius:  the radius of the search (kilometers)
        :param from_keys: if None, it takes all keys in consideration, else takes from_keys \
            iterable of keys to perform search.
        :param grid:    boolean, use grid or not
        :param double_check: when using grid, perform an additional check on results distance
        :returns:       an iterable of keys of things (like ['ORY', 'CDG'])

        >>> # Paris, airports <= 50km
        >>> [geo_a.get(k, 'name') for d, k in sorted(geo_a.findNearPoint((48.84, 2.367), 50))]
        ['Paris-Orly', 'Paris-Le Bourget', 'Toussus-le-Noble', 'Paris - Charles-de-Gaulle']
        >>>
        >>> # Nice, stations <= 5km
        >>> [geo_t.get(k, 'name') for d, k in sorted(geo_t.findNearPoint((43.70, 7.26), 5))]
        ['Nice-Ville', 'Nice-Riquier', 'Nice-St-Roch', 'Villefranche-sur-Mer', 'Nice-St-Augustin']

        No grid mode.

        >>> # Paris, airports <= 50km
        >>> [geo_a.get(k, 'name') for d, k in sorted(geo_a.findNearPoint((48.84, 2.367), 50, grid=False))]
        ['Paris-Orly', 'Paris-Le Bourget', 'Toussus-le-Noble', 'Paris - Charles-de-Gaulle']
        >>> 
        >>> # Nice, stations <= 5km
        >>> [geo_t.get(k, 'name') for d, k in sorted(geo_t.findNearPoint((43.70, 7.26), 5, grid=False))]
        ['Nice-Ville', 'Nice-Riquier', 'Nice-St-Roch', 'Villefranche-sur-Mer', 'Nice-St-Augustin']
        >>> 
        >>> # Paris, airports <= 50km with from_keys input list
        >>> sorted(geo_a.findNearPoint((48.84, 2.367), 50, from_keys=['ORY', 'CDG', 'BVE'], grid=False))
        [(12.76..., 'ORY'), (23.40..., 'CDG')]
        """
        if from_keys is None:
            from_keys = iter(self)

        if grid:
            # Using grid, from_keys if just a post-filter
            from_keys = set(from_keys)

            for dist, thing in self._ggrid.findNearPoint(lat_lng, radius, double_check):

                if thing in from_keys:

                    yield (dist, thing)

        else:

            for dist, thing in self._buildDistances(lat_lng, from_keys):

                if dist <= radius:

                    yield (dist, thing)




    def findNearKey(self, key, radius=50, from_keys=None, grid=True, double_check=True):
        """
        Same as findNearPoint, except the point is given
        not by a lat/lng, but with its key, like ORY or SFO.
        We just look up in the base to retrieve lat/lng, and
        call findNearPoint.

        :param key:     the key of the point
        :param radius:  the radius of the search (kilometers)
        :param from_keys: if None, it takes all keys in consideration, else takes from_keys \
            iterable of keys to perform search.
        :param grid:    boolean, use grid or not
        :param double_check: when using grid, perform an additional check on results distance
        :returns:       a list of keys of things (like ['ORY', 'CDG'])

        >>> sorted(geo_o.findNearKey('ORY', 10)) # Orly, por <= 10km
        [(0.0, 'ORY'), (1.82..., 'JDP'), (8.06..., 'XJY'), (9.95..., 'QFC')]
        >>> sorted(geo_a.findNearKey('ORY', 50)) # Orly, airports <= 50km
        [(0.0, 'ORY'), (18.8..., 'TNF'), (27.8..., 'LBG'), (34.8..., 'CDG')]
        >>> sorted(geo_t.findNearKey('frnic', 5)) # Nice station, stations <= 5km
        [(0.0, 'frnic'), (2.2..., 'fr4342'), (2.3..., 'fr5737'), (4.1..., 'fr4708'), (4.5..., 'fr6017')]

        No grid.

        >>> # Orly, airports <= 50km
        >>> sorted(geo_a.findNearKey('ORY', 50, grid=False))
        [(0.0, 'ORY'), (18.8..., 'TNF'), (27.8..., 'LBG'), (34.8..., 'CDG')]
        >>> 
        >>> # Nice station, stations <= 5km
        >>> sorted(geo_t.findNearKey('frnic', 5, grid=False))
        [(0.0, 'frnic'), (2.2..., 'fr4342'), (2.3..., 'fr5737'), (4.1..., 'fr4708'), (4.5..., 'fr6017')]
        >>> 
        >>> sorted(geo_a.findNearKey('ORY', 50, grid=False, from_keys=['ORY', 'CDG', 'SFO']))
        [(0.0, 'ORY'), (34.8..., 'CDG')]
        """
        if from_keys is None:
            from_keys = iter(self)

        if grid:
            # Using grid, from_keys if just a post-filter
            from_keys = set(from_keys)

            for dist, thing in self._ggrid.findNearKey(key, radius, double_check):

                if thing in from_keys:

                    yield (dist, thing)

        else:

            for dist, thing in self.findNearPoint(self.getLocation(key), radius, from_keys, grid, double_check):

                yield (dist, thing)



    def findClosestFromPoint(self, lat_lng, N=1, from_keys=None, grid=True, double_check=True):
        """
        Concept close to findNearPoint, but here we do not
        look for the things radius-close to a point,
        we look for the closest thing from this point, given by
        latitude/longitude.

        Note that a similar implementation is done in
        the LocalHelper, to find efficiently N closest point
        in a graph, from a point (using heaps).

        :param lat_lng:   the lat_lng of the point
        :param N:         the N closest results wanted
        :param from_keys: if None, it takes all keys in consideration, else takes from_keys \
            iterable of keys to perform findClosestFromPoint. This is useful when we have names \
            and have to perform a matching based on name and location (see fuzzyGetAroundLatLng).
        :param grid:    boolean, use grid or not
        :param double_check: when using grid, perform an additional check on results distance
        :returns:   one key (like 'SFO'), or a list if approximate is not None

        >>> list(geo_a.findClosestFromPoint((43.70, 7.26))) # Nice
        [(5.82..., 'NCE')]
        >>> list(geo_a.findClosestFromPoint((43.70, 7.26), N=3)) # Nice
        [(5.82..., 'NCE'), (30.28..., 'CEQ'), (79.71..., 'ALL')]
        >>> list(geo_t.findClosestFromPoint((43.70, 7.26), N=1)) # Nice
        [(0.56..., 'frnic')]
        >>> # Corner case, from_keys empty is not used
        >>> list(geo_t.findClosestFromPoint((43.70, 7.26), N=2, from_keys=()))
        []
        >>> 
        >>> #from datetime import datetime
        >>> #before = datetime.now()
        >>> #for _ in range(100): s = geo_a.findClosestFromPoint((43.70, 7.26), N=3)
        >>> #print(datetime.now() - before)

        No grid.

        >>> list(geo_o.findClosestFromPoint((43.70, 7.26), grid=False)) # Nice
        [(0.60..., 'NCE@1')]
        >>> list(geo_a.findClosestFromPoint((43.70, 7.26), grid=False)) # Nice
        [(5.82..., 'NCE')]
        >>> list(geo_a.findClosestFromPoint((43.70, 7.26), N=3, grid=False)) # Nice
        [(5.82..., 'NCE'), (30.28..., 'CEQ'), (79.71..., 'ALL')]
        >>> list(geo_t.findClosestFromPoint((43.70, 7.26), N=1, grid=False)) # Nice
        [(0.56..., 'frnic')]
        >>> list(geo_t.findClosestFromPoint((43.70, 7.26), N=2, grid=False, from_keys=('frpaz', 'frply', 'frbve')))
        [(482.84..., 'frbve'), (683.89..., 'frpaz')]
        """
        if from_keys is None:
            from_keys = iter(self)

        if grid:

            for dist, thing in self._ggrid.findClosestFromPoint(lat_lng, N, double_check, from_keys):

                yield (dist, thing)

        else:

            iterable = self._buildDistances(lat_lng, from_keys)

            for dist, thing in heapq.nsmallest(N, iterable):

                yield (dist, thing)


    def _buildRatios(self, fuzzy_value, field, keys, min_match=0):
        """
        Compute the iterable of (dist, keys) of a reference
        fuzzy_value and a list of keys.

        >>> list(geo_a._buildRatios('marseille', 'name', ['ORY', 'MRS', 'CDG'], 0.80))
        [(0.9..., 'MRS')]
        """
        for key in keys:

            r = mod_leven(fuzzy_value, self.get(key, field))

            if r >= min_match:

                yield r, key


    def fuzzyGet(self, fuzzy_value, field, approximate=None, min_match=0.75, from_keys=None):
        """
        We get to the cool stuff.

        Fuzzy searches are retrieving an information
        on a thing when we do not know the code.
        We compare the value fuzzy_value which is supposed to be a field
        (e.g. a city or a name), to all things we have in the database,
        and we output the best match.
        Matching is performed using Levenshtein module, with a modified
        version of the Lenvenshtein ratio, adapted to the type of data.

        Example: we look up 'Marseille Saint Ch.' in our database
        and we find the corresponding code by comparing all station
        names with ''Marseille Saint Ch.''.

        :param fuzzy_value: the value, like 'Marseille'
        :param field:       the field we look into, like 'name'
        :param approximate: max number of results, None means all results
        :param min_match:   filter out matches under this threshold
        :param from_keys: if None, it takes all keys in consideration, else takes from_keys \
            iterable of keys to perform fuzzyGet. This is useful when we have geocodes \
            and have to perform a matching based on name and location (see fuzzyGetAroundLatLng).
        :returns:           a couple with the best match and the distance found

        >>> geo_t.fuzzyGet('Marseille Charles', 'name')[0]
        (0.8..., 'frmsc')
        >>> geo_a.fuzzyGet('paris de gaulle', 'name')[0]
        (0.78..., 'CDG')
        >>> geo_a.fuzzyGet('paris de gaulle', 'name', approximate=3, min_match=0.55)
        [(0.78..., 'CDG'), (0.60..., 'HUX'), (0.57..., 'LBG')]
        >>> geo_a.fuzzyGet('paris de gaulle', 'name', approximate=3, min_match=0.75)
        [(0.78..., 'CDG')]

        Some corner cases.

        >>> geo_a.fuzzyGet('paris de gaulle', 'name', approximate=None)[0]
        (0.78..., 'CDG')
        >>> geo_a.fuzzyGet('paris de gaulle', 'name', approximate=1, from_keys=[])
        []
        """
        if from_keys is None:
            # iter(self), since __iter__ is defined is equivalent to
            # self._things.iterkeys()
            from_keys = iter(self)

        # All 'intelligence' is performed in the Levenshtein
        # module just here. All we do is minimize this distance
        iterable = self._buildRatios(fuzzy_value, field, from_keys, min_match)

        if approximate is None:
            return sorted(iterable, reverse=True)
        else:
            return heapq.nlargest(approximate, iterable)



    def fuzzyGetAroundLatLng(self, lat_lng, radius, fuzzy_value, field, approximate=None, min_match=0.75, from_keys=None, grid=True, double_check=True):
        """
        Same as fuzzyGet but with we search only within a radius
        from a geocode.

        :param lat_lng: the lat_lng of the point
        :param radius:  the radius of the search (kilometers)
        :param fuzzy_value: the value, like 'Marseille'
        :param field:       the field we look into, like 'name'
        :param approximate: if None, returns the best, if an int, returns a list of \
            n best matches
        :param from_keys: if None, it takes all keys in consideration, else takes from_keys \
            iterable of keys to perform search.

        >>> geo_a.fuzzyGet('Brussels', 'name', min_match=0.60)[0]
        (0.61..., 'BQT')
        >>> geo_a.get('BQT', 'name')  # Brussels just matched on Brest!!
        'Brest'
        >>> geo_a.get('BRU', 'name') # We wanted BRU for 'Bruxelles'
        'Bruxelles National'
        >>> 
        >>> # Now a request limited to a circle of 20km around BRU gives BRU
        >>> geo_a.fuzzyGetAroundLatLng((50.9013890, 4.4844440), 20, 'Brussels', 'name', min_match=0.40)[0]
        (0.46..., 'BRU')
        >>> 
        >>> # Now a request limited to some input keys
        >>> geo_a.fuzzyGetAroundLatLng((50.9013890, 4.4844440), 2000, 'Brussels', 'name', approximate=1, min_match=0.30, from_keys=['CDG', 'ORY'])
        [(0.33..., 'ORY')]
        """
        if from_keys is None:
            from_keys = iter(self)

        nearest = ( key for dist, key in self.findNearPoint(lat_lng, radius, from_keys, grid, double_check) )

        return self.fuzzyGet(fuzzy_value, field, approximate, min_match, from_keys=nearest)


    def _fuzzyGetBiased(self, entry, verbose=True):
        """
        Same as fuzzyGet but with bias system.
        """
        if entry in self._bias_cache_fuzzy:
            # If the entry is stored is our bias
            # cache, we do not perform the fuzzy search
            # It avoids single failure on some rare examples
            if verbose:
                print('Using bias: %s' % str(entry))

            return self._bias_cache_fuzzy[entry]

        # If not we process and store it in the cache
        return self.fuzzyGet(*entry)


    def fuzzyGetCached(self,
                       fuzzy_value,
                       field,
                       approximate=None,
                       min_match=0.75,
                       verbose=True,
                       show_bad=(1, 1)):
        """
        Same as fuzzyGet but with a caching and bias system.

        :param fuzzy_value: the value, like 'Marseille'
        :param field:       the field we look into, like 'name'
        :param approximate: if None, returns the best, if an int, returns a list of \
            n best matches
        :param verbose:     display a certain range of similarity
        :param show_bad:    the range of similarity
        :returns:           the best match

        >>> geo_t.fuzzyGetCached('Marseille Saint Ch.', 'name')[0]
        (0.8..., 'frmsc')
        >>> geo_a.fuzzyGetCached('paris de gaulle', 'name', show_bad=(0, 1))[0]
        [0.79]           paris+de+gaulle ->   paris+charles+de+gaulle (  CDG)
        (0.78..., 'CDG')
        >>> geo_a.fuzzyGetCached('paris de gaulle', 'name', min_match=0.60, approximate=2, show_bad=(0, 1))
        [0.79]           paris+de+gaulle ->   paris+charles+de+gaulle (  CDG)
        [0.61]           paris+de+gaulle ->        bahias+de+huatulco (  HUX)
        [(0.78..., 'CDG'), (0.60..., 'HUX')]

        Some biasing:

        >>> geo_a.biasFuzzyCache('paris de gaulle', 'name', None, 0.75, [(0.5, 'Biased result')])
        >>> geo_a.fuzzyGetCached('paris de gaulle', 'name', approximate=None, show_bad=(0, 1))[0] # Cache there
        (0.78..., 'CDG')
        >>> geo_a.clearCache()
        >>> geo_a.fuzzyGetCached('paris de gaulle', 'name', approximate=None, min_match=0.75)
        Using bias: ('paris+de+gaulle', 'name', None, 0.75)
        [(0.5, 'Biased result')]
        """
        # Cleaning is for keeping only useful data
        entry = self._buildCacheKey(fuzzy_value, field, approximate, min_match)

        if entry not in self._cache_fuzzy:

            match = self._fuzzyGetBiased(entry, verbose=verbose)

            self._cache_fuzzy[entry] = match

            # Debug purpose
            if verbose:
                self._debugFuzzy(match, fuzzy_value, field, show_bad)

        return self._cache_fuzzy[entry]



    def biasFuzzyCache(self, fuzzy_value, field, approximate, min_match, biased_result):
        """
        If algorithms for fuzzy searches are failing on a single example,
        it is possible to use a first cache which will block
        the research and force the result.
        """
        # Cleaning is for keeping only useful data
        entry = self._buildCacheKey(fuzzy_value, field, approximate, min_match)

        self._bias_cache_fuzzy[entry] = biased_result


    def clearCache(self):
        """
        Clear cache for fuzzy searches.
        """
        self._cache_fuzzy = {}

    def clearBiasCache(self):
        """
        Clear biasing cache for fuzzy searches.
        """
        self._bias_cache_fuzzy = {}


    @staticmethod
    def _buildCacheKey(fuzzy_value, field, approximate, min_match):
        """
        Key for the cache of fuzzyGet, based on parameters.

        >>> geo_a._buildCacheKey('paris de gaulle', 'name', approximate=None, min_match=0)
        ('paris+de+gaulle', 'name', None, 0)
        >>> geo_a._buildCacheKey('Antibes SNCF 2', 'name', approximate=3, min_match=0)
        ('antibes', 'name', 3, 0)
        """
        return '+'.join(clean(fuzzy_value)), field, approximate, min_match


    def _debugFuzzy(self, match, fuzzy_value, field, show_bad=(1, 1)):
        """
        Some debugging.
        """
        for m in match:

            if m[0] >= show_bad[0] and m[0] < show_bad[1]:

                print("[%.2f] %25s -> %25s (%5s)" % \
                    (m[0],
                     '+'.join(clean(fuzzy_value)),
                     '+'.join(clean(self.get(m[1], field))),
                     m[1]))


    def distance(self, key0, key1):
        """
        Compute distance between two elements.
        This is just a wrapper between the original haversine
        function, but it is probably the most used feature :)

        :param key0: the first key
        :param key1: the second key
        :returns:    the distance (km)

        >>> geo_t.distance('frnic', 'frpaz')
        683.526...
        """
        return haversine(self.getLocation(key0), self.getLocation(key1))


    def set(self, key, field, value):
        """
        Method to manually change a value in the base.

        :param key:   the key we want to change a value of
        :param field: the concerned field, like 'name'
        :param value: the new value

        >>> geo_t.get('frnic', 'name')
        'Nice-Ville'
        >>> geo_t.set('frnic', 'name', 'Nice Gare SNCF')
        >>> geo_t.get('frnic', 'name')
        'Nice Gare SNCF'
        >>> geo_t.set('frnic', 'name', 'Nice-Ville') # Not to mess with other tests :)

        We may even add new fields.

        >>> geo_t.set('frnic', 'new_field', 'some_value')
        >>> geo_t.get('frnic', 'new_field')
        'some_value'
        """
        # If the key is not in the database,
        # we simply add it
        if key not in self._things:
            self._things[key] = {}

        self._things[key][field] = value

        # If the field was not referenced in the headers
        # we add it to the headers
        if field not in self.fields:
            self.fields.append(field)


    def setWithDict(self, key, dictionary):
        """
        Same as set method, except we perform
        the input with a whole dictionary.

        :param key:         the key we want to change a value of
        :param dictionary:  the dict containing the new data

        >>> geo_f.keys()
        []
        >>> geo_f.setWithDict('frnic', {'code' : 'frnic', 'name': 'Nice'})
        >>> geo_f.keys()
        ['frnic']
        """
        for field, val in dictionary.items():
            self.set(key, field, val)


    def delete(self, key):
        """
        Method to manually remove a value in the base.

        :param key:   the key we want to change a value of
        :param field: the concerned field, like 'name'
        :returns:     None

        >>> data = geo_t.get('frxrn') # Output all data in one dict
        >>> geo_t.delete('frxrn')
        >>> geo_t.get('frxrn', 'name')
        Traceback (most recent call last):
        KeyError: 'Thing not found: frxrn'

        How to reverse the delete if data has been stored:

        >>> geo_t.setWithDict('frxrn', data)
        >>> geo_t.get('frxrn', 'name')
        'Redon'
        """
        del self._things[key]


    @staticmethod
    def hasTrepSupport():
        """
        Check if module has OpenTrep support.
        """
        return HAS_TREP_SUPPORT


    @staticmethod
    def trepGet(fuzzy_value, trep_format='S', from_keys=None, verbose=False):
        """
        OpenTrep integration.

        If not hasTrepSupport(), main_trep is not defined
        and trepGet will raise an exception if called.

        >>> if geo_t.hasTrepSupport():
        ...     print(geo_t.trepGet('sna francisco los agneles')) # doctest: +SKIP
        [(31.5192, 'SFO'), (46.284, 'LAX')]

        >>> if geo_t.hasTrepSupport():
        ...     print(geo_t.trepGet('sna francisco', verbose=True)) # doctest: +SKIP
         -> Raw result: SFO/31.5192
         -> Fmt result: ([(31.5192, 'SFO')], '')
        [(31.5192, 'SFO')]
        """
        r = main_trep(searchString=fuzzy_value,
                      outputFormat=trep_format,
                      verbose=verbose)

        if trep_format == 'S':
            # Only this outputFormat is handled by upper layers
            if from_keys is None:
                return r[0]
            else:
                from_keys = set(from_keys)
                return [(k, e) for k, e in r[0] if e in from_keys]

        # For all other formats we return an empty
        # list to avoid failures
        return []


    def visualize(self, output='example', label='__key__', point_size=None, point_color=None, icon_type='auto', from_keys=None, verbose=True):
        """Creates map and other visualizations.

        Returns list of templates successfully rendered.
        """
        # We take the maximum verbosity between the local and global
        verbose = self._verbose or verbose

        if self.hasGeoSupport():
            geo_support = True
        else:
            geo_support = False

            if verbose:
                print('\n/!\ Could not find fields %s in headers %s.' % \
                        (' and '.join(GeoBase.GEO_FIELDS), self.fields))

        # Label is the field which labels the points
        if label not in self.fields:
            raise ValueError('label "%s" not in fields %s.' % (label, self.fields))

        if point_size is not None and point_size not in self.fields:
            raise ValueError('point_size "%s" not in fields %s.' % (point_size, self.fields))

        if point_color is not None and point_color not in self.fields:
            raise ValueError('point_color "%s" not in fields %s.' % (point_color, self.fields))

        # Optional function which gives points size
        if point_size is None:
            get_size = lambda key: 0
        else:
            get_size = lambda key: self.get(key, point_size)

        # Optional function which gives points size
        if point_color is None:
            get_category = lambda key: None
        else:
            get_category = lambda key: self.get(key, point_color)

        # from_keys lets you have a set of keys to visualize
        if from_keys is None:
            from_keys = iter(self)

        # Storing json data
        data = []

        for key in from_keys:

            lat_lng = self.getLocation(key)

            if lat_lng is None:
                lat_lng = '?', '?'

            elem = {
                '__key__' : key,
                '__lab__' : self.get(key, label),
                '__siz__' : get_size(key),
                '__cat__' : get_category(key),
                'lat'     : lat_lng[0],
                'lng'     : lat_lng[1]
            }

            for field in self.fields:
                # Keeping only important fields
                if not str(field).startswith('__') and \
                   not str(field).endswith('@raw') and \
                   field not in elem:

                    elem[field] = str(self.get(key, field))

            data.append(elem)

        # Icon type
        if icon_type is None:
            base_icon = ''
        elif icon_type == 'auto':
            base_icon = 'marker.png' if len(data) < 100 else 'point.png'
        elif icon_type == 'S':
            base_icon = 'point.png'
        elif icon_type == 'B':
            base_icon = 'marker.png'
        else:
            allowed = ('auto', 'S', 'B', None)
            raise ValueError('icon_type "%s" not in %s.' % (icon_type, allowed))

        # Count the categories for coloring
        categories = {}
        for elem in data:
            cat = elem['__cat__']
            if cat not in categories:
                categories[cat] = 0

            if icon_type is None:
                # Here we are in no-icon mode, categories
                # will be based on the entries who will have a circle
                try:
                    c = float(elem['__siz__'])
                except ValueError:
                    c = 0
            else:
                c = 1

            categories[cat] += c if c > 0 else 0

        # Color repartition given biggest categories
        colors  = ('red', 'orange', 'yellow', 'green', 'cyan', 'purple')
        col_num = 0
        for cat, vol in sorted(categories.items(), key=lambda x: x[1], reverse=True):
            categories[cat] = {
                'volume' : vol
            }
            if cat is None:
                # None is also the default category, when point_color is None
                categories[cat]['color'] = 'blue'

            elif col_num < len(colors):
                # We affect the next color available
                categories[cat]['color'] = colors[col_num]
                col_num += 1
            else:
                # After all colors are used, remaining categories are black
                categories[cat]['color'] = 'black'

            if verbose:
<<<<<<< HEAD
                print('> Affecting category %-8s to color %-7s (%s %9s)' % \
                        (cat, categories[cat]['color'], point_size if icon_type is None else 'volume', vol))
=======
                print '> Affecting category %-8s to color %-7s | %s %s' % \
                        (cat, categories[cat]['color'], point_size if icon_type is None else 'volume', vol)
>>>>>>> 30df4cca

        for elem in data:
            elem['__col__'] = categories[elem['__cat__']]['color']


        # Dump the json geocodes
        json_name = '%s.json' % output

        with open(json_name, 'w') as out:
            out.write(json.dumps({
                'meta'       : {
                    'label'       : label,
                    'point_size'  : point_size,
                    'point_color' : point_color,
                    'icon_type'   : icon_type,
                    'base_icon'   : base_icon,
                },
                'points'     : data,
                'categories' : sorted(categories.items(), key=lambda x: x[1]['volume'], reverse=True)
            }))

        tmp_template = []
        tmp_static   = [json_name]

        for name, assets in GeoBase.ASSETS.items():
            # We do not render the map template  if not geocodes
            if name == 'map' and not geo_support:
                continue

            for template, v_target in assets['template'].items():
                target = v_target % output

                with open(template) as temp:
                    with open(target, 'w') as out:
                        for row in temp:
                            row = row.replace('{{file_name}}', output)
                            row = row.replace('{{json_file}}', json_name)
                            out.write(row)

                tmp_template.append(target)

            for source, target in assets['static'].items():
                copy(source, target)
                tmp_static.append(target)

        if verbose:
            print()
            print('* Now you may use your browser to visualize:')
            print(' '.join(tmp_template))
            print()
            print('* If you want to clean the temporary files:')
            print('rm %s' % ' '.join(tmp_static + tmp_template))
            print()

        # This is the numbered of templates rendered
        return tmp_template, sum(len(a['template']) for a in GeoBase.ASSETS.values())



def ext_split(value, split):
    """Extended split function handling None and '' splitter.
    """
    if split is None:
        return value
    if split == '':
        # Here we convert a string like 'CA' into ('C', 'A')
        return tuple(value)

    return tuple(value.split(split))


def recursive_split(value, splits):
    """Recursive extended split.
    """
    # Case where no subdelimiters
    if not splits:
        return value

    if len(splits) == 1:
        return ext_split(value, splits[0])

    if len(splits) == 2:
        return tuple(ext_split(v, splits[1]) for v in value.split(splits[0]))

    if len(splits) == 3:
        return tuple(
            tuple(ext_split(sv, splits[2]) for sv in ext_split(v, splits[1]))
            for v in value.split(splits[0])
        )

    raise ValueError('Sub delimiter "%s" not supported.' % str(splits))



def _test():
    """
    When called directly, launching doctests.
    """
    import doctest

    extraglobs = {
        'geo_o': GeoBase(data='ori_por',  verbose=False),
        'geo_a': GeoBase(data='airports', verbose=False),
        'geo_t': GeoBase(data='stations', verbose=False),
        'geo_f': GeoBase(data='feed',     verbose=False)
    }

    opt =  (doctest.ELLIPSIS |
            doctest.NORMALIZE_WHITESPACE)
            #doctest.REPORT_ONLY_FIRST_FAILURE)
            #doctest.IGNORE_EXCEPTION_DETAIL)

    doctest.testmod(extraglobs=extraglobs, optionflags=opt)



if __name__ == '__main__':
    _test()

<|MERGE_RESOLUTION|>--- conflicted
+++ resolved
@@ -1491,13 +1491,8 @@
                 categories[cat]['color'] = 'black'
 
             if verbose:
-<<<<<<< HEAD
-                print('> Affecting category %-8s to color %-7s (%s %9s)' % \
+                print('> Affecting category %-8s to color %-7s | %s %s' % \
                         (cat, categories[cat]['color'], point_size if icon_type is None else 'volume', vol))
-=======
-                print '> Affecting category %-8s to color %-7s | %s %s' % \
-                        (cat, categories[cat]['color'], point_size if icon_type is None else 'volume', vol)
->>>>>>> 30df4cca
 
         for elem in data:
             elem['__col__'] = categories[elem['__cat__']]['color']
