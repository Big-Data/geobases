#!/usr/bin/python
# -*- coding: utf-8 -*-

"""
This module is a general class *GeoBase* to manipulate geographical
data. It loads static csv files containing data about
airports or train stations, and then provides tools to browse it.


It relies on two other modules:

    - GeoUtils: to compute haversine distances between points
    - LevenshteinUtils: to calculate distances between strings. Indeed, we need
      a good tool to do it, in order to recognize things like station names
      in schedule files where we do not have the station id


Examples for airports::

    >>> geo_a = GeoBase(data='airports', verbose=False)
    >>> sorted(geo_a.findNearKey('ORY', 50)) # Orly, airports <= 50km
    [(0.0, 'ORY'), (18.8..., 'TNF'), (27.8..., 'LBG'), (34.8..., 'CDG')]
    >>> geo_a.get('CDG', 'city_code')
    'PAR'
    >>> geo_a.distance('CDG', 'NCE')
    694.5162...


Examples for stations::

    >>> geo_t = GeoBase(data='stations', verbose=False)
    >>>
    >>> # Nice, stations <= 5km
    >>> [geo_t.get(k, 'name') for d, k in sorted(geo_t.findNearPoint((43.70, 7.26), 5))]
    ['Nice-Ville', 'Nice-Riquier', 'Nice-St-Roch', 'Villefranche-sur-Mer', 'Nice-St-Augustin']
    >>>
    >>> geo_t.get('frpaz', 'name')
    'Paris-Austerlitz'
    >>> geo_t.distance('frnic', 'frpaz')
    683.526...

From any point of reference:

    >>> geo = GeoBase(data='ori_por_multi') # we have a few duplicates even with (iata, loc_type) key
    /!\ [lno ...] RDU+CA is duplicated #1, first found lno ...
    /!\ [lno ...] RDU+CA is duplicated #2, first found lno ...
    /!\ [lno ...] RDU+CA is duplicated #3, first found lno ...
    Import successful from ...
    Available fields for things: ...
"""



import os
import os.path as op
import heapq
from itertools import zip_longest
import csv
import json
from shutil import copy

# Not in standard library
import yaml

from .GeoUtils         import haversine
from .LevenshteinUtils import mod_leven, clean
from .GeoGridModule    import GeoGrid


try:
    # This wrapper will raise an ImportError
    # if libopentrep cannot be found
    # or if OpenTrepWrapper was not installed
    from OpenTrepWrapper import main_trep

except ImportError as err:
    # Could not import
    HAS_TREP_SUPPORT = False
else:
    # No problem here
    HAS_TREP_SUPPORT = True


# Relative paths handling
def relative(rel_path, root_file=__file__):
    """Handle relative paths.
    """
    return op.join(op.realpath(op.dirname(root_file)), rel_path)


# Path to global configuration
PATH_CONF = relative('DataSources/Sources.yaml')

with open(PATH_CONF) as fl:
    BASES = yaml.load(fl)

# Special fields for latitude and longitude recognition
LAT_FIELD  = 'lat'
LNG_FIELD  = 'lng'
GEO_FIELDS = (LAT_FIELD, LNG_FIELD)

# Loading indicator
NB_LINES_STEP = 100000

# Assets for map and tables
ASSETS = {
    'map' : {
        'template' : {
            # source : v_target
            relative('MapAssets/template.html') : '%s_map.html',
        },
        'static' : {
            # source : target
            relative('MapAssets/map.js')            : 'map.js',
            relative('MapAssets/point.png')         : 'point.png',
            relative('MapAssets/marker.png')        : 'marker.png',
            relative('MapAssets/red_point.png')     : 'red_point.png',
            relative('MapAssets/red_marker.png')    : 'red_marker.png',
            relative('MapAssets/orange_point.png')  : 'orange_point.png',
            relative('MapAssets/orange_marker.png') : 'orange_marker.png',
            relative('MapAssets/yellow_point.png')  : 'yellow_point.png',
            relative('MapAssets/yellow_marker.png') : 'yellow_marker.png',
            relative('MapAssets/green_point.png')   : 'green_point.png',
            relative('MapAssets/green_marker.png')  : 'green_marker.png',
            relative('MapAssets/cyan_point.png')    : 'cyan_point.png',
            relative('MapAssets/cyan_marker.png')   : 'cyan_marker.png',
            relative('MapAssets/blue_point.png')    : 'blue_point.png',
            relative('MapAssets/blue_marker.png')   : 'blue_marker.png',
            relative('MapAssets/purple_point.png')  : 'purple_point.png',
            relative('MapAssets/purple_marker.png') : 'purple_marker.png',
            relative('MapAssets/black_point.png')   : 'black_point.png',
            relative('MapAssets/black_marker.png')  : 'black_marker.png',
        }
    },
    'table' : {
        'template' : {
            # source : v_target
            relative('TablesAssets/template.html') : '%s_table.html',
        },
        'static' : {
            # source : target
            relative('TablesAssets/table.js') : 'table.js',
        }
    }
}



# We only export the main class
__all__ = ['GeoBase', 'BASES']


class GeoBase(object):
    """
    This is the main and only class. After __init__,
    a file is loaded in memory, and the user may use
    the instance to get information.
    """

    @staticmethod
    def update(force=False):
        """Launch update script on data files.
        """
        script_path  = relative('DataSources/CheckDataUpdates.sh')
        force_option = '-f' if force else ''

        os.system('bash %s %s' % (script_path, force_option))


    def __init__(self, data, **kwargs):
        """Initialization

        :param data: the type of data wanted, 'airports', 'stations' \
            and 'feed' currently available. 'feed' will let you define your \
            own parameters.
        :param verbose: display informations or not during runtime

        :raises: ValueError, if data parameters is not recognized

        >>> geo_a = GeoBase(data='airports')
        Import successful from ...
        Available fields for things: ...
        >>> geo_t = GeoBase(data='stations')
        Import successful from ...
        Available fields for things: ...
        >>> geo_f = GeoBase(data='feed')
        Source was None, skipping loading...
        >>> geo_c = GeoBase(data='odd')
        Traceback (most recent call last):
        ValueError: Wrong data type. Not in ['airlines', ...]
        >>> 
        >>> fl = open(relative('DataSources/Airports/AirportsDotCsv/ORI_Simple_Airports_Database_Table.csv'))
        >>> GeoBase(data='feed',
        ...         source=fl,
        ...         headers=['code', 'ref_name', 'ref_name_2', 'name'],
        ...         indexes='code',
        ...         delimiter='^',
        ...         verbose=False).get('ORY')
        {'code': 'ORY', 'name': 'PARIS/FR:ORLY', '__gar__': 'PAR^Y^^FR^EUROP^ITC2^FR052^2.35944^48.7253^3745^Y^A', '__par__': [], '__dup__': [], '__key__': 'ORY', 'ref_name_2': 'PARIS ORLY', '__lno__': 6014, 'ref_name': 'PARIS ORLY'}
        >>> fl.close()
        >>> GeoBase(data='airports_csv',
        ...         headers=['iata_code', 'ref_name', 'ref_name_2', 'name'],
        ...         verbose=False).get('ORY')
        {'name': 'PARIS/FR:ORLY', 'iata_code': 'ORY', '__gar__': 'PAR^Y^^FR^EUROP^ITC2^FR052^2.35944^48.7253^3745^Y^A', '__par__': [], '__dup__': [], '__key__': 'ORY', 'ref_name_2': 'PARIS ORLY', '__lno__': 6014, 'ref_name': 'PARIS ORLY'}
        """
        # Main structure in which everything will be loaded
        # Dictionary of dictionary
        self._data   = data
        self._things = {}
        self._ggrid  = None

        # A cache for the fuzzy searches
        self._cache_fuzzy = {}
        # An other cache if the algorithms are failing on a single
        # example, we first look in this cache
        self._bias_cache_fuzzy = {}

        # This will be similar as _headers, but can be modified after loading
        # _headers is just for data loading
        self.fields = []

        # Defaults
        props = {
            'local'         : True,
            'source'        : None,
            'headers'       : [],
            'indexes'       : None,
            'delimiter'     : '^',
            'subdelimiters' : {},
            'quotechar'     : '"',
            'limit'         : None,
            'discard_dups'  : False,
            'verbose'       : True,
        }

        if data in BASES:
            conf = BASES[data]

            # File configuration overrides defaults
            for name in conf:
                if name in props:
                    props[name] = conf[name]
                else:
                    raise ValueError('Option "%s" for data "%s" not understood in file.' % (name, data))

        elif data == 'feed':
            # User input defining everything
            pass
        else:
            raise ValueError('Wrong data type. Not in %s' % sorted(BASES.keys()))

        # User input overrides default configuration
        # or file configuration
        for name in kwargs:
            if name in props:
                props[name] = kwargs[name]
            else:
                raise ValueError('Option "%s" not understood.' % name)

        if 'source' not in kwargs:
            # "local" is only used for sources from configuration
            # to have a relative path from the configuration file
            if props['source'] is not None and props['local'] is True:
                props['source'] = relative(props['source'], root_file=PATH_CONF)

        # Final parameters affectation
        self._local         = props['local']
        self._source        = props['source']
        self._headers       = props['headers']
        self._indexes       = props['indexes']
        self._delimiter     = props['delimiter']
        self._subdelimiters = props['subdelimiters']
        self._quotechar     = props['quotechar']
        self._limit         = props['limit']
        self._discard_dups  = props['discard_dups']
        self._verbose       = props['verbose']

        # Loading data
        self._configSubDelimiters()

        if self._source is not None:
            if 'source' in kwargs:
                # As a keyword argument, source should be a file-like
                self._loadFile(self._source)
            else:
                # Here we read the source from the configuration file
                with open(self._source) as source_fl:
                    self._loadFile(source_fl)
        else:
            if self._verbose:
                print('Source was None, skipping loading...')

        # Grid
        if self.hasGeoSupport():
            self.createGrid()
        else:
            if self._verbose:
                print('No geocode support, skipping grid...')



    def _configSubDelimiters(self):
        """Some precomputation on subdelimiters.
        """
        for h in self._headers:
            # If not in conf, do not sub split
            if h not in self._subdelimiters:
                self._subdelimiters[h] = None

            # Handling sub delimiter not list-embedded
            if isinstance(self._subdelimiters[h], str):
                self._subdelimiters[h] = [self._subdelimiters[h]]



    @staticmethod
    def _configKeyer(indexes, headers):
        """Define the function that build a line key.
        """
        # It is possible to have a indexes which is a list
        # In this case we build the key as the concatenation between
        # the different fields
        try:
            if isinstance(indexes, str):
                pos = (headers.index(indexes), )

            elif isinstance(indexes, list):
                pos = tuple(headers.index(k) for k in indexes)

            else:
                raise ValueError()

        except ValueError:
            raise ValueError("Inconsistent: headers = %s with indexes = %s" % \
                             (headers, indexes))
        else:
            keyer = lambda row, pos: '+'.join(row[p] for p in pos)

        return pos, keyer


    @staticmethod
    def _buildRowValues(row, headers, delimiter, subdelimiters, key, line_nb):
        """Building all data associated to this row.
        """
        # Erase everything, except duplicates counter
        data = {
            '__key__' : key,      # special field for key
            '__lno__' : line_nb,  # special field for line number
            '__gar__' : [],       # special field for garbage
            '__dup__' : [],       # special field for duplicates
            '__par__' : [],       # special field for parent
        }

        # headers represents the meaning of each column.
        # Using izip_longest here will replace missing fields
        # with empty strings ''
        for h, v in zip_longest(headers, row, fillvalue=''):
            # if h is None, it means the conf file explicitely
            # specified not to load the column
            if h is None:
                continue
            # if h is an empty string, it means there was more
            # data than the headers said, we store it in the
            # __gar__ special field
            if not h:
                data['__gar__'].append(v)
            else:
                if subdelimiters[h] is None:
                    data[h] = v
                else:
                    data['%s@raw' % h] = v
                    data[h] = recursive_split(v, subdelimiters[h])

        # Flattening the __gar__ list
        data['__gar__'] = delimiter.join(data['__gar__'])

        return data


    def _configReader(self, **csv_opt):
        """Manually configure the reader, to bypass the limitations of csv.reader.
        """
        #quotechar = csv_opt['quotechar']
        delimiter = csv_opt['delimiter']

        if len(delimiter) == 1:
            return lambda source_fl : csv.reader(source_fl, **csv_opt)

        if self._verbose:
            print('/!\ Delimiter "%s" was not 1-character.' % delimiter)
            print('/!\ Fallback on custom reader, but quoting is disabled.')

        def _reader(source_fl):
            """Custom reader supporting multiple characters split.
            """
            for row in source_fl:
                yield row.rstrip('\r\n').split(delimiter)

        return _reader


    def _loadFile(self, source_fl):
        """Load the file and feed the self._things.

        :param verbose: display informations or not during runtime
        :raises: IOError, if the source cannot be read
        :raises: ValueError, if duplicates are found in the source
        """
        # We cache all variables used in the main loop
        headers       = self._headers
        indexes       = self._indexes
        delimiter     = self._delimiter
        subdelimiters = self._subdelimiters
        quotechar     = self._quotechar
        limit         = self._limit
        discard_dups  = self._discard_dups
        verbose       = self._verbose

        pos, keyer = self._configKeyer(indexes, headers)

        # csv reader options
        csv_opt = {
            'delimiter' : delimiter,
            'quotechar' : quotechar
        }

        _reader = self._configReader(**csv_opt)

        for line_nb, row in enumerate(_reader(source_fl), start=1):

<<<<<<< HEAD
            if verbose and line_nb % GeoBase.NB_LINES_STEP == 0:
                print('%-10s lines loaded so far' % line_nb)
=======
            if verbose and line_nb % NB_LINES_STEP == 0:
                print '%-10s lines loaded so far' % line_nb
>>>>>>> c83075cf

            if limit is not None and line_nb > limit:
                if verbose:
                    print('Beyond limit %s for lines loaded, stopping.' % limit)
                break

            # Skip comments and empty lines
            # Comments must *start* with #, otherwise they will not be stripped
            if not row or row[0].startswith('#'):
                continue

            try:
                key = keyer(row, pos)
            except IndexError:
                if verbose:
                    print('/!\ Could not compute key with headers %s, indexes %s for line %s: %s' % \
                            (headers, indexes, line_nb, row))
                continue

            row_data = self._buildRowValues(row, headers, delimiter, subdelimiters, key, line_nb)

            # No duplicates ever, we will erase all data after if it is
            if key not in self._things:
                self._things[key] = row_data

            else:
                if discard_dups is False:
                    # We compute a new key for the duplicate
                    d_key = '%s@%s' % (key, 1 + len(self._things[key]['__dup__']))

                    # We update the data with this info
                    row_data['__key__'] = d_key
                    row_data['__dup__'] = self._things[key]['__dup__']
                    row_data['__par__'] = [key]

                    # We add the d_key as a new duplicate, and store the duplicate in the main _things
                    self._things[key]['__dup__'].append(d_key)
                    self._things[d_key] = row_data

                    if verbose:
                        print("/!\ [lno %s] %s is duplicated #%s, first found lno %s: creation of %s..." % \
                                (line_nb, key, len(self._things[key]['__dup__']), self._things[key]['__lno__'], d_key))
                else:
                    if verbose:
                        print("/!\ [lno %s] %s is duplicated, first found lno %s: dropping line..." % \
                                (line_nb, key, self._things[key]['__lno__']))


        # We remove None headers, which are not-loaded-columns
        self.fields = ['__key__', '__dup__', '__par__', '__lno__']

        for h in headers:
            if subdelimiters[h] is not None:
                self.fields.append('%s@raw' % h)

            if h is not None:
                self.fields.append(h)

        self.fields.append('__gar__')


        if verbose:
            print("Import successful from %s" % self._source)
            print("Available fields for things: %s" % self.fields)



    def hasGeoSupport(self):
        """Check if data type has geocoding support.

        >>> geo_t.hasGeoSupport()
        True
        >>> geo_f.hasGeoSupport()
        False
        """
        fields = set(self.fields)

        for required in GEO_FIELDS:
            if required not in fields:
                return False

        return True



    def createGrid(self):
        """Create the grid for geographical indexation after loading the data.
        """
        self._ggrid = GeoGrid(radius=50, verbose=False)

        for key in self:
            lat_lng = self.getLocation(key)

            if lat_lng is None:
                if self._verbose:
<<<<<<< HEAD
                    print('No usable geocode for %s: ("%s","%s"), skipping point...' % \
                            (key, self.get(key, GeoBase.LAT_FIELD), self.get(key, GeoBase.LNG_FIELD)))
=======
                    print 'No usable geocode for %s: ("%s","%s"), skipping point...' % \
                            (key, self.get(key, LAT_FIELD), self.get(key, LNG_FIELD))
>>>>>>> c83075cf
            else:
                self._ggrid.add(key, lat_lng, self._verbose)



    def get(self, key, field=None, **kwargs):
        """Simple get on the base.

        This get function raises an exception when input is not correct.

        :param key:   the key of the thing (like 'SFO')
        :param field: the field (like 'name' or 'iata_code')
        :raises:      KeyError, if the key is not in the base
        :returns:     the needed information

        >>> geo_a.get('CDG', 'city_code')
        'PAR'
        >>> geo_t.get('frnic', 'name')
        'Nice-Ville'
        >>> geo_t.get('frnic')
        {'info': 'Desserte Voyageur-Infrastructure', 'code': 'frnic', ...}

        Cases of unknown key.

        >>> geo_t.get('frmoron', 'name', default='There')
        'There'
        >>> geo_t.get('frmoron', 'name')
        Traceback (most recent call last):
        KeyError: 'Thing not found: frmoron'
        >>> geo_t.get('frmoron', 'name', default=None)
        >>> geo_t.get('frmoron', default='There')
        'There'

        Cases of unknown field, this is a bug and always fail.

        >>> geo_t.get('frnic', 'not_a_field', default='There')
        Traceback (most recent call last):
        KeyError: "Field 'not_a_field' [for key 'frnic'] not in ['info', 'code', 'name', 'lines@raw', 'lines', '__gar__', '__par__', '__dup__', '__key__', 'lat', 'lng', '__lno__']"
        """
        if key not in self._things:
            # Unless default is set, we raise an Exception
            if 'default' in kwargs:
                return kwargs['default']

            raise KeyError("Thing not found: %s" % str(key))

        # Key is in geobase here
        if field is None:
            return self._things[key]

        try:
            res = self._things[key][field]
        except KeyError:
            raise KeyError("Field '%s' [for key '%s'] not in %s" % (field, key, list(self._things[key].keys())))
        else:
            return res



    def getLocation(self, key):
        """Returns geocode as (float, float) or None.

        >>> geo_a.getLocation('AGN')
        (57.50..., -134.585...)
        """
        try:
            loc = tuple(float(self.get(key, f)) for f in GEO_FIELDS)

        except ValueError:
            # Decode geocode, if error, returns None
            return None

        except KeyError:
            # Probably means that there is not geocode support
            # But could be that key is unkwown
            return None
        # Note that TypeError would mean that the input
        # type was not even a string, probably NoneType
        else:
            return loc



    def hasParents(self, key):
        """Tell if a key has parents.

        >>> geo_o.hasParents('MRS')
        0
        >>> geo_o.hasParents('MRS@1')
        1
        >>> geo_o.hasParents('PAR')
        0
        """
        return len(self._things[key]['__par__'])


    def hasDuplicates(self, key):
        """Tell if a key has duplicates.

        >>> geo_o.hasDuplicates('MRS')
        1
        >>> geo_o.hasDuplicates('MRS@1')
        1
        >>> geo_o.hasDuplicates('PAR')
        0
        """
        return len(self._things[key]['__dup__'])



    def getAllDuplicates(self, key, field=None, **kwargs):
        """Get all duplicates data, parent key included.

        >>> geo_o.getAllDuplicates('ORY', 'name')
        ['Paris-Orly']
        >>> geo_o.getAllDuplicates('THA', 'name')
        ['Tullahoma Regional Airport/William Northern Field', 'Tullahoma']
        >>> geo_o.getAllDuplicates('THA', '__key__')
        ['THA', 'THA@1']
        >>> geo_o.getAllDuplicates('THA@1', '__key__')
        ['THA@1', 'THA']
        >>> geo_o.get('THA', '__dup__')
        ['THA@1']
        """
        if key not in self._things:
            # Unless default is set, we raise an Exception
            if 'default' in kwargs:
                return kwargs['default']

            raise KeyError("Thing not found: %s" % str(key))

        # Building the list of all duplicates
        keys = [key]
        for k in self._things[key]['__dup__'] + self._things[key]['__par__']:
            if k not in keys:
                keys.append(k)

        # Key is in geobase here
        if field is None:
            return [self._things[k] for k in keys]

        try:
            res = [self._things[k][field] for k in keys]
        except KeyError:
            raise KeyError("Field '%s' [for key '%s'] not in %s" % \
                           (field, key, list(self._things[key].keys())))
        else:
            return res



    def getKeysWhere(self, conditions, from_keys=None, reverse=False, force_str=False, mode='and'):
        """Get iterator of all keys with particular field.

        For example, if you want to know all airports in Paris.

        :param conditions: a list of (field, value) conditions
        :param reverse:    we look keys where the field is *not* the particular value
        :param force_str:  for the str() method before every test
        :param mode:       either 'or' or 'and', how to handle several conditions
        :returns:          an iterator of matching keys

        >>> list(geo_a.getKeysWhere([('city_code', 'PAR')]))
        ['ORY', 'TNF', 'CDG', 'BVA']
        >>> list(geo_o.getKeysWhere([('comment', '')], reverse=True))
        []
        >>> list(geo_o.getKeysWhere([('__dup__', '[]')]))
        []
        >>> len(list(geo_o.getKeysWhere([('__dup__', [])])))
        7027
        >>> len(list(geo_o.getKeysWhere([('__dup__', '[]')], force_str=True)))
        7027
        >>> len(list(geo_o.getKeysWhere([('__par__', [])], reverse=True))) # Counting duplicated keys
        4429

        Testing several conditions.

        >>> c_1 = [('city_code'    , 'PAR')]
        >>> c_2 = [('location_type', 'H'  )]
        >>> len(list(geo_o.getKeysWhere(c_1)))
        18
        >>> len(list(geo_o.getKeysWhere(c_2)))
        91
        >>> len(list(geo_o.getKeysWhere(c_1 + c_2, mode='and')))
        2
        >>> len(list(geo_o.getKeysWhere(c_1 + c_2, mode='or')))
        107

        This works too \o/.

        >>> len(list(geo_o.getKeysWhere([('city_code', 'PAR'), ('city_code', 'BVE')], mode='and')))
        0
        >>> len(list(geo_o.getKeysWhere([('city_code', 'PAR'), ('city_code', 'BVE')], mode='or')))
        20
        """
        if from_keys is None:
            from_keys = iter(self)

        # We set the lambda function now to avoid testing
        # force_str and reverse at each key later
        if not force_str and not reverse:
            pass_one = lambda a, b: a == b
        elif not force_str and reverse:
            pass_one = lambda a, b: a != b
        elif force_str and not reverse:
            pass_one = lambda a, b: str(a) == str(b)
        else:
            pass_one = lambda a, b: str(a) != str(b)

        # Handle and/or cases when multiple conditions
        if mode == 'and':
            pass_all = all
        elif mode == 'or':
            pass_all = any
        else:
            raise ValueError('"mode" argument must be in %s' % str(['and', 'or']))


        for key in from_keys:
            try:
                if pass_all(pass_one(self.get(key, f), v) for f, v in conditions):
                    yield key
            except KeyError:
                # This means from_keys parameters contained unknown keys
                if self._verbose:
                    print('Key %-10s raised KeyError in getKeysWhere, moving on...' % key)


    def __str__(self):
        """Stringification.

        >>> str(geo_t)
        '<GeoBases.GeoBaseModule.GeoBase(stations) object at 0x...>'
        """
        return '<GeoBases.GeoBaseModule.GeoBase(%s) object at 0x...>' % self._data


    def __iter__(self):
        """Returns iterator of all keys in the base.

        :returns: the iterator of all keys

        >>> list(a for a in geo_a)
        ['AGN', 'AGM', 'AGJ', 'AGH', ...
        """
        return iter(self._things.keys())


    def __contains__(self, key):
        """Test if a thing is in the base.

        :param key: the key of the thing to be tested
        :returns:   a boolean

        >>> 'AN' in geo_a
        False
        >>> 'AGN' in geo_a
        True
        """
        if key in self._things:
            return True

        return False


<<<<<<< HEAD
    def __bool__(self):
        """
        Testing GeoBase emptiness.
=======
    def __nonzero__(self):
        """Testing emptiness of structure.
>>>>>>> c83075cf

        :returns: a boolean

        >>> if not geo_o: print('empty')
        >>> if geo_o:     print('not empty')
        not empty

        This geo_f is actually empty.

        >>> if not geo_f: print('empty')
        empty
        >>> if geo_f:     print('not empty')
        """
        if self._things:
            return True

        return False


    def keys(self):
        """Returns a list of all keys in the base.

        :returns: the list of all keys

        >>> geo_a.keys()
        ['AGN', 'AGM', 'AGJ', 'AGH', ...
        """
        return list(self._things.keys())


    def _buildDistances(self, lat_lng_ref, keys):
        """
        Compute the iterable of (dist, keys) of a reference
        lat_lng and a list of keys. Keys which have not valid
        geocodes will not appear in the results.

        >>> list(geo_a._buildDistances((0,0), ['ORY', 'CDG']))
        [(5422.74..., 'ORY'), (5455.45..., 'CDG')]
        """
        if lat_lng_ref is None:
            raise StopIteration

        for key in keys:

            lat_lng = self.getLocation(key)

            if lat_lng is not None:

                yield haversine(lat_lng_ref, lat_lng), key


    def findNearPoint(self, lat_lng, radius=50, from_keys=None, grid=True, double_check=True):
        """
        Returns a list of nearby things from a point (given
        latidude and longitude), and a radius for the search.
        Note that the haversine function, which compute distance
        at the surface of a sphere, here returns kilometers,
        so the radius should be in kms.

        :param lat_lng: the lat_lng of the point
        :param radius:  the radius of the search (kilometers)
        :param from_keys: if None, it takes all keys in consideration, else takes from_keys \
            iterable of keys to perform search.
        :param grid:    boolean, use grid or not
        :param double_check: when using grid, perform an additional check on results distance
        :returns:       an iterable of keys of things (like ['ORY', 'CDG'])

        >>> # Paris, airports <= 50km
        >>> [geo_a.get(k, 'name') for d, k in sorted(geo_a.findNearPoint((48.84, 2.367), 50))]
        ['Paris-Orly', 'Paris-Le Bourget', 'Toussus-le-Noble', 'Paris - Charles-de-Gaulle']
        >>>
        >>> # Nice, stations <= 5km
        >>> [geo_t.get(k, 'name') for d, k in sorted(geo_t.findNearPoint((43.70, 7.26), 5))]
        ['Nice-Ville', 'Nice-Riquier', 'Nice-St-Roch', 'Villefranche-sur-Mer', 'Nice-St-Augustin']

        No grid mode.

        >>> # Paris, airports <= 50km
        >>> [geo_a.get(k, 'name') for d, k in sorted(geo_a.findNearPoint((48.84, 2.367), 50, grid=False))]
        ['Paris-Orly', 'Paris-Le Bourget', 'Toussus-le-Noble', 'Paris - Charles-de-Gaulle']
        >>> 
        >>> # Nice, stations <= 5km
        >>> [geo_t.get(k, 'name') for d, k in sorted(geo_t.findNearPoint((43.70, 7.26), 5, grid=False))]
        ['Nice-Ville', 'Nice-Riquier', 'Nice-St-Roch', 'Villefranche-sur-Mer', 'Nice-St-Augustin']
        >>> 
        >>> # Paris, airports <= 50km with from_keys input list
        >>> sorted(geo_a.findNearPoint((48.84, 2.367), 50, from_keys=['ORY', 'CDG', 'BVE'], grid=False))
        [(12.76..., 'ORY'), (23.40..., 'CDG')]
        """
        if from_keys is None:
            from_keys = iter(self)

        if grid:
            # Using grid, from_keys if just a post-filter
            from_keys = set(from_keys)

            for dist, thing in self._ggrid.findNearPoint(lat_lng, radius, double_check):

                if thing in from_keys:

                    yield (dist, thing)

        else:

            for dist, thing in self._buildDistances(lat_lng, from_keys):

                if dist <= radius:

                    yield (dist, thing)




    def findNearKey(self, key, radius=50, from_keys=None, grid=True, double_check=True):
        """
        Same as findNearPoint, except the point is given
        not by a lat/lng, but with its key, like ORY or SFO.
        We just look up in the base to retrieve lat/lng, and
        call findNearPoint.

        :param key:     the key of the point
        :param radius:  the radius of the search (kilometers)
        :param from_keys: if None, it takes all keys in consideration, else takes from_keys \
            iterable of keys to perform search.
        :param grid:    boolean, use grid or not
        :param double_check: when using grid, perform an additional check on results distance
        :returns:       a list of keys of things (like ['ORY', 'CDG'])

        >>> sorted(geo_o.findNearKey('ORY', 10)) # Orly, por <= 10km
        [(0.0, 'ORY'), (1.82..., 'JDP'), (8.06..., 'XJY'), (9.95..., 'QFC')]
        >>> sorted(geo_a.findNearKey('ORY', 50)) # Orly, airports <= 50km
        [(0.0, 'ORY'), (18.8..., 'TNF'), (27.8..., 'LBG'), (34.8..., 'CDG')]
        >>> sorted(geo_t.findNearKey('frnic', 5)) # Nice station, stations <= 5km
        [(0.0, 'frnic'), (2.2..., 'fr4342'), (2.3..., 'fr5737'), (4.1..., 'fr4708'), (4.5..., 'fr6017')]

        No grid.

        >>> # Orly, airports <= 50km
        >>> sorted(geo_a.findNearKey('ORY', 50, grid=False))
        [(0.0, 'ORY'), (18.8..., 'TNF'), (27.8..., 'LBG'), (34.8..., 'CDG')]
        >>> 
        >>> # Nice station, stations <= 5km
        >>> sorted(geo_t.findNearKey('frnic', 5, grid=False))
        [(0.0, 'frnic'), (2.2..., 'fr4342'), (2.3..., 'fr5737'), (4.1..., 'fr4708'), (4.5..., 'fr6017')]
        >>> 
        >>> sorted(geo_a.findNearKey('ORY', 50, grid=False, from_keys=['ORY', 'CDG', 'SFO']))
        [(0.0, 'ORY'), (34.8..., 'CDG')]
        """
        if from_keys is None:
            from_keys = iter(self)

        if grid:
            # Using grid, from_keys if just a post-filter
            from_keys = set(from_keys)

            for dist, thing in self._ggrid.findNearKey(key, radius, double_check):

                if thing in from_keys:

                    yield (dist, thing)

        else:

            for dist, thing in self.findNearPoint(self.getLocation(key), radius, from_keys, grid, double_check):

                yield (dist, thing)



    def findClosestFromPoint(self, lat_lng, N=1, from_keys=None, grid=True, double_check=True):
        """
        Concept close to findNearPoint, but here we do not
        look for the things radius-close to a point,
        we look for the closest thing from this point, given by
        latitude/longitude.

        Note that a similar implementation is done in
        the LocalHelper, to find efficiently N closest point
        in a graph, from a point (using heaps).

        :param lat_lng:   the lat_lng of the point
        :param N:         the N closest results wanted
        :param from_keys: if None, it takes all keys in consideration, else takes from_keys \
            iterable of keys to perform findClosestFromPoint. This is useful when we have names \
            and have to perform a matching based on name and location (see fuzzyGetAroundLatLng).
        :param grid:    boolean, use grid or not
        :param double_check: when using grid, perform an additional check on results distance
        :returns:   one key (like 'SFO'), or a list if approximate is not None

        >>> list(geo_a.findClosestFromPoint((43.70, 7.26))) # Nice
        [(5.82..., 'NCE')]
        >>> list(geo_a.findClosestFromPoint((43.70, 7.26), N=3)) # Nice
        [(5.82..., 'NCE'), (30.28..., 'CEQ'), (79.71..., 'ALL')]
        >>> list(geo_t.findClosestFromPoint((43.70, 7.26), N=1)) # Nice
        [(0.56..., 'frnic')]
        >>> # Corner case, from_keys empty is not used
        >>> list(geo_t.findClosestFromPoint((43.70, 7.26), N=2, from_keys=()))
        []
        >>> 
        >>> #from datetime import datetime
        >>> #before = datetime.now()
        >>> #for _ in range(100): s = geo_a.findClosestFromPoint((43.70, 7.26), N=3)
        >>> #print(datetime.now() - before)

        No grid.

        >>> list(geo_o.findClosestFromPoint((43.70, 7.26), grid=False)) # Nice
        [(0.60..., 'NCE@1')]
        >>> list(geo_a.findClosestFromPoint((43.70, 7.26), grid=False)) # Nice
        [(5.82..., 'NCE')]
        >>> list(geo_a.findClosestFromPoint((43.70, 7.26), N=3, grid=False)) # Nice
        [(5.82..., 'NCE'), (30.28..., 'CEQ'), (79.71..., 'ALL')]
        >>> list(geo_t.findClosestFromPoint((43.70, 7.26), N=1, grid=False)) # Nice
        [(0.56..., 'frnic')]
        >>> list(geo_t.findClosestFromPoint((43.70, 7.26), N=2, grid=False, from_keys=('frpaz', 'frply', 'frbve')))
        [(482.84..., 'frbve'), (683.89..., 'frpaz')]
        """
        if from_keys is None:
            from_keys = iter(self)

        if grid:

            for dist, thing in self._ggrid.findClosestFromPoint(lat_lng, N, double_check, from_keys):

                yield (dist, thing)

        else:

            iterable = self._buildDistances(lat_lng, from_keys)

            for dist, thing in heapq.nsmallest(N, iterable):

                yield (dist, thing)


    def _buildRatios(self, fuzzy_value, field, keys, min_match=0):
        """
        Compute the iterable of (dist, keys) of a reference
        fuzzy_value and a list of keys.

        >>> list(geo_a._buildRatios('marseille', 'name', ['ORY', 'MRS', 'CDG'], 0.80))
        [(0.9..., 'MRS')]
        """
        for key in keys:

            r = mod_leven(fuzzy_value, self.get(key, field))

            if r >= min_match:

                yield r, key


    def fuzzyGet(self, fuzzy_value, field, approximate=None, min_match=0.75, from_keys=None):
        """
        We get to the cool stuff.

        Fuzzy searches are retrieving an information
        on a thing when we do not know the code.
        We compare the value fuzzy_value which is supposed to be a field
        (e.g. a city or a name), to all things we have in the base,
        and we output the best match.
        Matching is performed using Levenshtein module, with a modified
        version of the Lenvenshtein ratio, adapted to the type of data.

        Example: we look up 'Marseille Saint Ch.' in our base
        and we find the corresponding code by comparing all station
        names with ''Marseille Saint Ch.''.

        :param fuzzy_value: the value, like 'Marseille'
        :param field:       the field we look into, like 'name'
        :param approximate: max number of results, None means all results
        :param min_match:   filter out matches under this threshold
        :param from_keys: if None, it takes all keys in consideration, else takes from_keys \
            iterable of keys to perform fuzzyGet. This is useful when we have geocodes \
            and have to perform a matching based on name and location (see fuzzyGetAroundLatLng).
        :returns:           a couple with the best match and the distance found

        >>> geo_t.fuzzyGet('Marseille Charles', 'name')[0]
        (0.8..., 'frmsc')
        >>> geo_a.fuzzyGet('paris de gaulle', 'name')[0]
        (0.78..., 'CDG')
        >>> geo_a.fuzzyGet('paris de gaulle', 'name', approximate=3, min_match=0.55)
        [(0.78..., 'CDG'), (0.60..., 'HUX'), (0.57..., 'LBG')]
        >>> geo_a.fuzzyGet('paris de gaulle', 'name', approximate=3, min_match=0.75)
        [(0.78..., 'CDG')]

        Some corner cases.

        >>> geo_a.fuzzyGet('paris de gaulle', 'name', approximate=None)[0]
        (0.78..., 'CDG')
        >>> geo_a.fuzzyGet('paris de gaulle', 'name', approximate=1, from_keys=[])
        []
        """
        if from_keys is None:
            # iter(self), since __iter__ is defined is equivalent to
            # self._things.iterkeys()
            from_keys = iter(self)

        # All 'intelligence' is performed in the Levenshtein
        # module just here. All we do is minimize this distance
        iterable = self._buildRatios(fuzzy_value, field, from_keys, min_match)

        if approximate is None:
            return sorted(iterable, reverse=True)
        else:
            return heapq.nlargest(approximate, iterable)



    def fuzzyGetAroundLatLng(self, lat_lng, radius, fuzzy_value, field, approximate=None, min_match=0.75, from_keys=None, grid=True, double_check=True):
        """
        Same as fuzzyGet but with we search only within a radius
        from a geocode.

        :param lat_lng: the lat_lng of the point
        :param radius:  the radius of the search (kilometers)
        :param fuzzy_value: the value, like 'Marseille'
        :param field:       the field we look into, like 'name'
        :param approximate: if None, returns the best, if an int, returns a list of \
            n best matches
        :param from_keys: if None, it takes all keys in consideration, else takes from_keys \
            iterable of keys to perform search.

        >>> geo_a.fuzzyGet('Brussels', 'name', min_match=0.60)[0]
        (0.61..., 'BQT')
        >>> geo_a.get('BQT', 'name')  # Brussels just matched on Brest!!
        'Brest'
        >>> geo_a.get('BRU', 'name') # We wanted BRU for 'Bruxelles'
        'Bruxelles National'
        >>> 
        >>> # Now a request limited to a circle of 20km around BRU gives BRU
        >>> geo_a.fuzzyGetAroundLatLng((50.9013890, 4.4844440), 20, 'Brussels', 'name', min_match=0.40)[0]
        (0.46..., 'BRU')
        >>> 
        >>> # Now a request limited to some input keys
        >>> geo_a.fuzzyGetAroundLatLng((50.9013890, 4.4844440), 2000, 'Brussels', 'name', approximate=1, min_match=0.30, from_keys=['CDG', 'ORY'])
        [(0.33..., 'ORY')]
        """
        if from_keys is None:
            from_keys = iter(self)

        nearest = ( key for dist, key in self.findNearPoint(lat_lng, radius, from_keys, grid, double_check) )

        return self.fuzzyGet(fuzzy_value, field, approximate, min_match, from_keys=nearest)


    def _fuzzyGetBiased(self, entry, verbose=True):
        """
        Same as fuzzyGet but with bias system.
        """
        if entry in self._bias_cache_fuzzy:
            # If the entry is stored is our bias
            # cache, we do not perform the fuzzy search
            # It avoids single failure on some rare examples
            if verbose:
                print('Using bias: %s' % str(entry))

            return self._bias_cache_fuzzy[entry]

        # If not we process and store it in the cache
        return self.fuzzyGet(*entry)


    def fuzzyGetCached(self,
                       fuzzy_value,
                       field,
                       approximate=None,
                       min_match=0.75,
                       verbose=True,
                       show_bad=(1, 1)):
        """
        Same as fuzzyGet but with a caching and bias system.

        :param fuzzy_value: the value, like 'Marseille'
        :param field:       the field we look into, like 'name'
        :param approximate: if None, returns the best, if an int, returns a list of \
            n best matches
        :param verbose:     display a certain range of similarity
        :param show_bad:    the range of similarity
        :returns:           the best match

        >>> geo_t.fuzzyGetCached('Marseille Saint Ch.', 'name')[0]
        (0.8..., 'frmsc')
        >>> geo_a.fuzzyGetCached('paris de gaulle', 'name', show_bad=(0, 1))[0]
        [0.79]           paris+de+gaulle ->   paris+charles+de+gaulle (  CDG)
        (0.78..., 'CDG')
        >>> geo_a.fuzzyGetCached('paris de gaulle', 'name', min_match=0.60, approximate=2, show_bad=(0, 1))
        [0.79]           paris+de+gaulle ->   paris+charles+de+gaulle (  CDG)
        [0.61]           paris+de+gaulle ->        bahias+de+huatulco (  HUX)
        [(0.78..., 'CDG'), (0.60..., 'HUX')]

        Some biasing:

        >>> geo_a.biasFuzzyCache('paris de gaulle', 'name', None, 0.75, [(0.5, 'Biased result')])
        >>> geo_a.fuzzyGetCached('paris de gaulle', 'name', approximate=None, show_bad=(0, 1))[0] # Cache there
        (0.78..., 'CDG')
        >>> geo_a.clearCache()
        >>> geo_a.fuzzyGetCached('paris de gaulle', 'name', approximate=None, min_match=0.75)
        Using bias: ('paris+de+gaulle', 'name', None, 0.75)
        [(0.5, 'Biased result')]
        """
        # Cleaning is for keeping only useful data
        entry = self._buildCacheKey(fuzzy_value, field, approximate, min_match)

        if entry not in self._cache_fuzzy:

            match = self._fuzzyGetBiased(entry, verbose=verbose)

            self._cache_fuzzy[entry] = match

            # Debug purpose
            if verbose:
                self._debugFuzzy(match, fuzzy_value, field, show_bad)

        return self._cache_fuzzy[entry]



    def biasFuzzyCache(self, fuzzy_value, field, approximate, min_match, biased_result):
        """
        If algorithms for fuzzy searches are failing on a single example,
        it is possible to use a first cache which will block
        the research and force the result.
        """
        # Cleaning is for keeping only useful data
        entry = self._buildCacheKey(fuzzy_value, field, approximate, min_match)

        self._bias_cache_fuzzy[entry] = biased_result


    def clearCache(self):
        """Clear cache for fuzzy searches.
        """
        self._cache_fuzzy = {}


    def clearBiasCache(self):
        """Clear biasing cache for fuzzy searches.
        """
        self._bias_cache_fuzzy = {}


    @staticmethod
    def _buildCacheKey(fuzzy_value, field, approximate, min_match):
        """Key for the cache of fuzzyGet, based on parameters.

        >>> geo_a._buildCacheKey('paris de gaulle', 'name', approximate=None, min_match=0)
        ('paris+de+gaulle', 'name', None, 0)
        >>> geo_a._buildCacheKey('Antibes SNCF 2', 'name', approximate=3, min_match=0)
        ('antibes', 'name', 3, 0)
        """
        return '+'.join(clean(fuzzy_value)), field, approximate, min_match


    def _debugFuzzy(self, match, fuzzy_value, field, show_bad=(1, 1)):
        """Some debugging.
        """
        for m in match:

            if m[0] >= show_bad[0] and m[0] < show_bad[1]:

                print("[%.2f] %25s -> %25s (%5s)" % \
                    (m[0],
                     '+'.join(clean(fuzzy_value)),
                     '+'.join(clean(self.get(m[1], field))),
                     m[1]))


    def distance(self, key0, key1):
        """Compute distance between two elements.

        This is just a wrapper between the original haversine
        function, but it is probably the most used feature :)

        :param key0: the first key
        :param key1: the second key
        :returns:    the distance (km)

        >>> geo_t.distance('frnic', 'frpaz')
        683.526...
        """
        return haversine(self.getLocation(key0), self.getLocation(key1))


    def set(self, key, field, value):
        """Method to manually change a value in the base.

        :param key:   the key we want to change a value of
        :param field: the concerned field, like 'name'
        :param value: the new value

        >>> geo_t.get('frnic', 'name')
        'Nice-Ville'
        >>> geo_t.set('frnic', 'name', 'Nice Gare SNCF')
        >>> geo_t.get('frnic', 'name')
        'Nice Gare SNCF'
        >>> geo_t.set('frnic', 'name', 'Nice-Ville') # Not to mess with other tests :)

        We may even add new fields.

        >>> geo_t.set('frnic', 'new_field', 'some_value')
        >>> geo_t.get('frnic', 'new_field')
        'some_value'
        """
        # If the key is not in the base,
        # we simply add it
        if key not in self._things:
            self._things[key] = {}

        self._things[key][field] = value

        # If the field was not referenced in the headers
        # we add it to the headers
        if field not in self.fields:
            self.fields.append(field)


    def setWithDict(self, key, dictionary):
        """
        Same as set method, except we perform
        the input with a whole dictionary.

        :param key:         the key we want to change a value of
        :param dictionary:  the dict containing the new data

        >>> geo_f.keys()
        []
        >>> geo_f.setWithDict('frnic', {'code' : 'frnic', 'name': 'Nice'})
        >>> geo_f.keys()
        ['frnic']
        """
        for field, val in dictionary.items():
            self.set(key, field, val)


    def delete(self, key):
        """Method to manually remove a value in the base.

        :param key:   the key we want to change a value of
        :param field: the concerned field, like 'name'
        :returns:     None

        >>> data = geo_t.get('frxrn') # Output all data in one dict
        >>> geo_t.delete('frxrn')
        >>> geo_t.get('frxrn', 'name')
        Traceback (most recent call last):
        KeyError: 'Thing not found: frxrn'

        How to reverse the delete if data has been stored:

        >>> geo_t.setWithDict('frxrn', data)
        >>> geo_t.get('frxrn', 'name')
        'Redon'
        """
        del self._things[key]


    @staticmethod
    def hasTrepSupport():
        """Check if module has OpenTrep support.
        """
        return HAS_TREP_SUPPORT


    @staticmethod
    def trepGet(fuzzy_value, trep_format='S', from_keys=None, verbose=False):
        """OpenTrep integration.

        If not hasTrepSupport(), main_trep is not defined
        and trepGet will raise an exception if called.

        >>> if geo_t.hasTrepSupport():
        ...     print(geo_t.trepGet('sna francisco los agneles')) # doctest: +SKIP
        [(31.5192, 'SFO'), (46.284, 'LAX')]

        >>> if geo_t.hasTrepSupport():
        ...     print(geo_t.trepGet('sna francisco', verbose=True)) # doctest: +SKIP
         -> Raw result: SFO/31.5192
         -> Fmt result: ([(31.5192, 'SFO')], '')
        [(31.5192, 'SFO')]
        """
        r = main_trep(searchString=fuzzy_value,
                      outputFormat=trep_format,
                      verbose=verbose)

        if trep_format == 'S':
            # Only this outputFormat is handled by upper layers
            if from_keys is None:
                return r[0]
            else:
                from_keys = set(from_keys)
                return [(k, e) for k, e in r[0] if e in from_keys]

        # For all other formats we return an empty
        # list to avoid failures
        return []


    def visualize(self, output='example', label='__key__', point_size=None, point_color=None, icon_type='auto', from_keys=None, catalog=None, add_lines=None, link_duplicates=True, verbose=True):
        """Creates map and other visualizations.

        Returns list of templates successfully rendered.
        """
        # We take the maximum verbosity between the local and global
        verbose = self._verbose or verbose

        if self.hasGeoSupport():
            geo_support = True
        else:
            geo_support = False

            if verbose:
<<<<<<< HEAD
                print('\n/!\ Could not find fields %s in headers %s.' % \
                        (' and '.join(GeoBase.GEO_FIELDS), self.fields))
=======
                print '\n/!\ Could not find fields %s in headers %s.' % \
                        (' and '.join(GEO_FIELDS), self.fields)
>>>>>>> c83075cf

        # Label is the field which labels the points
        if label not in self.fields:
            raise ValueError('label "%s" not in fields %s.' % (label, self.fields))

        if point_size is not None and point_size not in self.fields:
            raise ValueError('point_size "%s" not in fields %s.' % (point_size, self.fields))

        if point_color is not None and point_color not in self.fields:
            raise ValueError('point_color "%s" not in fields %s.' % (point_color, self.fields))

        # Optional function which gives points size
        if point_size is None:
            get_size = lambda key: 0
        else:
            get_size = lambda key: self.get(key, point_size)

        # Optional function which gives points size
        if point_color is None:
            get_category = lambda key: None
        else:
            get_category = lambda key: self.get(key, point_color)

        # from_keys lets you have a set of keys to visualize
        if from_keys is None:
            from_keys = iter(self)

        # Storing json data
        data = []

        for key in from_keys:

            lat_lng = self.getLocation(key)

            if lat_lng is None:
                lat_lng = '?', '?'

            elem = {
                '__key__' : key,
                '__lab__' : self.get(key, label),
                '__siz__' : get_size(key),
                '__cat__' : get_category(key),
                'lat'     : lat_lng[0],
                'lng'     : lat_lng[1]
            }

            for field in self.fields:
                # Keeping only important fields
                if not str(field).startswith('__') and \
                   not str(field).endswith('@raw') and \
                   field not in elem:

                    elem[field] = str(self.get(key, field))

            data.append(elem)

        # Icon type
        if icon_type is None:
            base_icon = ''
        elif icon_type == 'auto':
            base_icon = 'marker.png' if len(data) < 100 else 'point.png'
        elif icon_type == 'S':
            base_icon = 'point.png'
        elif icon_type == 'B':
            base_icon = 'marker.png'
        else:
            allowed = ('auto', 'S', 'B', None)
            raise ValueError('icon_type "%s" not in %s.' % (icon_type, allowed))

        # Additional lines
        if add_lines is None:
            add_lines = []

        if link_duplicates:
            # We add to add_lines all list of duplicates
            # We keep a set of already processed "master" keys to avoid
            # putting several identical lists in the json
            done_keys = set()

            for elem in data:
                key = elem['__key__']

                if not self.hasParents(key):
                    mkey = set([key])
                else:
                    mkey = set(self.get(key, '__par__'))

                if self.hasDuplicates(key) and not mkey.issubset(done_keys):
                    # mkey have some keys which are not in done_keys
                    add_lines.append(self.getAllDuplicates(key, '__key__'))
                    done_keys = done_keys | mkey

            if verbose:
                print('* Added lines for duplicates linking, total %s' % len(add_lines))

        # Count the categories for coloring
        categories = {}

        for elem in data:
            if icon_type is None:
                # Here we are in no-icon mode, categories
                # will be based on the entries who will have a circle
                try:
                    c = float(elem['__siz__'])
                except ValueError:
                    c = 0
            else:
                c = 1

            cat = elem['__cat__']
            if cat not in categories:
                categories[cat] = 0
            if c > 0:
                categories[cat] += c

        # Color repartition given biggest categories
        colors  = ('red', 'orange', 'yellow', 'green', 'cyan', 'purple')
        col_num = 0

        if not categories:
            step = 1
        else:
            # c > 0 makes sure we do not create a category
            # for stuff that will not be displayed
            nb_non_empty_cat = len([c for c in categories.values() if c > 0])
            step = max(1, len(colors) / nb_non_empty_cat)

        for cat, vol in sorted(categories.items(), key=lambda x: x[1], reverse=True):
            categories[cat] = {
                'volume' : vol
            }
            if cat is None:
                # None is also the default category, when point_color is None
                categories[cat]['color'] = 'blue'

            elif col_num < len(colors):
                # We affect the next color available
                categories[cat]['color'] = colors[col_num]
                col_num += step
            else:
                # After all colors are used, remaining categories are black
                categories[cat]['color'] = 'black'

            if verbose:
                print('> Affecting category %-8s to color %-7s | %s %s' % \
                        (cat, categories[cat]['color'],
                         point_size if icon_type is None else 'volume', vol))


        # catalog is a user defined color scheme
        if catalog is None:
            # Default diff-friendly catalog
            catalog = {
                ' ' : 'blue',
                '+' : 'green',
                'Y' : 'green',
                '-' : 'red',
                'N' : 'red',
            }

        for cat in catalog:
            if cat in categories:

                old_color = categories[cat]['color']
                new_color = catalog[cat]
                categories[cat]['color'] = new_color

                if verbose:
                    print('> Overrides category %-8s to color %-7s (from %-7s)' % \
                            (cat, new_color, old_color))

                # We test other categories to avoid duplicates in coloring
                for ocat in categories:
                    if ocat == cat:
                        continue
                    ocat_color = categories[ocat]['color']

                    if ocat_color == new_color:
                        categories[ocat]['color'] = old_color

                        if verbose:
                            print('> Switching category %-8s to color %-7s (from %-7s)' % \
                                    (ocat, old_color, ocat_color))


        # Finally, we write the colors as an element attribute
        for elem in data:
            elem['__col__'] = categories[elem['__cat__']]['color']


        # Gathering data for lines
        data_lines = []

        for line in add_lines:
            data_line = []

            for l_key in line:
                lat_lng = self.getLocation(l_key)

                if lat_lng is None:
                    lat_lng = '?', '?'

                data_line.append({
                    '__key__' : l_key,
                    '__lab__' : self.get(l_key, label),
                    'lat'     : lat_lng[0],
                    'lng'     : lat_lng[1],
                })

            data_lines.append(data_line)


        # Dump the json geocodes
        json_name = '%s.json' % output

        with open(json_name, 'w') as out:
            out.write(json.dumps({
                'meta'       : {
                    'label'           : label,
                    'point_size'      : point_size,
                    'point_color'     : point_color,
                    'icon_type'       : icon_type,
                    'base_icon'       : base_icon,
                    'link_duplicates' : link_duplicates,
                },
                'points'     : data,
                'lines'      : data_lines,
                'categories' : sorted(categories.items(),
                                      key=lambda x: x[1]['volume'],
                                      reverse=True)
            }))

        tmp_template = []
        tmp_static   = [json_name]

<<<<<<< HEAD
        for name, assets in GeoBase.ASSETS.items():
=======
        for name, assets in ASSETS.iteritems():
>>>>>>> c83075cf
            # We do not render the map template  if not geocodes
            if name == 'map' and not geo_support:
                continue

            for template, v_target in assets['template'].items():
                target = v_target % output

                with open(template) as temp:
                    with open(target, 'w') as out:
                        for row in temp:
                            row = row.replace('{{file_name}}', output)
                            row = row.replace('{{json_file}}', json_name)
                            out.write(row)

                tmp_template.append(target)

            for source, target in assets['static'].items():
                copy(source, target)
                tmp_static.append(target)

        if verbose:
            print()
            print('* Now you may use your browser to visualize:')
            print(' '.join(tmp_template))
            print()
            print('* If you want to clean the temporary files:')
            print('rm %s' % ' '.join(tmp_static + tmp_template))
            print()

        # This is the numbered of templates rendered
        return tmp_template, sum(len(a['template']) for a in ASSETS.values())



def ext_split(value, split):
    """Extended split function handling None and '' splitter.
    """
    if split is None:
        return value
    if split == '':
        # Here we convert a string like 'CA' into ('C', 'A')
        return tuple(value)

    return tuple(value.split(split))


def recursive_split(value, splits):
    """Recursive extended split.
    """
    # Case where no subdelimiters
    if not splits:
        return value

    if len(splits) == 1:
        return ext_split(value, splits[0])

    if len(splits) == 2:
        return tuple(ext_split(v, splits[1]) for v in value.split(splits[0]))

    if len(splits) == 3:
        return tuple(
            tuple(ext_split(sv, splits[2]) for sv in ext_split(v, splits[1]))
            for v in value.split(splits[0])
        )

    raise ValueError('Sub delimiter "%s" not supported.' % str(splits))



def _test():
    """When called directly, launching doctests.
    """
    import doctest

    extraglobs = {
        'geo_o': GeoBase(data='ori_por',  verbose=False),
        'geo_a': GeoBase(data='airports', verbose=False),
        'geo_t': GeoBase(data='stations', verbose=False),
        'geo_f': GeoBase(data='feed',     verbose=False)
    }

    opt =  (doctest.ELLIPSIS |
            doctest.NORMALIZE_WHITESPACE)
            #doctest.REPORT_ONLY_FIRST_FAILURE)
            #doctest.IGNORE_EXCEPTION_DETAIL)

    doctest.testmod(extraglobs=extraglobs, optionflags=opt)



if __name__ == '__main__':
    _test()

<|MERGE_RESOLUTION|>--- conflicted
+++ resolved
@@ -429,13 +429,8 @@
 
         for line_nb, row in enumerate(_reader(source_fl), start=1):
 
-<<<<<<< HEAD
-            if verbose and line_nb % GeoBase.NB_LINES_STEP == 0:
+            if verbose and line_nb % NB_LINES_STEP == 0:
                 print('%-10s lines loaded so far' % line_nb)
-=======
-            if verbose and line_nb % NB_LINES_STEP == 0:
-                print '%-10s lines loaded so far' % line_nb
->>>>>>> c83075cf
 
             if limit is not None and line_nb > limit:
                 if verbose:
@@ -531,13 +526,8 @@
 
             if lat_lng is None:
                 if self._verbose:
-<<<<<<< HEAD
                     print('No usable geocode for %s: ("%s","%s"), skipping point...' % \
-                            (key, self.get(key, GeoBase.LAT_FIELD), self.get(key, GeoBase.LNG_FIELD)))
-=======
-                    print 'No usable geocode for %s: ("%s","%s"), skipping point...' % \
-                            (key, self.get(key, LAT_FIELD), self.get(key, LNG_FIELD))
->>>>>>> c83075cf
+                            (key, self.get(key, LAT_FIELD), self.get(key, LNG_FIELD)))
             else:
                 self._ggrid.add(key, lat_lng, self._verbose)
 
@@ -803,14 +793,8 @@
         return False
 
 
-<<<<<<< HEAD
     def __bool__(self):
-        """
-        Testing GeoBase emptiness.
-=======
-    def __nonzero__(self):
         """Testing emptiness of structure.
->>>>>>> c83075cf
 
         :returns: a boolean
 
@@ -1423,13 +1407,8 @@
             geo_support = False
 
             if verbose:
-<<<<<<< HEAD
                 print('\n/!\ Could not find fields %s in headers %s.' % \
-                        (' and '.join(GeoBase.GEO_FIELDS), self.fields))
-=======
-                print '\n/!\ Could not find fields %s in headers %s.' % \
-                        (' and '.join(GEO_FIELDS), self.fields)
->>>>>>> c83075cf
+                        (' and '.join(GEO_FIELDS), self.fields))
 
         # Label is the field which labels the points
         if label not in self.fields:
@@ -1665,11 +1644,7 @@
         tmp_template = []
         tmp_static   = [json_name]
 
-<<<<<<< HEAD
-        for name, assets in GeoBase.ASSETS.items():
-=======
-        for name, assets in ASSETS.iteritems():
->>>>>>> c83075cf
+        for name, assets in ASSETS.items():
             # We do not render the map template  if not geocodes
             if name == 'map' and not geo_support:
                 continue
