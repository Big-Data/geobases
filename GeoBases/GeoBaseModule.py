--- conflicted
+++ resolved
@@ -1370,24 +1370,14 @@
             geo_support = False
 
             if verbose:
-<<<<<<< HEAD
-                print('/!\ Could not find fields %s in headers %s.' % \
+                print('\n/!\ Could not find fields %s in headers %s.' % \
                         (' and '.join(GeoBase.GEO_FIELDS), self.fields))
-=======
-                print '\n/!\ Could not find fields %s in headers %s.' % \
-                        (' and '.join(GeoBase.GEO_FIELDS), self.fields)
->>>>>>> 4f66a9eb
 
         # Label is the field which labels the points
         if label not in self.fields:
             if verbose:
-<<<<<<< HEAD
-                print('/!\ Label "%s" not in fields %s, could not visualize...' % \
+                print('\n/!\ Label "%s" not in fields %s, could not visualize...' % \
                         (label, self.fields))
-=======
-                print '\n/!\ Label "%s" not in fields %s, could not visualize...' % \
-                        (label, self.fields)
->>>>>>> 4f66a9eb
             return []
 
         # Optional function which gives points size
@@ -1462,21 +1452,13 @@
                 tmp_static.append(target)
 
         if verbose:
-<<<<<<< HEAD
-            print('\n* Now you may use your browser to visualize:')
+            print()
+            print('* Now you may use your browser to visualize:')
             print('firefox %s &' % ' '.join(tmp_template))
-
-            print('\n* If you want to clean the temporary files:')
+            print()
+            print('* If you want to clean the temporary files:')
             print('rm %s' % ' '.join(tmp_static + tmp_template))
-=======
-            print
-            print '* Now you may use your browser to visualize:'
-            print 'firefox %s &' % ' '.join(tmp_template)
-            print
-            print '* If you want to clean the temporary files:'
-            print 'rm %s' % ' '.join(tmp_static + tmp_template)
-            print
->>>>>>> 4f66a9eb
+            print()
 
         # This is the numbered of templates rendered
         return tmp_template
