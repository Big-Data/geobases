#!/usr/bin/python
# -*- coding: utf-8 -*-

'''
This module is a general class *GeoBase* to manipulate geographical
data. It loads static csv files containing data about
airports or train stations, and then provides tools to browse it.


It relies on two other modules:

    - GeoUtils: to compute haversine distances between points
    - LevenshteinUtils: to calculate distances between strings. Indeed, we need
      a good tool to do it, in order to recognize things like station names
      in schedule files where we do not have the station id


Examples for airports::

    >>> geo_a = GeoBase(data='airports', verbose=False)
    >>> sorted(geo_a.findNearKey('ORY', 50)) # Orly, airports <= 50km
    [(0.0, 'ORY'), (18.8..., 'TNF'), (27.8..., 'LBG'), (34.8..., 'CDG')]
    >>> geo_a.get('CDG', 'city_code')
    'PAR'
    >>> geo_a.distance('CDG', 'NCE')
    694.5162...


Examples for stations::

    >>> geo_t = GeoBase(data='stations', verbose=False)
    >>>
    >>> # Nice, stations <= 5km
    >>> [geo_t.get(k, 'name') for d, k in sorted(geo_t.findNearPoint((43.70, 7.26), 5))]
    ['Nice-Ville', 'Nice-Riquier', 'Nice-St-Roch', 'Villefranche-sur-Mer', 'Nice-St-Augustin']
    >>>
    >>> geo_t.get('frpaz', 'name')
    'Paris-Austerlitz'
    >>> geo_t.distance('frnic', 'frpaz')
    683.526...

From any point of reference:

    >>> geo = GeoBase(data='ori_por_multi')
    Import successful from ...
    Available fields for things: ...
'''



import os
import os.path as op
import heapq
from itertools import zip_longest
import csv
import json
from shutil import copy

# Not in standard library
import yaml

from .GeoUtils         import haversine
from .LevenshteinUtils import mod_leven, clean
from .GeoGridModule    import GeoGrid


try:
    # This wrapper will raise an ImportError
    # if libopentrep cannot be found
    # or if OpenTrepWrapper was not installed
    from OpenTrepWrapper import main_trep

except ImportError as err:
    # Could not import
    HAS_TREP_SUPPORT = False
else:
    # No problem here
    HAS_TREP_SUPPORT = True

# Relative paths handling
local_path = lambda file_p, rel_p : op.join(op.realpath(op.dirname(file_p)), rel_p)


# We only export the main class
__all__ = ['GeoBase']


class GeoBase(object):
    '''
    This is the main and only class. After __init__,
    a file is loaded in memory, and the user may use
    the instance to get information.
    '''

    # Path to global configuration
    PATH_CONF = local_path(__file__, 'DataSources/Sources.yaml')

    # Loading configuration
    with open(PATH_CONF) as fl:
        BASES = yaml.load(fl)

    # Special fields for latitude and longitude recognition
    LAT_FIELD  = 'lat'
    LNG_FIELD  = 'lng'
    GEO_FIELDS = (LAT_FIELD, LNG_FIELD)

    # Loading indicator
    NB_LINES_STEP = 100000

    # Assets for map and tables
    ASSETS = {
        'map' : {
            'template' : {
                # source : v_target
                local_path(__file__, 'MapAssets/template.html') : '%s_map.html',
            },
            'static' : {
                # source : target
                local_path(__file__, 'MapAssets/point.png')         : 'point.png',
                local_path(__file__, 'MapAssets/marker.png')        : 'marker.png',
                local_path(__file__, 'MapAssets/red_point.png')     : 'red_point.png',
                local_path(__file__, 'MapAssets/red_marker.png')    : 'red_marker.png',
                local_path(__file__, 'MapAssets/orange_point.png')  : 'orange_point.png',
                local_path(__file__, 'MapAssets/orange_marker.png') : 'orange_marker.png',
                local_path(__file__, 'MapAssets/yellow_point.png')  : 'yellow_point.png',
                local_path(__file__, 'MapAssets/yellow_marker.png') : 'yellow_marker.png',
                local_path(__file__, 'MapAssets/green_point.png')   : 'green_point.png',
                local_path(__file__, 'MapAssets/green_marker.png')  : 'green_marker.png',
                local_path(__file__, 'MapAssets/cyan_point.png')    : 'cyan_point.png',
                local_path(__file__, 'MapAssets/cyan_marker.png')   : 'cyan_marker.png',
                local_path(__file__, 'MapAssets/blue_point.png')    : 'blue_point.png',
                local_path(__file__, 'MapAssets/blue_marker.png')   : 'blue_marker.png',
                local_path(__file__, 'MapAssets/purple_point.png')  : 'purple_point.png',
                local_path(__file__, 'MapAssets/purple_marker.png') : 'purple_marker.png',
                local_path(__file__, 'MapAssets/black_point.png')   : 'black_point.png',
                local_path(__file__, 'MapAssets/black_marker.png')  : 'black_marker.png',
            }
        },
        'table' : {
            'template' : {
                # source : v_target
                local_path(__file__, 'TablesAssets/template.html') : '%s_table.html',
            },
            'static' : {}
        }
    }


    @staticmethod
    def update():
        '''
        Launch update script on oripor data file.
        '''
        os.system('bash ' + local_path(__file__, 'DataSources/CheckDataUpdates.sh'))



    def __init__(self, data, **kwargs):
        '''Initialization

        :param data: the type of data wanted, 'airports', 'stations' \
            and 'feed' currently available. 'feed' will let you define your \
            own parameters.
        :param verbose: display informations or not during runtime

        :raises: ValueError, if data parameters is not recognized

        >>> geo_a = GeoBase(data='airports')
        Import successful from ...
        Available fields for things: ...
        >>> geo_t = GeoBase(data='stations')
        Import successful from ...
        Available fields for things: ...
        >>> geo_f = GeoBase(data='feed')
        Source was None, skipping loading...
        >>> geo_c = GeoBase(data='odd')
        Traceback (most recent call last):
        ValueError: Wrong data type. Not in ['airlines', ...]
        >>> 
        >>> fl = open(local_path(__file__, 'DataSources/Airports/AirportsDotCsv/ORI_Simple_Airports_Database_Table.csv'))
        >>> GeoBase(data='feed',
        ...         source=fl,
        ...         headers=['code', 'ref_name', 'ref_name_2', 'name'],
        ...         indexes='code',
        ...         delimiter='^',
        ...         verbose=False).get('ORY')
        {'code': 'ORY', 'name': 'PARIS/FR:ORLY', '__gar__': 'PAR^Y^^FR^EUROP^ITC2^FR052^2.35944^48.7253^3745^Y^A', '__dup__': [], '__key__': 'ORY', 'ref_name_2': 'PARIS ORLY', '__dad__': '', '__lno__': 6014, 'ref_name': 'PARIS ORLY'}
        >>> fl.close()
        >>> GeoBase(data='airports_csv',
        ...         headers=['iata_code', 'ref_name', 'ref_name_2', 'name'],
        ...         verbose=False).get('ORY')
        {'name': 'PARIS/FR:ORLY', 'iata_code': 'ORY', '__gar__': 'PAR^Y^^FR^EUROP^ITC2^FR052^2.35944^48.7253^3745^Y^A', '__dup__': [], '__key__': 'ORY', 'ref_name_2': 'PARIS ORLY', '__dad__': '', '__lno__': 6014, 'ref_name': 'PARIS ORLY'}
        '''

        # Main structure in which everything will be loaded
        # Dictionary of dictionary
        self._data   = data
        self._things = {}
        self._ggrid  = None

        # A cache for the fuzzy searches
        self._cache_fuzzy = {}
        # An other cache if the algorithms are failing on a single
        # example, we first look in this cache
        self._bias_cache_fuzzy = {}

        # This will be similar as _headers, but can be modified after loading
        # _headers is just for data loading
        self.fields = []

        # Defaults
        props = {
            'local'         : True,
            'source'        : None,
            'headers'       : [],
            'indexes'       : None,
            'delimiter'     : '^',
            'subdelimiters' : {},
            'quotechar'     : '"',
            'limit'         : None,
            'discard_dups'  : False,
            'verbose'       : True,
        }

        if data in GeoBase.BASES:
            conf = GeoBase.BASES[data]

            # File configuration overrides defaults
            for name in conf:
                if name in props:
                    props[name] = conf[name]
                else:
                    raise ValueError('Option "%s" for data "%s" not understood in file.' % (name, data))

        elif data == 'feed':
            # User input defining everything
            pass
        else:
            raise ValueError('Wrong data type. Not in %s' % sorted(GeoBase.BASES.keys()))

        # User input overrides default configuration
        # or file configuration
        for name in kwargs:
            if name in props:
                props[name] = kwargs[name]
            else:
                raise ValueError('Option "%s" not understood.' % name)

        if 'source' not in kwargs:
            # "local" is only used for sources from configuration
            # to have a relative path from the configuration file
            if props['source'] is not None and props['local'] is True:
                props['source'] = local_path(GeoBase.PATH_CONF, props['source'])

        # Final parameters affectation
        self._local         = props['local']
        self._source        = props['source']
        self._headers       = props['headers']
        self._indexes       = props['indexes']
        self._delimiter     = props['delimiter']
        self._subdelimiters = props['subdelimiters']
        self._quotechar     = props['quotechar']
        self._limit         = props['limit']
        self._discard_dups  = props['discard_dups']
        self._verbose       = props['verbose']

        # Loading data
        self._configSubDelimiters()

        if self._source is not None:
            if 'source' in kwargs:
                # As a keyword argument, source should be a file-like
                self._loadFile(self._source)
            else:
                # Here we read the source from the configuration file
                with open(self._source) as source_fl:
                    self._loadFile(source_fl)
        else:
            if self._verbose:
                print('Source was None, skipping loading...')

        # Grid
        if self.hasGeoSupport():
            self.createGrid()
        else:
            if self._verbose:
                print('No geocode support, skipping grid...')



    def _configSubDelimiters(self):
        '''Some precomputation on subdelimiters.
        '''
        for h in self._headers:
            # If not in conf, do not sub split
            if h not in self._subdelimiters:
                self._subdelimiters[h] = None

            # Handling sub delimiter not list-embedded
            if isinstance(self._subdelimiters[h], str):
                self._subdelimiters[h] = [self._subdelimiters[h]]



    @staticmethod
    def _configKeyer(indexes, headers):
        '''Define thw function that build a line key.
        '''
        # It is possible to have a indexes which is a list
        # In this case we build the key as the concatenation between
        # the different fields
        try:
            if isinstance(indexes, str):
                pos = (headers.index(indexes), )

            elif isinstance(indexes, list):
                pos = tuple(headers.index(k) for k in indexes)

            else:
                raise ValueError()

        except ValueError:
            raise ValueError("Inconsistent: indexes = %s with headers = %s" % \
                             (indexes, headers))
        else:
            keyer = lambda row, pos: '+'.join(row[p] for p in pos)

        return pos, keyer


    @staticmethod
    def _buildRowValues(row, headers, delimiter, subdelimiters, key, line_nb):
        '''Building all data associated to this row.
        '''
        # Erase everything, except duplicates counter
        data = {
            '__key__' : key,      # special field for key
            '__lno__' : line_nb,  # special field for line number
            '__gar__' : [],       # special field for garbage
            '__dup__' : [],       # special field for duplicates
            '__dad__' : '',       # special field for parent
        }

        # headers represents the meaning of each column.
        # Using izip_longest here will replace missing fields
        # with empty strings ''
        for h, v in zip_longest(headers, row, fillvalue=''):
            # if h is None, it means the conf file explicitely
            # specified not to load the column
            if h is None:
                continue
            # if h is an empty string, it means there was more
            # data than the headers said, we store it in the 
            # __gar__ special field
            if not h:
                data['__gar__'].append(v)
            else:
                if subdelimiters[h] is None:
                    data[h] = v
                else:
                    data['%s@raw' % h] = v
                    data[h] = recursive_split(v, subdelimiters[h])

        # Flattening the __gar__ list
        data['__gar__'] = delimiter.join(data['__gar__'])

        return data


    def _configReader(self, **csv_opt):
        '''Manually configure the reader, to bypass the limitations of csv.reader.

        '''
        delimiter = csv_opt['delimiter']
        #quotechar = csv_opt['quotechar']

        if len(delimiter) == 1:
            return lambda source_fl : csv.reader(source_fl, **csv_opt)

        if self._verbose:
            print('/!\ Delimiter "%s" was not 1-character.' % delimiter)
            print('/!\ Fallback on custom reader, but quoting is disabled.')

        def _reader(source_fl):
            '''Custom reader supporting multiple characters split.
            '''
            for row in source_fl:
                yield row.rstrip('\r\n').split(delimiter)

        return _reader


    def _loadFile(self, source_fl):
        '''Load the file and feed the self._things.

        :param verbose: display informations or not during runtime
        :raises: IOError, if the source cannot be read
        :raises: ValueError, if duplicates are found in the source
        '''
        # We cache all variables used in the main loop
        headers       = self._headers
        delimiter     = self._delimiter
        subdelimiters = self._subdelimiters
        limit         = self._limit
        discard_dups  = self._discard_dups
        verbose       = self._verbose

        pos, keyer = self._configKeyer(self._indexes, headers)

        # csv reader options
        csv_opt = {
            'delimiter' : self._delimiter,
            'quotechar' : self._quotechar
        }

        _reader = self._configReader(**csv_opt)

        for line_nb, row in enumerate(_reader(source_fl), start=1):

            if verbose and line_nb % GeoBase.NB_LINES_STEP == 0:
                print('%-10s lines loaded so far' % line_nb)

            if limit is not None and line_nb > limit:
                if verbose:
                    print('Beyond limit %s for lines loaded, stopping.' % limit)
                break

            # Skip comments and empty lines
            # Comments must *start* with #, otherwise they will not be stripped
            if not row or row[0].startswith('#'):
                continue

            key      = keyer(row, pos)
            row_data = self._buildRowValues(row, headers, delimiter, subdelimiters, key, line_nb)

            # No duplicates ever, we will erase all data after if it is
            if key not in self._things:
                self._things[key] = row_data

            else:
                if discard_dups is False:
                    # We compute a new key for the duplicate
                    d_key = '%s@%s' % (key, 1 + len(self._things[key]['__dup__']))

                    # We update the data with this info
                    row_data['__key__'] = d_key
                    row_data['__dup__'] = self._things[key]['__dup__']
                    row_data['__dad__'] = key

                    # We add the d_key as a new duplicate, and store the duplicate in the main _things
                    self._things[key]['__dup__'].append(d_key)
                    self._things[d_key] = row_data

                if verbose:
                    print("/!\ [lno %s] %s is duplicated #%s, first found lno %s" % \
                            (line_nb, key, len(self._things[key]['__dup__']), self._things[key]['__lno__']))


        # We remove None headers, which are not-loaded-columns
        self.fields = ['__key__', '__dup__', '__dad__', '__lno__']

        for h in headers:
            if subdelimiters[h] is not None:
                self.fields.append('%s@raw' % h)

            if h is not None:
                self.fields.append(h)

        self.fields.append('__gar__')


        if verbose:
            print("Import successful from %s" % self._source)
            print("Available fields for things: %s" % self.fields)



    def hasGeoSupport(self):
        '''
        Check if base has geocoding support.

        >>> geo_t.hasGeoSupport()
        True
        >>> geo_f.hasGeoSupport()
        False
        '''
        fields = set(self.fields)

        for required in GeoBase.GEO_FIELDS:
            if required not in fields:
                return False

        return True



    def createGrid(self):
        '''
        Create the grid for geographical indexation after loading the data.
        '''
        self._ggrid = GeoGrid(radius=50, verbose=False)

        for key in self:
            lat_lng = self.getLocation(key)

            if lat_lng is None:
                if self._verbose:
                    print('No usable geocode for %s: ("%s","%s"), skipping point...' % \
                            (key, self.get(key, GeoBase.LAT_FIELD), self.get(key, GeoBase.LNG_FIELD)))
            else:
                self._ggrid.add(key, lat_lng, self._verbose)



    def get(self, key, field=None, **kwargs):
        '''
        Simple get on the database.
        This get function raise exception when input is not correct.

        :param key:   the key of the thing (like 'SFO')
        :param field: the field (like 'name' or 'iata_code')
        :raises:      KeyError, if the key is not in the base
        :returns:     the needed information

        >>> geo_a.get('CDG', 'city_code')
        'PAR'
        >>> geo_t.get('frnic', 'name')
        'Nice-Ville'
        >>> geo_t.get('frnic')
        {'info': 'Desserte Voyageur-Infrastructure', 'code': 'frnic', ...}

        Cases of unknown key.

        >>> geo_t.get('frmoron', 'name', default='There')
        'There'
        >>> geo_t.get('frmoron', 'name')
        Traceback (most recent call last):
        KeyError: 'Thing not found: frmoron'
        >>> geo_t.get('frmoron', 'name', default=None)
        >>> geo_t.get('frmoron', default='There')
        'There'

        Cases of unknown field, this is a bug and always fail.

        >>> geo_t.get('frnic', 'not_a_field', default='There')
        Traceback (most recent call last):
        KeyError: "Field 'not_a_field' [for key 'frnic'] not in ['info', 'code', 'name', 'lines', '__gar__', '__dup__', '__key__', 'lat', 'lng', '__dad__', '__lno__']"
        '''

        if key not in self._things:
            # Unless default is set, we raise an Exception
            if 'default' in kwargs:
                return kwargs['default']

            raise KeyError("Thing not found: %s" % str(key))

        # Key is in geobase here
        if field is None:
            return self._things[key]

        try:
            res = self._things[key][field]
        except KeyError:
            raise KeyError("Field '%s' [for key '%s'] not in %s" % (field, key, list(self._things[key].keys())))
        else:
            return res



    def getLocation(self, key):
        '''
        Returns proper geocode.

        >>> geo_a.getLocation('AGN')
        (57.50..., -134.585...)
        '''
        try:
            loc = tuple(float(self.get(key, f)) for f in GeoBase.GEO_FIELDS)

        except ValueError:
            # Decode geocode, if error, returns None
            return None

        except KeyError:
            # Probably means that there is not geocode support
            # But could be that key is unkwown
            return None
        # Note that TypeError would mean that the input
        # type was not even a string, probably NoneType
        else:
            return loc



    def hasDuplicates(self, key):
        '''Tell if a key has duplicates.

        >>> geo_o.hasDuplicates('ORY')
        0
        >>> geo_o.hasDuplicates('THA')
        1
        '''
        return len(self._things[key]['__dup__'])



    def getDuplicates(self, key, field=None, default=None):
        '''Get all duplicates data, parent key included.

        >>> geo_o.getDuplicates('ORY', 'name')
        ['Paris-Orly']
        >>> geo_o.getDuplicates('THA', 'name')
        ['Tullahoma Regional Airport/William Northern Field', 'Tullahoma']
        >>> geo_o.getDuplicates('THA', '__key__')
        ['THA', 'THA@1']
        >>> geo_o.get('THA', '__dup__')
        ['THA@1']
        '''

        if key not in self._things:
            # Unless default is set, we raise an Exception
            if default is not None:
                return [default]

            raise KeyError("Thing not found: %s" % str(key))

        # Key is in geobase here
        if field is None:
            return [self._things[key]] + [self._things[d] for d in self._things[key]['__dup__']]

        try:
            res = [self._things[key][field]]
        except KeyError:
            raise KeyError("Field '%s' [for key '%s'] not in %s" % (field, key, list(self._things[key].keys())))
        else:
            return res + [self._things[d][field] for d in self._things[key]['__dup__']]



    def getKeysWhere(self, conditions, from_keys=None, reverse=False, force_str=False, mode='and'):
        '''
        Get iterator of all keys with particular
        field.
        For example, if you want to know all airports in Paris.

        :param conditions: a list of (field, value) conditions
        :param reverse:    we look keys where the field is *not* the particular value
        :param force_str:  for the str() method before every test
        :param mode:       either 'or' or 'and', how to handle several conditions
        :returns:          an iterator of matching keys

        >>> list(geo_a.getKeysWhere([('city_code', 'PAR')]))
        ['ORY', 'TNF', 'CDG', 'BVA']
        >>> list(geo_o.getKeysWhere([('comment', '')], reverse=True))
        []
        >>> list(geo_o.getKeysWhere([('__dup__', '[]')]))
        []
        >>> len(list(geo_o.getKeysWhere([('__dup__', [])])))
        7055
        >>> len(list(geo_o.getKeysWhere([('__dup__', '[]')], force_str=True)))
        7055
        >>> len(list(geo_o.getKeysWhere([('__dad__', '')], reverse=True))) # Counting duplicated keys
        4365

        Testing several conditions.

        >>> c_1 = [('city_code'    , 'PAR')]
        >>> c_2 = [('location_type', 'H'  )]
        >>> len(list(geo_o.getKeysWhere(c_1)))
        18
        >>> len(list(geo_o.getKeysWhere(c_2)))
        68
        >>> len(list(geo_o.getKeysWhere(c_1 + c_2, mode='and')))
        2
        >>> len(list(geo_o.getKeysWhere(c_1 + c_2, mode='or')))
        84

        This works too \o/.

        >>> len(list(geo_o.getKeysWhere([('city_code', 'PAR'), ('city_code', 'BVE')], mode='and')))
        0
        >>> len(list(geo_o.getKeysWhere([('city_code', 'PAR'), ('city_code', 'BVE')], mode='or')))
        20
        '''

        if from_keys is None:
            from_keys = iter(self)

        # We set the lambda function now to avoid testing
        # force_str and reverse at each key later
        if not force_str and not reverse:
            pass_one = lambda a, b: a == b
        elif not force_str and reverse:
            pass_one = lambda a, b: a != b
        elif force_str and not reverse:
            pass_one = lambda a, b: str(a) == str(b)
        else:
            pass_one = lambda a, b: str(a) != str(b)

        # Handle and/or cases when multiple conditions
        if mode == 'and':
            pass_all = all
        elif mode == 'or':
            pass_all = any
        else:
            raise ValueError('"mode" argument must be in %s' % str(['and', 'or']))


        for key in from_keys:
            try:
                if pass_all(pass_one(self.get(key, f), v) for f, v in conditions):
                    yield key
            except KeyError:
                # This means from_keys parameters contained unknown keys
                if self._verbose:
                    print 'Key %-10s raised KeyError in getKeysWhere, moving on...' % key


    def __str__(self):
        '''Stringification.

        >>> str(geo_t)
        '<GeoBases.GeoBaseModule.GeoBase(stations) object at 0x...>'
        '''
        return '<GeoBases.GeoBaseModule.GeoBase(%s) object at 0x...>' % self._data


    def __iter__(self):
        '''
        Returns iterator of all keys in the database.

        :returns: the iterator of all keys

        >>> list(a for a in geo_a)
        ['AGN', 'AGM', 'AGJ', 'AGH', ...
        '''
        return iter(self._things.keys())


    def __contains__(self, key):
        '''
        Test if a thing is in the base.

        :param key: the key of the thing to be tested
        :returns:   a boolean

        >>> 'AN' in geo_a
        False
        >>> 'AGN' in geo_a
        True
        '''
        if key in self._things:
            return True

        return False


    def __bool__(self):
        '''
        Testing GeoBase emptiness.

        :returns: a boolean

        >>> if not geo_o: print('empty')
        >>> if geo_o:     print('not empty')
        not empty

        This geo_f is actually empty.

        >>> if not geo_f: print('empty')
        empty
        >>> if geo_f:     print('not empty')
        '''

        if self._things:
            return True

        return False


    def keys(self):
        '''
        Returns a list of all keys in the database.

        :returns: the list of all keys

        >>> geo_a.keys()
        ['AGN', 'AGM', 'AGJ', 'AGH', ...
        '''
        return list(self._things.keys())


    def _buildDistances(self, lat_lng_ref, keys):
        '''
        Compute the iterable of (dist, keys) of a reference
        lat_lng and a list of keys. Keys which have not valid
        geocodes will not appear in the results.

        >>> list(geo_a._buildDistances((0,0), ['ORY', 'CDG']))
        [(5422.74..., 'ORY'), (5455.45..., 'CDG')]
        '''

        if lat_lng_ref is None:
            raise StopIteration

        for key in keys:

            lat_lng = self.getLocation(key)

            if lat_lng is not None:

                yield haversine(lat_lng_ref, lat_lng), key


    def findNearPoint(self, lat_lng, radius=50, from_keys=None, grid=True, double_check=True):
        '''
        Returns a list of nearby things from a point (given
        latidude and longitude), and a radius for the search.
        Note that the haversine function, which compute distance
        at the surface of a sphere, here returns kilometers,
        so the radius should be in kms.

        :param lat_lng: the lat_lng of the point
        :param radius:  the radius of the search (kilometers)
        :param from_keys: if None, it takes all keys in consideration, else takes from_keys \
            iterable of keys to perform search.
        :param grid:    boolean, use grid or not
        :param double_check: when using grid, perform an additional check on results distance
        :returns:       an iterable of keys of things (like ['ORY', 'CDG'])

        >>> # Paris, airports <= 50km
        >>> [geo_a.get(k, 'name') for d, k in sorted(geo_a.findNearPoint((48.84, 2.367), 50))]
        ['Paris-Orly', 'Paris-Le Bourget', 'Toussus-le-Noble', 'Paris - Charles-de-Gaulle']
        >>>
        >>> # Nice, stations <= 5km
        >>> [geo_t.get(k, 'name') for d, k in sorted(geo_t.findNearPoint((43.70, 7.26), 5))]
        ['Nice-Ville', 'Nice-Riquier', 'Nice-St-Roch', 'Villefranche-sur-Mer', 'Nice-St-Augustin']

        No grid mode.

        >>> # Paris, airports <= 50km
        >>> [geo_a.get(k, 'name') for d, k in sorted(geo_a.findNearPoint((48.84, 2.367), 50, grid=False))]
        ['Paris-Orly', 'Paris-Le Bourget', 'Toussus-le-Noble', 'Paris - Charles-de-Gaulle']
        >>> 
        >>> # Nice, stations <= 5km
        >>> [geo_t.get(k, 'name') for d, k in sorted(geo_t.findNearPoint((43.70, 7.26), 5, grid=False))]
        ['Nice-Ville', 'Nice-Riquier', 'Nice-St-Roch', 'Villefranche-sur-Mer', 'Nice-St-Augustin']
        >>> 
        >>> # Paris, airports <= 50km with from_keys input list
        >>> sorted(geo_a.findNearPoint((48.84, 2.367), 50, from_keys=['ORY', 'CDG', 'BVE'], grid=False))
        [(12.76..., 'ORY'), (23.40..., 'CDG')]
        '''

        if from_keys is None:
            from_keys = iter(self)

        if grid:
            # Using grid, from_keys if just a post-filter
            from_keys = set(from_keys)

            for dist, thing in self._ggrid.findNearPoint(lat_lng, radius, double_check):

                if thing in from_keys:

                    yield (dist, thing)

        else:

            for dist, thing in self._buildDistances(lat_lng, from_keys):

                if dist <= radius:

                    yield (dist, thing)




    def findNearKey(self, key, radius=50, from_keys=None, grid=True, double_check=True):
        '''
        Same as findNearPoint, except the point is given
        not by a lat/lng, but with its key, like ORY or SFO.
        We just look up in the base to retrieve lat/lng, and
        call findNearPoint.

        :param key:     the key of the point
        :param radius:  the radius of the search (kilometers)
        :param from_keys: if None, it takes all keys in consideration, else takes from_keys \
            iterable of keys to perform search.
        :param grid:    boolean, use grid or not
        :param double_check: when using grid, perform an additional check on results distance
        :returns:       a list of keys of things (like ['ORY', 'CDG'])

        >>> sorted(geo_o.findNearKey('ORY', 10)) # Orly, por <= 10km
        [(0.0, 'ORY'), (1.82..., 'JDP'), (8.06..., 'XJY'), (9.95..., 'QFC')]
        >>> sorted(geo_a.findNearKey('ORY', 50)) # Orly, airports <= 50km
        [(0.0, 'ORY'), (18.8..., 'TNF'), (27.8..., 'LBG'), (34.8..., 'CDG')]
        >>> sorted(geo_t.findNearKey('frnic', 5)) # Nice station, stations <= 5km
        [(0.0, 'frnic'), (2.2..., 'fr4342'), (2.3..., 'fr5737'), (4.1..., 'fr4708'), (4.5..., 'fr6017')]

        No grid.

        >>> # Orly, airports <= 50km
        >>> sorted(geo_a.findNearKey('ORY', 50, grid=False))
        [(0.0, 'ORY'), (18.8..., 'TNF'), (27.8..., 'LBG'), (34.8..., 'CDG')]
        >>> 
        >>> # Nice station, stations <= 5km
        >>> sorted(geo_t.findNearKey('frnic', 5, grid=False))
        [(0.0, 'frnic'), (2.2..., 'fr4342'), (2.3..., 'fr5737'), (4.1..., 'fr4708'), (4.5..., 'fr6017')]
        >>> 
        >>> sorted(geo_a.findNearKey('ORY', 50, grid=False, from_keys=['ORY', 'CDG', 'SFO']))
        [(0.0, 'ORY'), (34.8..., 'CDG')]
        '''

        if from_keys is None:
            from_keys = iter(self)

        if grid:
            # Using grid, from_keys if just a post-filter
            from_keys = set(from_keys)

            for dist, thing in self._ggrid.findNearKey(key, radius, double_check):

                if thing in from_keys:

                    yield (dist, thing)

        else:

            for dist, thing in self.findNearPoint(self.getLocation(key), radius, from_keys, grid, double_check):

                yield (dist, thing)



    def findClosestFromPoint(self, lat_lng, N=1, from_keys=None, grid=True, double_check=True):
        '''
        Concept close to findNearPoint, but here we do not
        look for the things radius-close to a point,
        we look for the closest thing from this point, given by
        latitude/longitude.

        Note that a similar implementation is done in
        the LocalHelper, to find efficiently N closest point
        in a graph, from a point (using heaps).

        :param lat_lng:   the lat_lng of the point
        :param N:         the N closest results wanted
        :param from_keys: if None, it takes all keys in consideration, else takes from_keys \
            iterable of keys to perform findClosestFromPoint. This is useful when we have names \
            and have to perform a matching based on name and location (see fuzzyGetAroundLatLng).
        :param grid:    boolean, use grid or not
        :param double_check: when using grid, perform an additional check on results distance
        :returns:   one key (like 'SFO'), or a list if approximate is not None

        >>> list(geo_a.findClosestFromPoint((43.70, 7.26))) # Nice
        [(5.82..., 'NCE')]
        >>> list(geo_a.findClosestFromPoint((43.70, 7.26), N=3)) # Nice
        [(5.82..., 'NCE'), (30.28..., 'CEQ'), (79.71..., 'ALL')]
        >>> list(geo_t.findClosestFromPoint((43.70, 7.26), N=1)) # Nice
        [(0.56..., 'frnic')]
        >>> # Corner case, from_keys empty is not used
        >>> list(geo_t.findClosestFromPoint((43.70, 7.26), N=2, from_keys=()))
        []
        >>> 
        >>> #from datetime import datetime
        >>> #before = datetime.now()
        >>> #for _ in range(100): s = geo_a.findClosestFromPoint((43.70, 7.26), N=3)
        >>> #print(datetime.now() - before)

        No grid.

        >>> list(geo_o.findClosestFromPoint((43.70, 7.26), grid=False)) # Nice
        [(0.60..., 'NCE@1')]
        >>> list(geo_a.findClosestFromPoint((43.70, 7.26), grid=False)) # Nice
        [(5.82..., 'NCE')]
        >>> list(geo_a.findClosestFromPoint((43.70, 7.26), N=3, grid=False)) # Nice
        [(5.82..., 'NCE'), (30.28..., 'CEQ'), (79.71..., 'ALL')]
        >>> list(geo_t.findClosestFromPoint((43.70, 7.26), N=1, grid=False)) # Nice
        [(0.56..., 'frnic')]
        >>> list(geo_t.findClosestFromPoint((43.70, 7.26), N=2, grid=False, from_keys=('frpaz', 'frply', 'frbve')))
        [(482.84..., 'frbve'), (683.89..., 'frpaz')]
        '''

        if from_keys is None:
            from_keys = iter(self)

        if grid:

            for dist, thing in self._ggrid.findClosestFromPoint(lat_lng, N, double_check, from_keys):

                yield (dist, thing)

        else:

            iterable = self._buildDistances(lat_lng, from_keys)

            for dist, thing in heapq.nsmallest(N, iterable):

                yield (dist, thing)


    def _buildRatios(self, fuzzy_value, field, keys, min_match=0):
        '''
        Compute the iterable of (dist, keys) of a reference
        fuzzy_value and a list of keys.

        >>> list(geo_a._buildRatios('marseille', 'name', ['ORY', 'MRS', 'CDG'], 0.80))
        [(0.9..., 'MRS')]
        '''

        for key in keys:

            r = mod_leven(fuzzy_value, self.get(key, field))

            if r >= min_match:

                yield r, key


    def fuzzyGet(self, fuzzy_value, field, approximate=None, min_match=0.75, from_keys=None):
        '''
        We get to the cool stuff.

        Fuzzy searches are retrieving an information
        on a thing when we do not know the code.
        We compare the value fuzzy_value which is supposed to be a field
        (e.g. a city or a name), to all things we have in the database,
        and we output the best match.
        Matching is performed using Levenshtein module, with a modified
        version of the Lenvenshtein ratio, adapted to the type of data.

        Example: we look up 'Marseille Saint Ch.' in our database
        and we find the corresponding code by comparing all station
        names with ''Marseille Saint Ch.''.

        :param fuzzy_value: the value, like 'Marseille'
        :param field:       the field we look into, like 'name'
        :param approximate: max number of results, None means all results
        :param min_match:   filter out matches under this threshold
        :param from_keys: if None, it takes all keys in consideration, else takes from_keys \
            iterable of keys to perform fuzzyGet. This is useful when we have geocodes \
            and have to perform a matching based on name and location (see fuzzyGetAroundLatLng).
        :returns:           a couple with the best match and the distance found

        >>> geo_t.fuzzyGet('Marseille Charles', 'name')[0]
        (0.8..., 'frmsc')
        >>> geo_a.fuzzyGet('paris de gaulle', 'name')[0]
        (0.78..., 'CDG')
        >>> geo_a.fuzzyGet('paris de gaulle', 'name', approximate=3, min_match=0.55)
        [(0.78..., 'CDG'), (0.60..., 'HUX'), (0.57..., 'LBG')]
        >>> geo_a.fuzzyGet('paris de gaulle', 'name', approximate=3, min_match=0.75)
        [(0.78..., 'CDG')]

        Some corner cases.

        >>> geo_a.fuzzyGet('paris de gaulle', 'name', approximate=None)[0]
        (0.78..., 'CDG')
        >>> geo_a.fuzzyGet('paris de gaulle', 'name', approximate=1, from_keys=[])
        []
        '''
        if from_keys is None:
            # iter(self), since __iter__ is defined is equivalent to
            # self._things.iterkeys()
            from_keys = iter(self)

        # All 'intelligence' is performed in the Levenshtein
        # module just here. All we do is minimize this distance
        iterable = self._buildRatios(fuzzy_value, field, from_keys, min_match)

        if approximate is None:
            return sorted(iterable, reverse=True)
        else:
            return heapq.nlargest(approximate, iterable)



    def fuzzyGetAroundLatLng(self, lat_lng, radius, fuzzy_value, field, approximate=None, min_match=0.75, from_keys=None, grid=True, double_check=True):
        '''
        Same as fuzzyGet but with we search only within a radius
        from a geocode.

        :param lat_lng: the lat_lng of the point
        :param radius:  the radius of the search (kilometers)
        :param fuzzy_value: the value, like 'Marseille'
        :param field:       the field we look into, like 'name'
        :param approximate: if None, returns the best, if an int, returns a list of \
            n best matches
        :param from_keys: if None, it takes all keys in consideration, else takes from_keys \
            iterable of keys to perform search.

        >>> geo_a.fuzzyGet('Brussels', 'name', min_match=0.60)[0]
        (0.61..., 'BQT')
        >>> geo_a.get('BQT', 'name')  # Brussels just matched on Brest!!
        'Brest'
        >>> geo_a.get('BRU', 'name') # We wanted BRU for 'Bruxelles'
        'Bruxelles National'
        >>> 
        >>> # Now a request limited to a circle of 20km around BRU gives BRU
        >>> geo_a.fuzzyGetAroundLatLng((50.9013890, 4.4844440), 20, 'Brussels', 'name', min_match=0.40)[0]
        (0.46..., 'BRU')
        >>> 
        >>> # Now a request limited to some input keys
        >>> geo_a.fuzzyGetAroundLatLng((50.9013890, 4.4844440), 2000, 'Brussels', 'name', approximate=1, min_match=0.30, from_keys=['CDG', 'ORY'])
        [(0.33..., 'ORY')]
        '''
        if from_keys is None:
            from_keys = iter(self)

        nearest = ( key for dist, key in self.findNearPoint(lat_lng, radius, from_keys, grid, double_check) )

        return self.fuzzyGet(fuzzy_value, field, approximate, min_match, from_keys=nearest)


    def _fuzzyGetBiased(self, entry, verbose=True):
        '''
        Same as fuzzyGet but with bias system.
        '''

        if entry in self._bias_cache_fuzzy:
            # If the entry is stored is our bias
            # cache, we do not perform the fuzzy search
            # It avoids single failure on some rare examples
            if verbose:
                print('Using bias: %s' % str(entry))

            return self._bias_cache_fuzzy[entry]

        # If not we process and store it in the cache
        return self.fuzzyGet(*entry)


    def fuzzyGetCached(self,
                       fuzzy_value,
                       field,
                       approximate=None,
                       min_match=0.75,
                       verbose=True,
                       show_bad=(1, 1)):
        '''
        Same as fuzzyGet but with a caching and bias system.

        :param fuzzy_value: the value, like 'Marseille'
        :param field:       the field we look into, like 'name'
        :param approximate: if None, returns the best, if an int, returns a list of \
            n best matches
        :param verbose:     display a certain range of similarity
        :param show_bad:    the range of similarity
        :returns:           the best match

        >>> geo_t.fuzzyGetCached('Marseille Saint Ch.', 'name')[0]
        (0.8..., 'frmsc')
        >>> geo_a.fuzzyGetCached('paris de gaulle', 'name', show_bad=(0, 1))[0]
        [0.79]           paris+de+gaulle ->   paris+charles+de+gaulle (  CDG)
        (0.78..., 'CDG')
        >>> geo_a.fuzzyGetCached('paris de gaulle', 'name', min_match=0.60, approximate=2, show_bad=(0, 1))
        [0.79]           paris+de+gaulle ->   paris+charles+de+gaulle (  CDG)
        [0.61]           paris+de+gaulle ->        bahias+de+huatulco (  HUX)
        [(0.78..., 'CDG'), (0.60..., 'HUX')]

        Some biasing:

        >>> geo_a.biasFuzzyCache('paris de gaulle', 'name', None, 0.75, [(0.5, 'Biased result')])
        >>> geo_a.fuzzyGetCached('paris de gaulle', 'name', approximate=None, show_bad=(0, 1))[0] # Cache there
        (0.78..., 'CDG')
        >>> geo_a.clearCache()
        >>> geo_a.fuzzyGetCached('paris de gaulle', 'name', approximate=None, min_match=0.75)
        Using bias: ('paris+de+gaulle', 'name', None, 0.75)
        [(0.5, 'Biased result')]
        '''
        # Cleaning is for keeping only useful data
        entry = self._buildCacheKey(fuzzy_value, field, approximate, min_match)

        if entry not in self._cache_fuzzy:

            match = self._fuzzyGetBiased(entry, verbose=verbose)

            self._cache_fuzzy[entry] = match

            # Debug purpose
            if verbose:
                self._debugFuzzy(match, fuzzy_value, field, show_bad)

        return self._cache_fuzzy[entry]



    def biasFuzzyCache(self, fuzzy_value, field, approximate, min_match, biased_result):
        '''
        If algorithms for fuzzy searches are failing on a single example,
        it is possible to use a first cache which will block
        the research and force the result.
        '''

        # Cleaning is for keeping only useful data
        entry = self._buildCacheKey(fuzzy_value, field, approximate, min_match)

        self._bias_cache_fuzzy[entry] = biased_result


    def clearCache(self):
        '''
        Clear cache for fuzzy searches.
        '''
        self._cache_fuzzy = {}

    def clearBiasCache(self):
        '''
        Clear biasing cache for fuzzy searches.
        '''
        self._bias_cache_fuzzy = {}


    @staticmethod
    def _buildCacheKey(fuzzy_value, field, approximate, min_match):
        '''
        Key for the cache of fuzzyGet, based on parameters.

        >>> geo_a._buildCacheKey('paris de gaulle', 'name', approximate=None, min_match=0)
        ('paris+de+gaulle', 'name', None, 0)
        >>> geo_a._buildCacheKey('Antibes SNCF 2', 'name', approximate=3, min_match=0)
        ('antibes', 'name', 3, 0)
        '''
        return '+'.join(clean(fuzzy_value)), field, approximate, min_match


    def _debugFuzzy(self, match, fuzzy_value, field, show_bad=(1, 1)):
        '''
        Some debugging.
        '''
        for m in match:

            if m[0] >= show_bad[0] and m[0] < show_bad[1]:

                print("[%.2f] %25s -> %25s (%5s)" % \
                    (m[0],
                     '+'.join(clean(fuzzy_value)),
                     '+'.join(clean(self.get(m[1], field))),
                     m[1]))


    def distance(self, key0, key1):
        '''
        Compute distance between two elements.
        This is just a wrapper between the original haversine
        function, but it is probably the most used feature :)

        :param key0: the first key
        :param key1: the second key
        :returns:    the distance (km)

        >>> geo_t.distance('frnic', 'frpaz')
        683.526...
        '''

        return haversine(self.getLocation(key0), self.getLocation(key1))


    def set(self, key, field, value):
        '''
        Method to manually change a value in the base.

        :param key:   the key we want to change a value of
        :param field: the concerned field, like 'name'
        :param value: the new value

        >>> geo_t.get('frnic', 'name')
        'Nice-Ville'
        >>> geo_t.set('frnic', 'name', 'Nice Gare SNCF')
        >>> geo_t.get('frnic', 'name')
        'Nice Gare SNCF'
        >>> geo_t.set('frnic', 'name', 'Nice-Ville') # Not to mess with other tests :)

        We may even add new fields.

        >>> geo_t.set('frnic', 'new_field', 'some_value')
        >>> geo_t.get('frnic', 'new_field')
        'some_value'
        '''

        # If the key is not in the database,
        # we simply add it
        if key not in self._things:
            self._things[key] = {}

        self._things[key][field] = value

        # If the field was not referenced in the headers
        # we add it to the headers
        if field not in self.fields:
            self.fields.append(field)


    def setWithDict(self, key, dictionary):
        '''
        Same as set method, except we perform
        the input with a whole dictionary.

        :param key:         the key we want to change a value of
        :param dictionary:  the dict containing the new data

        >>> geo_f.keys()
        []
        >>> geo_f.setWithDict('frnic', {'code' : 'frnic', 'name': 'Nice'})
        >>> geo_f.keys()
        ['frnic']
        '''

        for field, val in dictionary.items():
            self.set(key, field, val)


    def delete(self, key):
        '''
        Method to manually remove a value in the base.

        :param key:   the key we want to change a value of
        :param field: the concerned field, like 'name'
        :returns:     None

        >>> data = geo_t.get('frxrn') # Output all data in one dict
        >>> geo_t.delete('frxrn')
        >>> geo_t.get('frxrn', 'name')
        Traceback (most recent call last):
        KeyError: 'Thing not found: frxrn'

        How to reverse the delete if data has been stored:

        >>> geo_t.setWithDict('frxrn', data)
        >>> geo_t.get('frxrn', 'name')
        'Redon'
        '''

        del self._things[key]


    @staticmethod
    def hasTrepSupport():
        '''
        Check if module has OpenTrep support.
        '''
        return HAS_TREP_SUPPORT


    @staticmethod
    def trepGet(fuzzy_value, trep_format='S', from_keys=None, verbose=False):
        '''
        OpenTrep integration.

        If not hasTrepSupport(), main_trep is not defined
        and trepGet will raise an exception if called.

        >>> if geo_t.hasTrepSupport():
        ...     print(geo_t.trepGet('sna francisco los agneles')) # doctest: +SKIP
        [(31.5192, 'SFO'), (46.284, 'LAX')]

        >>> if geo_t.hasTrepSupport():
        ...     print(geo_t.trepGet('sna francisco', verbose=True)) # doctest: +SKIP
         -> Raw result: SFO/31.5192
         -> Fmt result: ([(31.5192, 'SFO')], '')
        [(31.5192, 'SFO')]
        '''
        r = main_trep(searchString=fuzzy_value,
                      outputFormat=trep_format,
                      verbose=verbose)

        if trep_format == 'S':
            # Only this outputFormat is handled by upper layers
            if from_keys is None:
                return r[0]
            else:
                from_keys = set(from_keys)
                return [(k, e) for k, e in r[0] if e in from_keys]

        # For all other formats we return an empty
        # list to avoid failures
        return []


    def visualize(self, output='example', label='__key__', point_size=None, point_color=None, from_keys=None, big_limit=100, verbose=True):
        '''Creates map and other visualizations.

        Returns list of templates successfully rendered.
        '''
        # We take the maximum verbosity between the local and global
        verbose = self._verbose or verbose

        if self.hasGeoSupport():
            geo_support = True
        else:
            geo_support = False

            if verbose:
                print('\n/!\ Could not find fields %s in headers %s.' % \
                        (' and '.join(GeoBase.GEO_FIELDS), self.fields))

        # Label is the field which labels the points
        if label not in self.fields:
            if verbose:
                print('\n/!\ Label "%s" not in fields %s, could not visualize...' % \
                        (label, self.fields))
            return []

        # Optional function which gives points size
        if point_size is not None and point_size in self.fields:
            get_size = lambda key: self.get(key, point_size)
        else:
            get_size = lambda key: 0

        # Optional function which gives points size
        if point_color is not None and point_color in self.fields:
            get_category = lambda key: self.get(key, point_color)
        else:
            get_category = lambda key: None

        # from_keys lets you have a set of keys to visualize
        if from_keys is None:
            from_keys = iter(self)

        # Storing json data
        data = []

        for key in from_keys:

            lat_lng = self.getLocation(key)

            if lat_lng is None:
                lat_lng = '?', '?'

            elem = {
                '__key__' : key,
                '__lab__' : self.get(key, label),
                '__siz__' : get_size(key),
                '__cat__' : get_category(key),
                'lat'     : lat_lng[0],
                'lng'     : lat_lng[1]
            }

            for field in self.fields:
                # Keeping only important fields
                if not str(field).startswith('__') and \
                   not str(field).endswith('@raw') and \
                   field not in elem:

                    elem[field] = str(self.get(key, field))

            data.append(elem)

        # Count the categories for coloring
        categories = {}
        for elem in data:
            cat = elem['__cat__']
            if cat not in categories:
                categories[cat] = 0
            categories[cat] += 1

        # Color repartition given biggest categories
        colors  = ['red', 'orange', 'yellow', 'green', 'cyan', 'purple']
        col_num = 0
        for cat, vol in sorted(categories.items(), key=lambda x: x[1], reverse=True):
            categories[cat] = {
                'volume' : vol
            }
            if cat is None:
                # None is also the default category, when point_color is None
                categories[cat]['color'] = 'blue'

            elif col_num < len(colors):
                # We affect the next color available
                categories[cat]['color'] = colors[col_num]
                col_num += 1
            else:
                # After all colors are used, remaining categories are black
                categories[cat]['color'] = 'black'

            if verbose:
                print '> Affecting category %-8s to color %-7s (%-5s points)' % \
                        (cat, categories[cat]['color'], vol)


        for elem in data:
            elem['__col__'] = categories[elem['__cat__']]['color']

        # Dump the json geocodes
        json_name = '%s.json' % output

        with open(json_name, 'w') as out:
            out.write(json.dumps({
                'points'     : data,
                'categories' : sorted(categories.items(), key=lambda x: x[1]['volume'], reverse=True)
            }))

        # Custom the template to connect to the json data
        base_icon    = 'marker.png' if len(data) < big_limit else 'point.png'
        tmp_template = []
        tmp_static   = [json_name]

        for name, assets in GeoBase.ASSETS.items():
            # We do not render the map template  if not geocodes
            if name == 'map' and not geo_support:
                continue

            for template, v_target in assets['template'].items():
                target = v_target % output

                with open(template) as temp:
                    with open(target, 'w') as out:
                        for row in temp:
                            row = row.replace('{{file_name}}', output)
                            row = row.replace('{{json_file}}', json_name)
                            row = row.replace('{{base_icon}}', base_icon)
                            out.write(row)

                tmp_template.append(target)

            for source, target in assets['static'].items():
                copy(source, target)
                tmp_static.append(target)

        if verbose:
<<<<<<< HEAD
            print()
            print('* Now you may use your browser to visualize:')
            print('firefox %s &' % ' '.join(tmp_template))
            print()
            print('* If you want to clean the temporary files:')
            print('rm %s' % ' '.join(tmp_static + tmp_template))
            print()
=======
            print
            print '* Now you may use your browser to visualize:'
            print ' '.join(tmp_template)
            print
            print '* If you want to clean the temporary files:'
            print 'rm %s' % ' '.join(tmp_static + tmp_template)
            print
>>>>>>> 73639bfc

        # This is the numbered of templates rendered
        return tmp_template



def ext_split(value, split):
    '''Extended split function handling None and '' splitter.
    '''
    if split is None:
        return value
    if split == '':
        # Here we convert a string like 'CA' into ('C', 'A')
        return tuple(value)

    return tuple(value.split(split))


def recursive_split(value, splits):
    '''Recursive extended split.
    '''
    # Case where no subdelimiters
    if not splits:
        return value

    if len(splits) == 1:
        return ext_split(value, splits[0])

    if len(splits) == 2:
        return tuple(ext_split(v, splits[1]) for v in value.split(splits[0]))

    if len(splits) == 3:
        return tuple(
            tuple(ext_split(sv, splits[2]) for sv in ext_split(v, splits[1]))
            for v in value.split(splits[0])
        )

    raise ValueError('Sub delimiter "%s" not supported.' % str(splits))



def _test():
    '''
    When called directly, launching doctests.
    '''
    import doctest

    extraglobs = {
        'geo_o': GeoBase(data='ori_por',  verbose=False),
        'geo_a': GeoBase(data='airports', verbose=False),
        'geo_t': GeoBase(data='stations', verbose=False),
        'geo_f': GeoBase(data='feed',     verbose=False)
    }

    opt =  (doctest.ELLIPSIS |
            doctest.NORMALIZE_WHITESPACE)
            #doctest.REPORT_ONLY_FIRST_FAILURE)
            #doctest.IGNORE_EXCEPTION_DETAIL)

    doctest.testmod(extraglobs=extraglobs, optionflags=opt)



if __name__ == '__main__':
    _test()

<|MERGE_RESOLUTION|>--- conflicted
+++ resolved
@@ -713,7 +713,7 @@
             except KeyError:
                 # This means from_keys parameters contained unknown keys
                 if self._verbose:
-                    print 'Key %-10s raised KeyError in getKeysWhere, moving on...' % key
+                    print('Key %-10s raised KeyError in getKeysWhere, moving on...' % key)
 
 
     def __str__(self):
@@ -1473,8 +1473,8 @@
                 categories[cat]['color'] = 'black'
 
             if verbose:
-                print '> Affecting category %-8s to color %-7s (%-5s points)' % \
-                        (cat, categories[cat]['color'], vol)
+                print('> Affecting category %-8s to color %-7s (%-5s points)' % \
+                        (cat, categories[cat]['color'], vol))
 
 
         for elem in data:
@@ -1517,23 +1517,13 @@
                 tmp_static.append(target)
 
         if verbose:
-<<<<<<< HEAD
             print()
             print('* Now you may use your browser to visualize:')
-            print('firefox %s &' % ' '.join(tmp_template))
+            print(' '.join(tmp_template))
             print()
             print('* If you want to clean the temporary files:')
             print('rm %s' % ' '.join(tmp_static + tmp_template))
             print()
-=======
-            print
-            print '* Now you may use your browser to visualize:'
-            print ' '.join(tmp_template)
-            print
-            print '* If you want to clean the temporary files:'
-            print 'rm %s' % ' '.join(tmp_static + tmp_template)
-            print
->>>>>>> 73639bfc
 
         # This is the numbered of templates rendered
         return tmp_template
