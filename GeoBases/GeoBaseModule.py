--- conflicted
+++ resolved
@@ -507,27 +507,6 @@
 
 
 
-<<<<<<< HEAD
-=======
-    def createGrid(self):
-        """
-        Create the grid for geographical indexation after loading the data.
-        """
-        self._ggrid = GeoGrid(radius=50, verbose=False)
-
-        for key in self:
-            lat_lng = self.getLocation(key)
-
-            if lat_lng is None:
-                if self._verbose:
-                    print 'No usable geocode for %s: ("%s","%s"), skipping point...' % \
-                            (key, self.get(key, GeoBase.LAT_FIELD), self.get(key, GeoBase.LNG_FIELD))
-            else:
-                self._ggrid.add(key, lat_lng, self._verbose)
-
-
-
->>>>>>> e80629fe
     def get(self, key, field=None, **kwargs):
         """
         Simple get on the database.
@@ -980,16 +959,9 @@
         Compute the iterable of (dist, keys) of a reference
         fuzzy_value and a list of keys.
 
-<<<<<<< HEAD
         >>> list(geo_a._buildRatios('marseille', 'name', ['ORY', 'MRS', 'CDG'], 0.50))
         [(0.66..., 'MRS')]
-        '''
-
-=======
-        >>> list(geo_a._buildRatios('marseille', 'name', ['ORY', 'MRS', 'CDG'], 0.80))
-        [(0.9..., 'MRS')]
-        """
->>>>>>> e80629fe
+        """
         for key in keys:
 
             r = mod_leven(fuzzy_value, self.get(key, field))
@@ -999,13 +971,8 @@
                 yield r, key
 
 
-<<<<<<< HEAD
     def fuzzyGet(self, fuzzy_value, field, approximate=None, min_match=0.50, from_keys=None):
-        '''
-=======
-    def fuzzyGet(self, fuzzy_value, field, approximate=None, min_match=0.75, from_keys=None):
-        """
->>>>>>> e80629fe
+        """
         We get to the cool stuff.
 
         Fuzzy searches are retrieving an information
@@ -1201,13 +1168,8 @@
         >>> geo_a._buildCacheKey('paris de gaulle', 'name', approximate=None, min_match=0)
         ('paris+de+gaulle', 'name', None, 0)
         >>> geo_a._buildCacheKey('Antibes SNCF 2', 'name', approximate=3, min_match=0)
-<<<<<<< HEAD
         ('antibes+sncf+2', 'name', 3, 0)
-        '''
-=======
-        ('antibes', 'name', 3, 0)
-        """
->>>>>>> e80629fe
+        """
         return '+'.join(clean(fuzzy_value)), field, approximate, min_match
 
 
