--- conflicted
+++ resolved
@@ -658,12 +658,8 @@
         try:
             res = [self._things[k][field] for k in keys]
         except KeyError:
-<<<<<<< HEAD
-            raise KeyError("Field '%s' [for key '%s'] not in %s" % (field, key, list(self._things[key].keys())))
-=======
             raise KeyError("Field '%s' [for key '%s'] not in %s" % \
-                           (field, key, self._things[key].keys()))
->>>>>>> 9ff9095b
+                           (field, key, list(self._things[key].keys())))
         else:
             return res
 
@@ -1504,8 +1500,8 @@
                     done_keys = done_keys | mkey
 
                     if verbose:
-                        print '* Added %-8s with master %-8s for duplicates linking (%s elements)' % \
-                                (key, '/'.join(mkey), len(add_lines[-1]))
+                        print('* Added %-8s with master %-8s for duplicates linking (%s elements)' % \
+                                (key, '/'.join(mkey), len(add_lines[-1])))
 
         # Count the categories for coloring
         categories = {}
@@ -1553,22 +1549,9 @@
                 categories[cat]['color'] = 'black'
 
             if verbose:
-<<<<<<< HEAD
                 print('> Affecting category %-8s to color %-7s | %s %s' % \
-                        (cat, categories[cat]['color'], point_size if icon_type is None else 'volume', vol))
-
-        # catalog is a user defined color scheme
-        for cat in categories:
-            if cat not in catalog:
-                print('! Missing category "%s" in catalog' % cat)
-            else:
-                if verbose:
-                    print('> Overrides category %-8s to color %-7s (from %-7s)' % \
-                            (cat, catalog[cat], categories[cat]['color']))
-=======
-                print '> Affecting category %-8s to color %-7s | %s %s' % \
                         (cat, categories[cat]['color'],
-                         point_size if icon_type is None else 'volume', vol)
+                         point_size if icon_type is None else 'volume', vol))
 
 
         # catalog is a user defined color scheme
@@ -1584,10 +1567,9 @@
         for cat in catalog:
             if cat in categories:
                 if verbose:
-                    print '> Overrides category %-8s to color %-7s (from %-7s)' % \
-                            (cat, catalog[cat], categories[cat]['color'])
-
->>>>>>> 9ff9095b
+                    print('> Overrides category %-8s to color %-7s (from %-7s)' % \
+                            (cat, catalog[cat], categories[cat]['color']))
+
                 categories[cat]['color'] = catalog[cat]
 
         # Finally, we write the colors as an element attribute
