--- conflicted
+++ resolved
@@ -265,16 +265,6 @@
             if self._verbose:
                 print 'Source was None, skipping loading...'
 
-<<<<<<< HEAD
-=======
-        # Grid
-        if self.hasGeoSupport():
-            self.createGrid()
-        else:
-            if self._verbose:
-                print 'No geocode support, skipping grid...'
-
->>>>>>> 630f5ae2
 
 
     def _configSubDelimiters(self):
