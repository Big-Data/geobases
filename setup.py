#!/usr/bin/python
# -*- coding: utf-8 -*-

'''
Main installation file for GeoBases.
'''

from setuptools import setup
from os import getenv
import os.path as op
from sys import stderr

INSTALL_REQUIRES = [
    # Public - core
    'pyyaml',
    # Public - CLI
    'argparse',
    'termcolor',
    'colorama'
]

EXTRAS_REQUIRE = {
    # Private
    'OpenTrep': ['OpenTrepWrapper>=0.6']
}

DEPENDENCY_LINKS        = []
DEPENDENCY_LINKS_EXTRAS = {
    'OpenTrep' : ['http://oridist.orinet/python/']
}

# Managing OpenTrep dependency
WITH_OPENTREP = getenv('WITH_OPENTREP', None)

if WITH_OPENTREP == '1':
    # Forcing OpenTrepWrapper support
    INSTALL_REQUIRES.extend(EXTRAS_REQUIRE['OpenTrep'])
    DEPENDENCY_LINKS.extend(DEPENDENCY_LINKS_EXTRAS['OpenTrep'])

    print >> stderr, '/!\ Adding "%s" to mandatory dependencies' % \
            str(EXTRAS_REQUIRE['OpenTrep'])
else:
    print >> stderr, '/!\ Installing without "%s"' % \
            str(EXTRAS_REQUIRE['OpenTrep'])


try:
    # monkey patch: Crack SandboxViolation verification from
    # http://www.cubicweb.org/1422923
    #import setuptools.command.easy_install # only if easy_install avaible
    from setuptools.sandbox import DirectorySandbox as DS

    def _ok(self, path):
        """Return True if ``path`` can be written during installation."""
        return True

    DS._ok = _ok

except ImportError:
    raise


setup(
<<<<<<< HEAD
    name = 'GeoBasesPypy',
    version = '4.5.1',
=======
    name = 'GeoBases',
    version = '4.6.1',
>>>>>>> f4cef228
    author = 'Alex Prengere',
    author_email = 'alex.prengere@amadeus.com',
    url = 'http://mediawiki.orinet.nce.amadeus.net/index.php/GeoBases',
    description = 'Some geographical functions.',
    ## This line induces bugs because it lacks the file relative path
    #long_description = open('README').read(),
    #
    # Manage standalone scripts
    entry_points = {
        'console_scripts' : [
            'GeoBase = GeoBaseMain:main'
        ]
    },
    #packages=find_packages(),
    packages = [
        'GeoBases'
    ],
    py_modules = [
        'GeoBaseMain'
    ],
    dependency_links = DEPENDENCY_LINKS,
    install_requires = INSTALL_REQUIRES,
    extras_require   = EXTRAS_REQUIRE,
    package_dir = {
        'GeoBases': 'GeoBases'
    },
    package_data = {
        'GeoBases': [
            "DataSources/Sources.yaml",
            "DataSources/CheckDataUpdates.sh",
            "MapAssets/*",
            "TablesAssets/*",
            "DataSources/*/*.csv",
            "DataSources/*/*.txt",
            "DataSources/*/*/*.csv",
            "DataSources/*/*/*.txt",
        ]
    },
    #scripts = [
    #    'GeoBases/DataSources/CheckDataUpdates.sh'
    #],
    data_files = [
        # Tests should not be exported
        #('test', [
        #    'test/test_GeoBases.py'
        #]),
        # Will create dir if needed
        (op.join(getenv('HOME'), '.zsh/completion/'), [
            'completion/_GeoBase'
        ])
    ]
)
<|MERGE_RESOLUTION|>--- conflicted
+++ resolved
@@ -61,13 +61,8 @@
 
 
 setup(
-<<<<<<< HEAD
     name = 'GeoBasesPypy',
-    version = '4.5.1',
-=======
-    name = 'GeoBases',
     version = '4.6.1',
->>>>>>> f4cef228
     author = 'Alex Prengere',
     author_email = 'alex.prengere@amadeus.com',
     url = 'http://mediawiki.orinet.nce.amadeus.net/index.php/GeoBases',
