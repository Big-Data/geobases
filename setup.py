--- conflicted
+++ resolved
@@ -61,13 +61,8 @@
 
 
 setup(
-<<<<<<< HEAD
     name = 'GeoBasesPypy',
-    version = '4.5.0',
-=======
-    name = 'GeoBases',
     version = '4.5.1',
->>>>>>> fc5ccc92
     author = 'Alex Prengere',
     author_email = 'alex.prengere@amadeus.com',
     url = 'http://mediawiki.orinet.nce.amadeus.net/index.php/GeoBases',
