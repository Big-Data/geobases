--- conflicted
+++ resolved
@@ -55,13 +55,8 @@
 
 
 setup(
-<<<<<<< HEAD
     name = 'GeoBasesPypy',
-    version = '3.37.0',
-=======
-    name = 'GeoBases',
     version = '3.38.0',
->>>>>>> 755324d8
     author = 'Alex Prengere',
     author_email = 'alex.prengere@amadeus.com',
     url = 'http://mediawiki.orinet.nce.amadeus.net/index.php/GeoBases',
