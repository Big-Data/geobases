--- conflicted
+++ resolved
@@ -1009,13 +1009,8 @@
             if not add_options:
                 print('Loading GeoBase "%s"...' % args['base'])
             else:
-<<<<<<< HEAD
-                print('Loading GeoBase "%s" with custom %s...' % \
-                        (args['base'], ', '.join('%s=%s' % kv for kv in add_options.items())))
-=======
-                print 'Loading GeoBase "%s" with custom: %s ...' % \
-                        (args['base'], ' and '.join('%s = %s' % kv for kv in add_options.items()))
->>>>>>> c6de570f
+                print('Loading GeoBase "%s" with custom: %s ...' % \
+                        (args['base'], ' and '.join('%s = %s' % kv for kv in add_options.items())))
 
         g = GeoBase(data=args['base'], verbose=warnings, **add_options)
 
