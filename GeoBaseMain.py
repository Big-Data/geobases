--- conflicted
+++ resolved
@@ -1490,13 +1490,8 @@
     # Saving to list
     res = list(res)
 
-<<<<<<< HEAD
     # We clock the time here because now the res iterator has been used
     if logorrhea:
-=======
-    # We check timing *after* res iterator reading
-    if verbose and warnings:
->>>>>>> 1bfb37c2
         end = datetime.now()
         print 'Done in %s = (load) %s + (search) %s' % \
                 (end - before_init, after_init - before_init, end - after_init)
