#!/usr/bin/python
# -*- coding: utf-8 -*-

"""
This module is a launcher for GeoBase.
"""

from sys import stdin, stdout, stderr
import os

import pkg_resources
from datetime import datetime
from math import ceil, log
from itertools import zip_longest, chain
import fcntl, termios, struct
from textwrap import dedent
import signal

from http.server import HTTPServer, SimpleHTTPRequestHandler

# Not in standard library
from termcolor import colored
import colorama
import argparse # in standard libraray for Python >= 2.7

# Private
from GeoBases import GeoBase

# Do not produce broken pipes when head and tail are used
signal.signal(signal.SIGPIPE, signal.SIG_DFL)



def checkPath(command):
    """
    This checks if a command is in the PATH.
    """
    path = os.popen('which %s 2> /dev/null' % command, 'r').read()

    if path:
        return True
    else:
        return False


def getObsoleteTermSize():
    """
    This gives terminal size information using external
    command stty.
    This function is not great since where stdin is used, it
    raises an error.
    """
    size = os.popen('stty size 2>/dev/null', 'r').read()

    if not size:
        return (80, 160)

    return tuple(int(d) for d in size.split())


def ioctl_GWINSZ(fd):
    """Read terminal size.
    """
    try:
        cr = struct.unpack('hh', fcntl.ioctl(fd, termios.TIOCGWINSZ, '1234'))
    except IOError:
        return
    return cr


def getTermSize():
    """
    This gives terminal size information.
    """
    env = os.environ
    cr  = ioctl_GWINSZ(0) or ioctl_GWINSZ(1) or ioctl_GWINSZ(2)

    if not cr:
        try:
            fd = os.open(os.ctermid(), os.O_RDONLY)
            cr = ioctl_GWINSZ(fd)
            os.close(fd)
        except IOError:
            pass

    if not cr:
        cr = env.get('LINES', 25), env.get('COLUMNS', 80)

    return int(cr[0]), int(cr[1])


class RotatingColors(object):
    """
    This class is used for generating alternate colors
    for the Linux output.
    """
    def __init__(self, background):

        if background == 'black':
            self._availables = [
                 ('cyan',  None,      []),
                 ('white', 'on_grey', []),
            ]

        elif background == 'white':
            self._availables = [
                 ('grey', None,       []),
                 ('blue', 'on_white', []),
            ]

        else:
            raise ValueError('Accepted background color: "black" or "white", not "%s".' % \
                             background)

        self._background = background
        self._current    = 0


    def __next__(self):
        """We increase the current color.
        """
        self._current += 1

        if self._current == len(self._availables):
            self._current = 0


    def get(self):
        """Get current color.
        """
        return self._availables[self._current]


    def convertRaw(self, col):
        """Get special raw color. Only change foreground color.
        """
        current    = list(col)
        current[0] = 'yellow' if self._background == 'black' else 'green'
        return tuple(current)


    @staticmethod
    def convertBold(col):
        """Get special field color. Only change bold type.
        """
        current    = list(col)
        current[2] = ['bold']
        return tuple(current)


    @staticmethod
    def getEmph():
        """Get special emphasized color.
        """
        return ('white', 'on_blue', [])


    @staticmethod
    def getHeader():
        """Get special header color.
        """
        return ('red', None, [])


    @staticmethod
    def getSpecial():
        """Get special property color.
        """
        return ('magenta', None, [])



def fmt_ref(ref, ref_type, no_symb=False):
    """
    Display the reference depending on its type.
    """
    if ref_type == 'distance':
        if no_symb:
            return '%.3f' % ref
        return '%.2f km' % ref

    if ref_type == 'percentage':
        if no_symb:
            return '%.3f' % ref
        return '%.1f %%' % (100 * ref)

    if ref_type == 'index':
        return '%s' % int(ref)

    raise ValueError('ref_type %s was not allowed' % ref_type)



def display(geob, list_of_things, omit, show, important, ref_type):
    """
    Main display function in Linux terminal, with
    nice color and everything.
    """
    if not list_of_things:
        stdout.write('\nNo elements to display.\n')
        return

    if not show:
        show = [REF] + geob.fields[:]

    # Building final shown headers
    show_wo_omit = [f for f in show if f not in omit]

    # Different behaviour given number of results
    # We adapt the width between MIN_CHAR_COL and MAX_CHAR_COL
    # given number of columns and term width
    n   = len(list_of_things)
    lim = int(getTermSize()[1] / float(n + 1))
    lim = min(MAX_CHAR_COL, max(MIN_CHAR_COL, lim))

    if n == 1:
        # We do not truncate names if only one result
        truncate = None
    else:
        truncate = lim

    c = RotatingColors(BACKGROUND_COLOR)

    for f in show_wo_omit:

        if f in important:
            col = c.getEmph()
        elif f == REF:
            col = c.getHeader()
        elif str(f).startswith('__'):
            col = c.getSpecial() # For special fields like __dup__
        else:
            col = c.get()

        if str(f).endswith('@raw'):
            col = c.convertRaw(col)  # For @raw fields

        # Fields on the left
        stdout.write('\n' + fixed_width(f, c.convertBold(col), lim, truncate))

        if f == REF:
            for h, _ in list_of_things:
                stdout.write(fixed_width(fmt_ref(h, ref_type), col, lim, truncate))
        else:
            for _, k in list_of_things:
                stdout.write(fixed_width(geob.get(k, f), col, lim, truncate))

        next(c)

    stdout.write('\n')


def display_quiet(geob, list_of_things, omit, show, ref_type, delim, header):
    """
    This function displays the results in programming
    mode, with --quiet option. This is useful when you
    want to use use the result in a pipe for example.
    """
    if not show:
        # Temporary
        t_show = [REF] + geob.fields[:]

        # In this default case, we remove splitted valued if
        # corresponding raw values exist
        show = [f for f in t_show if '%s@raw' % f not in t_show]

    # Building final shown headers
    show_wo_omit = [f for f in show if f not in omit]

    # Displaying headers
    if header == 'CH':
        stdout.write('#' + delim.join(str(f) for f in show_wo_omit) + '\n')
    elif header == 'RH':
        stdout.write(delim.join(str(f) for f in show_wo_omit) + '\n')
    else:
        # Every other value will not display a header
        pass

    for h, k in list_of_things:
        l = []
        for f in show_wo_omit:
            if f == REF:
                l.append(fmt_ref(h, ref_type, no_symb=True))
            else:
                v = geob.get(k, f)
                # Small workaround to display nicely lists in quiet mode
                # Fields @raw are already handled with raw version, but
                # __dup__ field has no raw version for dumping
                if str(f).startswith('__') and isinstance(v, (list, tuple, set)):
                    l.append('/'.join(str(el) for el in v))
                else:
                    l.append(str(v))

        stdout.write(delim.join(l) + '\n')


def display_browser(templates, nb_res):
    """Display templates in the browser.
    """
    # We manually launch firefox, unless we risk a crash
    to_be_launched = []

    for template in templates:
        if template.endswith('_table.html'):
            if nb_res <= TABLE_BROWSER_LIM:
                to_be_launched.append(template)
            else:
                print('/!\ "firefox localhost:%s/%s" not launched automatically. %s results, may be slow.' % \
                        (PORT, template, nb_res))

        elif template.endswith('_map.html'):
            if nb_res <= MAP_BROWSER_LIM:
                to_be_launched.append(template)
            else:
                print('/!\ "firefox localhost:%s/%s" not launched automatically. %s results, may be slow.' % \
                        (PORT, template, nb_res))
        else:
            to_be_launched.append(template)

    if to_be_launched:
        urls = ['localhost:%s/%s' % (PORT, tpl) for tpl in to_be_launched]
        os.system('firefox %s &' % ' '.join(urls))


def launch_http_server(address, port):
    """Launch a SimpleHTTPServer.
    """
    # Note that in Python 3 we do not have to overload the class
    # with allow_address_reuse
    httpd = HTTPServer((address, port), SimpleHTTPRequestHandler)

    try:
        print('* Serving on localhost:%s (hit ctrl+C to stop)' % port)
        httpd.serve_forever()

    except KeyboardInterrupt:
        print('\n* Shutting down gracefully...')
        httpd.shutdown()
        print('* Done')



def fixed_width(s, col, lim=25, truncate=None):
    """
    This function is useful to display a string in the
    terminal with a fixed width. It is especially
    tricky with unicode strings containing accents.
    """
    if truncate is None:
        truncate = 1000

    printer = '%%-%ss' % lim # is something like '%-3s'

    # To truncate on the appropriate number of characters
    # We decode before truncating (so non-ascii characters
    # will be counted only once when using len())
    # Then we encode again for stdout.write
    ds = str(s)
    es = printer % ds[0:truncate]

    if len(ds) > truncate:
        es = es[:-2] + '… '

    return colored(es, *col)


def scan_coords(u_input, geob, verbose):
    """
    This function tries to interpret the main
    argument as either coordinates (lat, lng) or
    a key like ORY.
    """
    # First we try input a direct key
    if u_input in geob:
        coords = geob.getLocation(u_input)

        if coords is None:
            error('geocode_unknown', u_input)

        return coords

    # Then we try input as geocode
    try:
        coords = tuple(float(l) for l in u_input.strip('()').split(','))

    except ValueError:
        pass
    else:
        if len(coords) == 2        and \
           -90  <= coords[0] <= 90 and \
           -180 <= coords[1] <= 180:

            if verbose:
                print('Geocode recognized: (%.3f, %.3f)' % coords)

            return coords

        error('geocode_format', u_input)

    # All cases failed
    warn('key', u_input, geob._data, geob._source)
    exit(1)


def guess_delimiter(row):
    """Heuristic to guess the top level delimiter.
    """
    discarded  = set([
        '#', # this is for comments
        '_', # this is for spaces
        ' ', # spaces are not usually delimiter, unless we find no other
        '"', # this is for quoting
    ])
    candidates = set([l for l in row.rstrip() if not l.isalnum() and l not in discarded])
    counters   = dict((c, row.count(c)) for c in candidates)

    # Testing spaces from higher to lower, break on biggest match
    for alternate in [' ' * i for i in range(16, 3, -1)]:
        if row.count(alternate):
            counters[alternate] = row.count(alternate)
            break

    if counters:
        return max(counters.items(), key=lambda x: x[1])[0]
    else:
        # In this case, we could not find any delimiter, we may
        # as well return ' '
        return ' '


def generate_headers(n):
    """Generate n headers.
    """
    for i in range(n):
        yield 'H%s' % i


def guess_headers(s_row):
    """Heuristic to guess the lat/lng fields from first row.
    """
    headers = list(generate_headers(len(s_row)))

    # Name candidates for lat/lng
    lat_candidates = set(['latitude',  'lat'])
    lng_candidates = set(['longitude', 'lng', 'lon'])

    lat_found, lng_found = False, False

    for i, f in enumerate(s_row):
        try:
            val = float(f)
        except ValueError:
            # Here the line was not a number, we check the name
            if f.lower() in lat_candidates and not lat_found:
                headers[i] = 'lat'
                lat_found  = True

            if f.lower() in lng_candidates and not lng_found:
                headers[i] = 'lng'
                lng_found  = True

        else:
            if val == int(val):
                # Round values are improbable as lat/lng
                continue

            if -90 <= val <= 90 and not lat_found:
                # possible latitude field
                headers[i] = 'lat'
                lat_found  = True

            elif -180 <= val <= 180 and not lng_found:
                # possible longitude field
                headers[i] = 'lng'
                lng_found  = True

    return headers


def score_index(f):
    """Eval likelihood of being an index.

    The shorter the better, and int get a len() of 1.
    0, 1 and floats are weird for indexes, as well as 1-letter strings.
    """
    if str(f).endswith('__key__') or str(f).lower().endswith('id'):
        return 0

    if isinstance(f, float):
        return 1000

    if isinstance(f, int):
        if f <= 1: # we avoid a domain error on next case
            return 10
        return max(2, 25 / log(f))

    return len(f) if len(f) >= 2 else 10


def guess_indexes(headers, s_row):
    """Heuristic to guess indexes from headers and first row.
    """
    discarded  = set(['lat', 'lng'])
    candidates = []

    for h, v in zip(headers, s_row):
        # Skip discarded and empty values
        if h not in discarded and v:
            try:
                val = float(v)
            except ValueError:
                # is *not* a number
                candidates.append((h, score_index(v)))
            else:
                # is a number
                if val == int(val):
                    candidates.append((h, score_index(int(val))))
                else:
                    candidates.append((h, score_index(val)))

    if not candidates:
        return [headers[0]]

    return [ min(candidates, key=lambda x: x[1])[0] ]


def fmt_on_two_cols(L, descriptor=stdout, layout='v'):
    """
    Some formatting for help.
    """
    n = float(len(L))
    h = int(ceil(n / 2)) # half+

    if layout == 'h':
        pairs = zip_longest(L[::2], L[1::2], fillvalue='')

    elif layout == 'v':
        pairs = zip_longest(L[:h], L[h:], fillvalue='')

    else:
        raise ValueError('Layout must be "h" or "v", but was "%s"' % layout)

    for p in pairs:
        print('\t%-20s\t%-20s' % p, file=descriptor)


def best_field(candidates, possibilities, default=None):
    """Select best candidate in possibilities.
    """
    for candidate in candidates:
        if candidate in possibilities:
            return candidate
    return default


def warn(name, *args):
    """
    Display a warning on stderr.
    """
    if name == 'key':
        print('/!\ Key %s was not in GeoBase, for data "%s" and source %s' % \
                (args[0], args[1], args[2]), file=stderr)


def error(name, *args):
    """
    Display an error on stderr, then exit.
    First argument is the error type.
    """
    if name == 'trep_support':
        print('\n/!\ No opentrep support. Check if OpenTrepWrapper can import libpyopentrep.', file=stderr)

    elif name == 'geocode_support':
        print('\n/!\ No geocoding support for data type %s.' % args[0], file=stderr)

    elif name == 'base':
        print('\n/!\ Wrong base "%s". You may select:' % args[0], file=stderr)
        fmt_on_two_cols(args[1], stderr)

    elif name == 'property':
        print('\n/!\ Wrong property "%s".' % args[0], file=stderr)
        print('For data type "%s", you may select:' % args[1], file=stderr)
        fmt_on_two_cols(args[2], stderr)

    elif name == 'field':
        print('\n/!\ Wrong field "%s".' % args[0], file=stderr)
        print('For data type "%s", you may select:' % args[1], file=stderr)
        fmt_on_two_cols(args[2], stderr)

    elif name == 'geocode_format':
        print('\n/!\ Bad geocode format: %s' % args[0], file=stderr)

    elif name == 'geocode_unknown':
        print('\n/!\ Geocode was unknown for %s' % args[0], file=stderr)

    elif name == 'empty_stdin':
        print('\n/!\ Stdin was empty', file=stderr)

    elif name == 'wrong_value':
        print('\n/!\ Wrong value "%s", should be in "%s".' % (args[0], args[1]), file=stderr)

    elif name == 'type':
        print('\n/!\ Wrong type for "%s", should be %s.' % (args[0], args[1]), file=stderr)

    exit(1)


#######
#
#  MAIN
#
#######

# Global defaults
DEF_BASE          = 'ori_por'
DEF_FUZZY_LIMIT   = 0.85
DEF_NEAR_LIMIT    = 50.
DEF_CLOSEST_LIMIT = 10
DEF_TREP_FORMAT   = 'S'
DEF_QUIET_DELIM   = '^'
DEF_QUIET_HEADER  = 'CH'
DEF_INTER_FUZZY_L = 0.99
DEF_FUZZY_FIELDS  = ('name', 'country_name', 'currency_name', '__key__')

ALLOWED_ICON_TYPES  = (None, 'auto', 'S', 'B')
ALLOWED_INTER_TYPES = ('__exact__', '__fuzzy__')

DEF_INTER_FIELD = '__key__'
DEF_INTER_TYPE  = '__exact__'

# Considered truthy values for command line option
TRUTHY = ('1', 'Y')

# Duplicates handling in feed mode
DEF_DISCARD_RAW = 'F'
DEF_DISCARD     = False

# Magic value option to skip and leave default, or disable
SKIP    = '_'
SPLIT   = '/'
DISABLE = '__none__'
REF     = '__ref__'

# Port for SimpleHTTPServer
ADDRESS = '0.0.0.0'
PORT    = 8000

# Defaults for map
DEF_LABEL_FIELDS    = ('name',       'country_name', '__key__')
DEF_SIZE_FIELDS     = ('page_rank',  'population',   None)
DEF_COLOR_FIELDS    = ('raw_offset', 'fclass',       None)
DEF_ICON_TYPE       = 'auto' # icon type: small, big, auto, ...
DEF_LINK_DUPLICATES = True

MAP_BROWSER_LIM   = 8000   # limit for launching browser automatically
TABLE_BROWSER_LIM = 2000   # limit for launching browser automatically

# Terminal width defaults
DEF_CHAR_COL = 25
MIN_CHAR_COL = 3
MAX_CHAR_COL = 40
DEF_NUM_COL  = int(getTermSize()[1] / float(DEF_CHAR_COL)) - 1

ENV_WARNINGS = []

BACKGROUND_COLOR = os.getenv('BACKGROUND_COLOR', None) # 'white'

if BACKGROUND_COLOR not in ['black', 'white']:
    ENV_WARNINGS.append('''
    **********************************************************************
    $BACKGROUND_COLOR environment variable not properly set.             *
    Accepted values are 'black' and 'white'. Using default 'black' here. *
    To disable this message, add to your ~/.bashrc or ~/.zshrc:          *
                                                                         *
        export BACKGROUND_COLOR=black # or white
                                                                         *
    *************************************************************** README
    ''')

    BACKGROUND_COLOR = 'black'


if not checkPath('GeoBase'):
    ENV_WARNINGS.append('''
    **********************************************************************
    "GeoBase" does not seem to be in your $PATH.                         *
    To disable this message, add to your ~/.bashrc or ~/.zshrc:          *
                                                                         *
        export PATH=$PATH:$HOME/.local/bin
                                                                         *
    *************************************************************** README
    ''')


if ENV_WARNINGS:
    # Assume the user did not read the wiki :D
    ENV_WARNINGS.append('''
    **********************************************************************
    By the way, since you probably did not read the documentation :D,    *
    you should also add this for the completion to work with zsh.        *
    You're using zsh right o_O?                                          *
                                                                         *
        # Add custom completion scripts
        fpath=(~/.zsh/completion $fpath)
        autoload -U compinit
        compinit
                                                                         *
    *************************************************************** README
    ''')


def handle_args():
    """Command line parsing.
    """
    # or list formatter
    fmt_or = lambda L : ' or '.join('"%s"' % e if e is not None else 'None' for e in L)

    parser = argparse.ArgumentParser(description='Provide data services.',
                                     formatter_class=argparse.RawTextHelpFormatter)

    parser.epilog = 'Example: %s ORY CDG' % parser.prog

    parser.add_argument('keys',
        help = dedent('''\
        Main argument. This will be used as a list of keys on which we
        apply filters. Leave empty to consider all keys.
        '''),
        nargs = '*')

    parser.add_argument('-b', '--base',
        help = dedent('''\
        Choose a different base, default is "%s". Also available are
        stations, airports, countries... Give unadmissible base
        and available values will be displayed.
        ''' % DEF_BASE),
        default = DEF_BASE)

    parser.add_argument('-f', '--fuzzy',
        help = dedent('''\
        Rather than looking up a key, this mode will search the best
        match from the property given by --fuzzy-property option for
        the argument. Limit can be specified with --fuzzy-limit option.
        '''),
        default = None,
        nargs = '+')

    parser.add_argument('-F', '--fuzzy-property',
        help = dedent('''\
        When performing a fuzzy search, specify the property to be chosen.
        Default is %s
        depending on fields.
        Give unadmissible property and available values will be displayed.
        ''' % fmt_or(DEF_FUZZY_FIELDS)),
        default = None)

    parser.add_argument('-L', '--fuzzy-limit',
        help = dedent('''\
        Specify a min limit for fuzzy searches, default is %s.
        This is the Levenshtein ratio of the two strings.
        ''' % DEF_FUZZY_LIMIT),
        default = DEF_FUZZY_LIMIT,
        type = float)

    parser.add_argument('-e', '--exact',
        help = dedent('''\
        Rather than looking up a key, this mode will search all keys
        whose specific property given by --exact-property match the
        argument. By default, the "__key__" property is used for the search.
        '''),
        default = None,
        nargs = '+')

    parser.add_argument('-E', '--exact-property',
        help = dedent('''\
        When performing an exact search, specify the property to be chosen.
        Default is "__key__". Give unadmissible property and available
        values will be displayed.
        '''),
        default = None)

    parser.add_argument('-r', '--reverse',
        help = dedent('''\
        When possible, reverse the logic of the filter. Currently
        only --exact supports that.
        '''),
        action = 'store_true')

    parser.add_argument('-n', '--near',
        help = dedent('''\
        Rather than looking up a key, this mode will search the entries
        in a radius from a geocode or a key. Radius is given by --near-limit
        option, and geocode is passed as argument. If you wish to give a geocode
        as input, just pass it as argument with "lat, lng" format.
        '''),
        default = None,
        nargs = '+')

    parser.add_argument('-N', '--near-limit',
        help = dedent('''\
        Specify a radius in km when performing geographical
        searches with --near. Default is %s km.
        ''' % DEF_NEAR_LIMIT),
        default = DEF_NEAR_LIMIT,
        type = float)

    parser.add_argument('-c', '--closest',
        help = dedent('''\
        Rather than looking up a key, this mode will search the closest entries
        from a geocode or a key. Number of results is limited by --closest-limit
        option, and geocode is passed as argument. If you wish to give a geocode
        as input, just pass it as argument with "lat, lng" format.
        '''),
        default = None,
        nargs = '+')

    parser.add_argument('-C', '--closest-limit',
        help = dedent('''\
        Specify a limit for closest search with --closest, default is %s.
        ''' % DEF_CLOSEST_LIMIT),
        default = DEF_CLOSEST_LIMIT,
        type = int)

    parser.add_argument('-t', '--trep',
        help = dedent('''\
        Rather than looking up a key, this mode will use opentrep.
        '''),
        default = None,
        nargs = '+')

    parser.add_argument('-T', '--trep-format',
        help = dedent('''\
        Specify a format for trep searches with --trep, default is "%s".
        ''' % DEF_TREP_FORMAT),
        default = DEF_TREP_FORMAT)

    parser.add_argument('-g', '--gridless',
        help = dedent('''\
        When performing a geographical search, a geographical index is used.
        This may lead to inaccurate results in some (rare) case when using
        --closest searches (--near searches are never impacted).
        Adding this option will disable the index, and browse the full
        data set to look for the results.
        '''),
        action = 'store_true')

    parser.add_argument('-o', '--omit',
        help = dedent('''\
        Does not print some fields on stdout.
        May help to get cleaner output.
        "%s" is an available keyword as well as any other geobase fields.
        ''' % REF),
        nargs = '+',
        default = [])

    parser.add_argument('-s', '--show',
        help = dedent('''\
        Only print some fields on stdout.
        May help to get cleaner output.
        "%s" is an available keyword as well as any other geobase fields.
        ''' % REF),
        nargs = '+',
        default = [])

    parser.add_argument('-l', '--limit',
        help = dedent('''\
        Specify a limit for the number of results.
        This must be an integer.
        Default is %s, except in quiet mode where it is disabled.
        ''' % DEF_NUM_COL),
        default = None)

    parser.add_argument('-i', '--indexes',
        help = dedent('''\
        Specify metadata, for stdin input as well as existing bases.
        This will override defaults for existing bases.
        4 optional arguments: delimiter, headers, indexes, discard_dups.
            1) default delimiter is smart :).
            2) default headers will use numbers, and try to sniff lat/lng.
               Use __head__ as header value to
               burn the first line to define the headers.
            3) default indexes will take the first plausible field.
            4) discard_dups is a boolean to toggle duplicated keys dropping.
               Default is %s. Put %s as a truthy value,
               any other value will be falsy.
        Multiple fields may be specified with "%s" delimiter.
        For any field, you may put "%s" to leave the default value.
        Example: -i ',' key/name/country key/country _
        ''' % (DEF_DISCARD, fmt_or(TRUTHY), SPLIT, SKIP)),
        nargs = '+',
        metavar = 'METADATA',
        default = [])

    parser.add_argument('-I', '--interactive-query',
        help = dedent('''\
        If passed, this option will consider stdin
        input as key for query, not data for loading.
        2 optional arguments: field, type.
            1) field is the field from which the data is supposed to be.
            2) type is the type of matching, either %s.
               For fuzzy searches, the ratio is set to %s.
        For any field, you may put "%s" to leave the default value.
        Example: -I icao_code __fuzzy__
        ''' % (fmt_or(ALLOWED_INTER_TYPES), DEF_INTER_FUZZY_L, SKIP)),
        nargs = '*',
        metavar = 'OPTION',
        default = None)

    parser.add_argument('-q', '--quiet',
        help = dedent('''\
        Turn off verbosity and provide a programmer friendly output.
        This is a csv-like output, and may still be combined with
        --omit and --show. Configure with --quiet-options.
        '''),
        action = 'store_true')

    parser.add_argument('-Q', '--quiet-options',
        help = dedent('''\
        Custom the quiet mode.
        2 optional arguments: delimiter, header.
            1) default delimiter is "%s".
            2) the second parameter is used to control
               header display:
                   - RH to add a raw header,
                   - CH to add a commented header,
                   - any other value will not display the header.
               Default is "%s".
        For any field, you may put "%s" to leave the default value.
        Example: -Q ';' RH
        ''' % (DEF_QUIET_DELIM, DEF_QUIET_HEADER, SKIP)),
        nargs = '+',
        metavar = 'INFO',
        default = [])

    parser.add_argument('-m', '--map',
        help = dedent('''\
        This is the map output.
        Configure with --map-data.
        '''),
        action = 'store_true')

    parser.add_argument('-M', '--map-data',
        help = dedent('''\
        5 optional arguments: label, size, color, icon, duplicates.
            1) label is the field to display on map points.
               Default is %s depending on fields.
            2) size is the field used to draw circles around points.
               Default is %s depending on fields.
               Put "%s" to disable circles.
            3) color is the field use to color icons.
               Default is %s depending on fields.
               Put "%s" to disable coloring.
            4) icon is the icon type, either:
                   - "B" for big,
                   - "S" for small,
                   - "auto" for automatic,
                   - "%s" to disable icons.
               Default is "%s".
            5) duplicates is a boolean to toggle lines between duplicated keys.
               Default is %s. Put %s as a truthy value,
               any other value will be falsy.
        For any field, you may put "%s" to leave the default value.
        Example: -M _ population _ __none__ _
        ''' % ((fmt_or(DEF_LABEL_FIELDS), fmt_or(DEF_SIZE_FIELDS), DISABLE,
                fmt_or(DEF_COLOR_FIELDS), DISABLE, DISABLE, DEF_ICON_TYPE,
                DEF_LINK_DUPLICATES, fmt_or(TRUTHY), SKIP))),
        nargs = '+',
        metavar = 'FIELDS',
        default = [])

    parser.add_argument('-w', '--warnings',
        help = dedent('''\
        Provides additional information from data loading.
        '''),
        action = 'store_true')

    parser.add_argument('-u', '--update',
        help = dedent('''\
        If this option is set, instead of anything,
        the script will try to update the data files.
        Differences will be shown and the user has to answer
        'Y' or 'N' for each file.
        '''),
        action = 'store_true')

    parser.add_argument('-U', '--update-forced',
        help = dedent('''\
        If this option is set, instead of anything,
        the script will force the update of all data files.
        '''),
        action = 'store_true')

    parser.add_argument('-v', '--version',
        help = dedent('''\
        Display version information.
        '''),
        action = 'store_true')

    return vars(parser.parse_args())


def main():
    """
    Arguments handling.
    """
    # Filter colored signals on terminals.
    # Necessary for Windows CMD
    colorama.init()

    #
    # COMMAND LINE MANAGEMENT
    args = handle_args()


    #
    # ARGUMENTS
    #
    with_grid = not args['gridless']
    verbose   = not args['quiet']
    warnings  = args['warnings']

    # Defining frontend
    if args['map']:
        frontend = 'map'
    elif not args['quiet']:
        frontend = 'terminal'
    else:
        frontend = 'quiet'

    if args['limit'] is None:
        # Limit was not set by user
        if frontend == 'terminal':
            limit = DEF_NUM_COL
        else:
            limit = None

    else:
        try:
            limit = int(args['limit'])
        except ValueError:
            error('type', args['limit'], 'int')

    # Interactive query?
    interactive_query_mode = args['interactive_query'] is not None


    #
    # CREATION
    #
    if verbose:
        before_init = datetime.now()

    if args['version']:
        r = pkg_resources.require("GeoBases")[0]
        print('Project  : %s' % r.project_name)
        print('Version  : %s' % r.version)
        print('Location : %s' % r.location)
        exit(0)

    if args['base'] not in GeoBase.BASES:
        error('base', args['base'], sorted(GeoBase.BASES.keys()))

    # Updating file
    if args['update']:
        GeoBase.update()
        exit(0)

    if args['update_forced']:
        GeoBase.update(force=True)
        exit(0)

    if not stdin.isatty() and not interactive_query_mode:
        try:
            first_l = next(stdin)
        except StopIteration:
            error('empty_stdin')

        source  = chain([first_l], stdin)
        first_l = first_l.rstrip() # For sniffers, we rstrip

        delimiter = guess_delimiter(first_l)
        headers   = guess_headers(first_l.split(delimiter))
        indexes   = guess_indexes(headers, first_l.split(delimiter))

        discard_dups_r = DEF_DISCARD_RAW
        discard_dups   = DEF_DISCARD

        if len(args['indexes']) >= 1 and args['indexes'][0] != SKIP:
            delimiter = args['indexes'][0]

        if len(args['indexes']) >= 2 and args['indexes'][1] != SKIP:
            if args['indexes'][1] == '__head__':
                headers = source.next().rstrip().split(delimiter)
            else:
                headers = args['indexes'][1].split(SPLIT)
        else:
            # Reprocessing the headers with custom delimiter
            headers = guess_headers(first_l.split(delimiter))

        if len(args['indexes']) >= 3 and args['indexes'][2] != SKIP:
            indexes = args['indexes'][2].split(SPLIT)
        else:
            # Reprocessing the indexes with custom headers
            indexes = guess_indexes(headers, first_l.split(delimiter))

        if len(args['indexes']) >= 4 and args['indexes'][3] != SKIP:
            discard_dups_r = args['indexes'][3]
            discard_dups   = discard_dups_r in TRUTHY

        if verbose:
<<<<<<< HEAD
            print('Loading GeoBase from stdin with [sniffed] option: -i "%s" "%s" "%s"' % \
                    (delimiter, SPLIT.join(headers), SPLIT.join(indexes)))
=======
            print 'Loading GeoBase from stdin with [sniffed] option: -i "%s" "%s" "%s" "%s"' % \
                    (delimiter, SPLIT.join(headers), SPLIT.join(indexes), discard_dups_r)
>>>>>>> 53196e9e

        g = GeoBase(data='feed',
                    source=source,
                    delimiter=delimiter,
                    headers=headers,
                    indexes=indexes,
                    discard_dups=discard_dups,
                    verbose=warnings)
    else:
        # -i options overrides default
        add_options = {}

        if len(args['indexes']) >= 1 and args['indexes'][0] != SKIP:
            add_options['delimiter'] = args['indexes'][0]

        if len(args['indexes']) >= 2 and args['indexes'][1] != SKIP:
            add_options['headers'] = args['indexes'][1].split(SPLIT)

        if len(args['indexes']) >= 3 and args['indexes'][2] != SKIP:
            add_options['indexes'] = args['indexes'][2].split(SPLIT)

        if len(args['indexes']) >= 4 and args['indexes'][3] != SKIP:
            add_options['discard_dups'] = args['indexes'][3] in TRUTHY

        if verbose:
            if not add_options:
                print('Loading GeoBase "%s"...' % args['base'])
            else:
                print('Loading GeoBase "%s" with custom: %s ...' % \
                        (args['base'], ' and '.join('%s = %s' % kv for kv in add_options.items())))

        g = GeoBase(data=args['base'], verbose=warnings, **add_options)

    if verbose:
        after_init = datetime.now()

    # Tuning parameters
    if args['exact_property'] is None:
        args['exact_property'] = '__key__'

    if args['fuzzy_property'] is None:
        args['fuzzy_property'] = best_field(DEF_FUZZY_FIELDS, g.fields)

    # Reading map options
    label           = best_field(DEF_LABEL_FIELDS, g.fields)
    point_size      = best_field(DEF_SIZE_FIELDS,  g.fields)
    point_color     = best_field(DEF_COLOR_FIELDS, g.fields)
    icon_type       = DEF_ICON_TYPE
    link_duplicates = DEF_LINK_DUPLICATES

    if len(args['map_data']) >= 1 and args['map_data'][0] != SKIP:
        label = args['map_data'][0]

    if len(args['map_data']) >= 2 and args['map_data'][1] != SKIP:
        point_size = None if args['map_data'][1] == DISABLE else args['map_data'][1]

    if len(args['map_data']) >= 3 and args['map_data'][2] != SKIP:
        point_color = None if args['map_data'][2] == DISABLE else args['map_data'][2]

    if len(args['map_data']) >= 4 and args['map_data'][3] != SKIP:
        icon_type = None if args['map_data'][3] == DISABLE else args['map_data'][3]

    if len(args['map_data']) >= 5 and args['map_data'][4] != SKIP:
        link_duplicates = args['map_data'][4] in TRUTHY

    # Reading quiet options
    quiet_delimiter = DEF_QUIET_DELIM
    header_display  = DEF_QUIET_HEADER

    if len(args['quiet_options']) >= 1 and args['quiet_options'][0] != SKIP:
        quiet_delimiter = args['quiet_options'][0]

    if len(args['quiet_options']) >= 2 and args['quiet_options'][1] != SKIP:
        header_display = args['quiet_options'][1]

    # Reading interactive query options
    interactive_field = DEF_INTER_FIELD
    interactive_type  = DEF_INTER_TYPE

    if interactive_query_mode:
        if len(args['interactive_query']) >= 1 and args['interactive_query'][0] != SKIP:
            interactive_field = args['interactive_query'][0]

        if len(args['interactive_query']) >= 2 and args['interactive_query'][1] != SKIP:
            interactive_type = args['interactive_query'][1]



    #
    # FAILING
    #
    # Failing on lack of opentrep support if necessary
    if args['trep'] is not None:
        if not g.hasTrepSupport():
            error('trep_support')

    # Failing on lack of geocode support if necessary
    if args['near'] is not None or args['closest'] is not None:
        if not g.hasGeoSupport():
            error('geocode_support', g._data)

    # Failing on wrong headers
    if args['exact'] is not None:
        if args['exact_property'] not in g.fields:
            error('property', args['exact_property'], g._data, g.fields)

    if args['fuzzy'] is not None:
        if args['fuzzy_property'] not in g.fields:
            error('property', args['fuzzy_property'], g._data, g.fields)

    # Failing on unknown fields
    fields_to_test = [
        f for f in (label, point_size, point_color, interactive_field)
        if f is not None
    ]

    for field in args['show'] + args['omit'] + fields_to_test:
        if field not in [REF] + g.fields:
            error('field', field, g._data, [REF] + g.fields)

    # Testing icon_type from -M
    if icon_type not in ALLOWED_ICON_TYPES:
        error('wrong_value', icon_type, ALLOWED_ICON_TYPES)

    # Testing -I option
    if interactive_type not in ALLOWED_INTER_TYPES:
        error('wrong_value', interactive_type, ALLOWED_INTER_TYPES)



    #
    # MAIN
    #
    if verbose:
        if not stdin.isatty() and interactive_query_mode:
            print('Looking for matches from stdin query...')
        elif args['keys']:
            print('Looking for matches from %s...' % ', '.join(args['keys']))
        else:
            print('Looking for matches from *all* data...')

    # Keeping track of last filter applied
    last = None

    # Keeping only keys in intermediate search
    ex_keys = lambda res : None if res is None else (e[1] for e in res)

    # We start from either all keys available or keys listed by user
    # or from stdin if there is input
    if not stdin.isatty() and interactive_query_mode:
        values = [row.strip() for row in stdin]
        # Query type
        if interactive_type == '__exact__':
            if interactive_field == '__key__':
                res = enumerate(values)
            else:
                conditions = [(interactive_field, val) for val in values]
                res = enumerate(g.getKeysWhere(conditions, force_str=True, mode='or'))
                last = 'exact'

        elif interactive_type == '__fuzzy__':
            res = []
            for val in values:
                res.extend(list(g.fuzzyGet(val, interactive_field, min_match=DEF_INTER_FUZZY_L)))
            last = 'fuzzy'

    elif args['keys']:
        res = enumerate(args['keys'])
    else:
        res = enumerate(iter(g))

    # We are going to chain conditions
    # res will hold intermediate results
    if args['trep'] is not None:
        args['trep'] = ' '.join(args['trep'])
        if verbose:
            print('Applying opentrep on "%s" [output %s]' % (args['trep'], args['trep_format']))

        res = g.trepGet(args['trep'], trep_format=args['trep_format'], from_keys=ex_keys(res), verbose=verbose)
        last = 'trep'


    if args['exact'] is not None:
        args['exact'] = ' '.join(args['exact'])
        if verbose:
            if args['reverse']:
                print('Applying property %s != "%s"' % (args['exact_property'], args['exact']))
            else:
                print('Applying property %s == "%s"' % (args['exact_property'], args['exact']))

        res = list(enumerate(g.getKeysWhere([(args['exact_property'], args['exact'])],
                                            from_keys=ex_keys(res),
                                            reverse=args['reverse'],
                                            force_str=True)))
        last = 'exact'


    if args['near'] is not None:
        args['near'] = ' '.join(args['near'])
        if verbose:
            print('Applying near %s km from "%s"' % (args['near_limit'], args['near']))

        coords = scan_coords(args['near'], g, verbose)
        res = sorted(g.findNearPoint(coords, radius=args['near_limit'], grid=with_grid, from_keys=ex_keys(res)))
        last = 'near'


    if args['closest'] is not None:
        args['closest'] = ' '.join(args['closest'])
        if verbose:
            print('Applying closest %s from "%s"' % (args['closest_limit'], args['closest']))

        coords = scan_coords(args['closest'], g, verbose)
        res = list(g.findClosestFromPoint(coords, N=args['closest_limit'], grid=with_grid, from_keys=ex_keys(res)))
        last = 'closest'


    if args['fuzzy'] is not None:
        args['fuzzy'] = ' '.join(args['fuzzy'])
        if verbose:
            print('Applying property %s ~= "%s"' % (args['fuzzy_property'], args['fuzzy']))

        res = list(g.fuzzyGet(args['fuzzy'], args['fuzzy_property'], min_match=args['fuzzy_limit'], from_keys=ex_keys(res)))
        last = 'fuzzy'


    if verbose:
        end = datetime.now()
        print('Done in %s = (load) %s + (search) %s' % \
                (end - before_init, after_init - before_init, end - after_init))


    #
    # DISPLAY
    #

    # Saving to list
    res = list(res)

    # Removing unknown keys
    for h, k in res:
        if k not in g:
            warn('key', k, g._data, g._source)

    res = [(h, k) for h, k in res if k in g]


    # Keeping only "limit" first results
    nb_res_ini = len(res)

    if limit is not None:
        res = res[:limit]

    nb_res = len(res)

    if verbose:
        print('Keeping %s result(s) from %s initially...' % (nb_res, nb_res_ini))


    # Highlighting some rows
    important = set(['__key__'])

    if args['exact'] is not None:
        important.add(args['exact_property'])

    if args['fuzzy'] is not None:
        important.add(args['fuzzy_property'])

    if interactive_query_mode:
        important.add(interactive_field)

    # reference may be different thing depending on the last filter
    if last in ['near', 'closest']:
        ref_type = 'distance'
    elif last in ['trep', 'fuzzy']:
        ref_type = 'percentage'
    else:
        ref_type = 'index'

    # Display
    if frontend == 'map':
        templates, max_t = g.visualize(output=g._data,
                                       label=label,
                                       point_size=point_size,
                                       point_color=point_color,
                                       icon_type=icon_type,
                                       from_keys=ex_keys(res),
                                       link_duplicates=link_duplicates,
                                       verbose=True)

        if templates and verbose:
            display_browser(templates, nb_res)
            launch_http_server(ADDRESS, PORT)

        if len(templates) < max_t:
            # At least one html not rendered
            frontend = 'terminal'
            res = res[:DEF_NUM_COL]

            print('/!\ %s template(s) not rendered. Switching to terminal frontend...' % \
                    (max_t - len(templates)))


    # We protect the stdout.write against the IOError
    if frontend == 'terminal':
        display(g, res, set(args['omit']), args['show'], important, ref_type)

    if frontend == 'quiet':
        display_quiet(g, res, set(args['omit']), args['show'], ref_type, quiet_delimiter, header_display)

    if verbose:
        for warn_msg in ENV_WARNINGS:
            print(dedent(warn_msg), end="")


if __name__ == '__main__':

    main()
<|MERGE_RESOLUTION|>--- conflicted
+++ resolved
@@ -1107,13 +1107,8 @@
             discard_dups   = discard_dups_r in TRUTHY
 
         if verbose:
-<<<<<<< HEAD
-            print('Loading GeoBase from stdin with [sniffed] option: -i "%s" "%s" "%s"' % \
-                    (delimiter, SPLIT.join(headers), SPLIT.join(indexes)))
-=======
-            print 'Loading GeoBase from stdin with [sniffed] option: -i "%s" "%s" "%s" "%s"' % \
-                    (delimiter, SPLIT.join(headers), SPLIT.join(indexes), discard_dups_r)
->>>>>>> 53196e9e
+            print('Loading GeoBase from stdin with [sniffed] option: -i "%s" "%s" "%s" "%s"' % \
+                    (delimiter, SPLIT.join(headers), SPLIT.join(indexes), discard_dups_r))
 
         g = GeoBase(data='feed',
                     source=source,
