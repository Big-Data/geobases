#!/usr/bin/python
# -*- coding: utf-8 -*-

"""
This module is a launcher for GeoBase.
"""

from sys import stdin, stdout, stderr
import os

import pkg_resources
from datetime import datetime
from math import ceil, log
from itertools import zip_longest, chain
import fcntl, termios, struct
from textwrap import dedent
import signal

from http.server import HTTPServer, SimpleHTTPRequestHandler

# Not in standard library
from termcolor import colored
import colorama
import argparse # in standard libraray for Python >= 2.7

# Private
from GeoBases import GeoBase, BASES

# Do not produce broken pipes when head and tail are used
signal.signal(signal.SIGPIPE, signal.SIG_DFL)



def checkPath(command):
    """
    This checks if a command is in the PATH.
    """
    path = os.popen('which %s 2> /dev/null' % command, 'r').read()

    if path:
        return True
    else:
        return False


def getObsoleteTermSize():
    """
    This gives terminal size information using external
    command stty.
    This function is not great since where stdin is used, it
    raises an error.
    """
    size = os.popen('stty size 2>/dev/null', 'r').read()

    if not size:
        return (80, 160)

    return tuple(int(d) for d in size.split())


def ioctl_GWINSZ(fd):
    """Read terminal size.
    """
    try:
        cr = struct.unpack('hh', fcntl.ioctl(fd, termios.TIOCGWINSZ, '1234'))
    except IOError:
        return
    return cr


def getTermSize():
    """
    This gives terminal size information.
    """
    env = os.environ
    cr  = ioctl_GWINSZ(0) or ioctl_GWINSZ(1) or ioctl_GWINSZ(2)

    if not cr:
        try:
            fd = os.open(os.ctermid(), os.O_RDONLY)
            cr = ioctl_GWINSZ(fd)
            os.close(fd)
        except IOError:
            pass

    if not cr:
        cr = env.get('LINES', 25), env.get('COLUMNS', 80)

    return int(cr[0]), int(cr[1])


class RotatingColors(object):
    """
    This class is used for generating alternate colors
    for the Linux output.
    """
    def __init__(self, background):

        if background == 'black':
            self._availables = [
                 ('cyan',  None,      []),
                 ('white', 'on_grey', []),
            ]

        elif background == 'white':
            self._availables = [
                 ('grey', None,       []),
                 ('blue', 'on_white', []),
            ]

        else:
            raise ValueError('Accepted background color: "black" or "white", not "%s".' % \
                             background)

        self._background = background
        self._current    = 0


    def __next__(self):
        """We increase the current color.
        """
        self._current += 1

        if self._current == len(self._availables):
            self._current = 0


    def get(self):
        """Get current color.
        """
        return self._availables[self._current]


    def convertRaw(self, col):
        """Get special raw color. Only change foreground color.
        """
        current    = list(col)
        current[0] = 'yellow' if self._background == 'black' else 'green'
        return tuple(current)


    @staticmethod
    def convertBold(col):
        """Get special field color. Only change bold type.
        """
        current    = list(col)
        current[2] = ['bold']
        return tuple(current)


    @staticmethod
    def getEmph():
        """Get special emphasized color.
        """
        return ('white', 'on_blue', [])


    @staticmethod
    def getHeader():
        """Get special header color.
        """
        return ('red', None, [])


    @staticmethod
    def getSpecial():
        """Get special property color.
        """
        return ('magenta', None, [])



def fmt_ref(ref, ref_type, no_symb=False):
    """
    Display the reference depending on its type.
    """
    if ref_type == 'distance':
        if no_symb:
            return '%.3f' % ref
        return '%.2f km' % ref

    if ref_type == 'percentage':
        if no_symb:
            return '%.3f' % ref
        return '%.1f %%' % (100 * ref)

    if ref_type == 'index':
        return '%s' % int(ref)

    raise ValueError('ref_type %s was not allowed' % ref_type)



def display(geob, list_of_things, omit, show, important, ref_type):
    """
    Main display function in Linux terminal, with
    nice color and everything.
    """
    if not list_of_things:
        stdout.write('\nNo elements to display.\n')
        return

    if not show:
        show = [REF] + geob.fields[:]

    # Building final shown headers
    show_wo_omit = [f for f in show if f not in omit]

    # Different behaviour given number of results
    # We adapt the width between MIN_CHAR_COL and MAX_CHAR_COL
    # given number of columns and term width
    n   = len(list_of_things)
    lim = int(getTermSize()[1] / float(n + 1))
    lim = min(MAX_CHAR_COL, max(MIN_CHAR_COL, lim))

    if n == 1:
        # We do not truncate names if only one result
        truncate = None
    else:
        truncate = lim

    c = RotatingColors(BACKGROUND_COLOR)

    for f in show_wo_omit:

        if f in important:
            col = c.getEmph()
        elif f == REF:
            col = c.getHeader()
        elif str(f).startswith('__'):
            col = c.getSpecial() # For special fields like __dup__
        else:
            col = c.get()

        if str(f).endswith('@raw'):
            col = c.convertRaw(col)  # For @raw fields

        # Fields on the left
        stdout.write('\n' + fixed_width(f, c.convertBold(col), lim, truncate))

        if f == REF:
            for h, _ in list_of_things:
                stdout.write(fixed_width(fmt_ref(h, ref_type), col, lim, truncate))
        else:
            for _, k in list_of_things:
                stdout.write(fixed_width(geob.get(k, f), col, lim, truncate))

        next(c)

    stdout.write('\n')


def display_quiet(geob, list_of_things, omit, show, ref_type, delim, header):
    """
    This function displays the results in programming
    mode, with --quiet option. This is useful when you
    want to use use the result in a pipe for example.
    """
    if not show:
        # Temporary
        t_show = [REF] + geob.fields[:]

        # In this default case, we remove splitted valued if
        # corresponding raw values exist
        show = [f for f in t_show if '%s@raw' % f not in t_show]

    # Building final shown headers
    show_wo_omit = [f for f in show if f not in omit]

    # Displaying headers
    if header == 'CH':
        stdout.write('#' + delim.join(str(f) for f in show_wo_omit) + '\n')
    elif header == 'RH':
        stdout.write(delim.join(str(f) for f in show_wo_omit) + '\n')
    else:
        # Every other value will not display a header
        pass

    for h, k in list_of_things:
        l = []
        for f in show_wo_omit:
            if f == REF:
                l.append(fmt_ref(h, ref_type, no_symb=True))
            else:
                v = geob.get(k, f)
                # Small workaround to display nicely lists in quiet mode
                # Fields @raw are already handled with raw version, but
                # __dup__ field has no raw version for dumping
                if str(f).startswith('__') and isinstance(v, (list, tuple, set)):
                    l.append('/'.join(str(el) for el in v))
                else:
                    l.append(str(v))

        stdout.write(delim.join(l) + '\n')


def display_browser(templates, nb_res):
    """Display templates in the browser.
    """
    # We manually launch firefox, unless we risk a crash
    to_be_launched = []

    for template in templates:
        if template.endswith('_table.html'):
            if nb_res <= TABLE_BROWSER_LIM:
                to_be_launched.append(template)
            else:
                print('/!\ "firefox localhost:%s/%s" not launched automatically. %s results, may be slow.' % \
                        (PORT, template, nb_res))

        elif template.endswith('_map.html'):
            if nb_res <= MAP_BROWSER_LIM:
                to_be_launched.append(template)
            else:
                print('/!\ "firefox localhost:%s/%s" not launched automatically. %s results, may be slow.' % \
                        (PORT, template, nb_res))
        else:
            to_be_launched.append(template)

    if to_be_launched:
        urls = ['localhost:%s/%s' % (PORT, tpl) for tpl in to_be_launched]
        os.system('firefox %s &' % ' '.join(urls))


def launch_http_server(address, port):
    """Launch a SimpleHTTPServer.
    """
    # Note that in Python 3 we do not have to overload the class
    # with allow_address_reuse
    httpd = HTTPServer((address, port), SimpleHTTPRequestHandler)

    try:
        print('* Serving on localhost:%s (hit ctrl+C to stop)' % port)
        httpd.serve_forever()

    except KeyboardInterrupt:
        print('\n* Shutting down gracefully...')
        httpd.shutdown()
        print('* Done')



def fixed_width(s, col, lim=25, truncate=None):
    """
    This function is useful to display a string in the
    terminal with a fixed width. It is especially
    tricky with unicode strings containing accents.
    """
    if truncate is None:
        truncate = 1000

    printer = '%%-%ss' % lim # is something like '%-3s'

    # To truncate on the appropriate number of characters
    # We decode before truncating (so non-ascii characters
    # will be counted only once when using len())
    # Then we encode again for stdout.write
    ds = str(s)
    es = printer % ds[0:truncate]

    if len(ds) > truncate:
        es = es[:-2] + '… '

    return colored(es, *col)


def scan_coords(u_input, geob, verbose):
    """
    This function tries to interpret the main
    argument as either coordinates (lat, lng) or
    a key like ORY.
    """
    # First we try input a direct key
    if u_input in geob:
        coords = geob.getLocation(u_input)

        if coords is None:
            error('geocode_unknown', u_input)

        return coords

    # Then we try input as geocode
    try:
        free_geo = u_input.strip('()')

        for char in '\\', '"', "'":
            free_geo = free_geo.replace(char, '')

        for sep in '^', ';', ',':
            free_geo = free_geo.replace(sep, ' ')

        coords = tuple(float(l) for l in free_geo.split())

    except ValueError:
        pass
    else:
        if len(coords) == 2        and \
           -90  <= coords[0] <= 90 and \
           -180 <= coords[1] <= 180:

            if verbose:
                print('Geocode recognized: (%.3f, %.3f)' % coords)

            return coords

        error('geocode_format', u_input)

    # All cases failed
    warn('key', u_input, geob.data, geob._source)
    exit(1)


def guess_delimiter(row):
    """Heuristic to guess the top level delimiter.
    """
    discarded  = set([
        '#', # this is for comments
        '_', # this is for spaces
        ' ', # spaces are not usually delimiter, unless we find no other
        '"', # this is for quoting
        '.', # this is for decimal numbers
    ])
    candidates = set([l for l in row.rstrip() if not l.isalnum() and l not in discarded])
    counters   = dict((c, row.count(c)) for c in candidates)

    # Testing spaces from higher to lower, break on biggest match
    for alternate in [' ' * i for i in range(16, 3, -1)]:
        if row.count(alternate):
            counters[alternate] = row.count(alternate)
            break

    if counters:
        return max(counters.items(), key=lambda x: x[1])[0]
    else:
        # In this case, we could not find any delimiter, we may
        # as well return ' '
        return ' '


def generate_headers(n):
    """Generate n headers.
    """
    for i in range(n):
        yield 'H%s' % i


def guess_headers(s_row):
    """Heuristic to guess the lat/lng fields from first row.
    """
    headers = list(generate_headers(len(s_row)))

    # Name candidates for lat/lng
    lat_candidates = set(['latitude',  'lat'])
    lng_candidates = set(['longitude', 'lng', 'lon'])

    lat_found, lng_found = False, False

    for i, f in enumerate(s_row):
        try:
            val = float(f)
        except ValueError:
            # Here the line was not a number, we check the name
            if f.lower() in lat_candidates and not lat_found:
                headers[i] = 'lat'
                lat_found  = True

            if f.lower() in lng_candidates and not lng_found:
                headers[i] = 'lng'
                lng_found  = True

        else:
            if val == int(val):
                # Round values are improbable as lat/lng
                continue

            if -90 <= val <= 90 and not lat_found:
                # possible latitude field
                headers[i] = 'lat'
                lat_found  = True

            elif -180 <= val <= 180 and not lng_found:
                # possible longitude field
                headers[i] = 'lng'
                lng_found  = True

    return headers


def score_index(f):
    """Eval likelihood of being an index.

    The shorter the better, and int get a len() of 1.
    0, 1 and floats are weird for indexes, as well as 1-letter strings.
    """
    if str(f).endswith('__key__') or str(f).lower().endswith('id'):
        return 0

    if isinstance(f, float):
        return 1000

    if isinstance(f, int):
        if f <= 1: # we avoid a domain error on next case
            return 10
        return max(2, 25 / log(f))

    return len(f) if len(f) >= 2 else 10


def guess_indexes(headers, s_row):
    """Heuristic to guess indexes from headers and first row.
    """
    discarded  = set(['lat', 'lng'])
    candidates = []

    for h, v in zip(headers, s_row):
        # Skip discarded and empty values
        if h not in discarded and v:
            try:
                val = float(v)
            except ValueError:
                # is *not* a number
                candidates.append((h, score_index(v)))
            else:
                # is a number
                if val == int(val):
                    candidates.append((h, score_index(int(val))))
                else:
                    candidates.append((h, score_index(val)))

    if not candidates:
        return [headers[0]]

    return [ min(candidates, key=lambda x: x[1])[0] ]


def fmt_on_two_cols(L, descriptor=stdout, layout='v'):
    """
    Some formatting for help.
    """
    n = float(len(L))
    h = int(ceil(n / 2)) # half+

    if layout == 'h':
        pairs = zip_longest(L[::2], L[1::2], fillvalue='')

    elif layout == 'v':
        pairs = zip_longest(L[:h], L[h:], fillvalue='')

    else:
        raise ValueError('Layout must be "h" or "v", but was "%s"' % layout)

    for p in pairs:
        print('\t%-20s\t%-20s' % p, file=descriptor)


def best_field(candidates, possibilities, default=None):
    """Select best candidate in possibilities.
    """
    for candidate in candidates:
        if candidate in possibilities:
            return candidate
    return default


def warn(name, *args):
    """
    Display a warning on stderr.
    """
    if name == 'key':
        print('/!\ Key %s was not in GeoBase, for data "%s" and source %s' % \
                (args[0], args[1], args[2]), file=stderr)


def error(name, *args):
    """
    Display an error on stderr, then exit.
    First argument is the error type.
    """
    if name == 'trep_support':
        print('\n/!\ No opentrep support. Check if OpenTrepWrapper can import libpyopentrep.', file=stderr)

    elif name == 'geocode_support':
        print('\n/!\ No geocoding support for data type %s.' % args[0], file=stderr)

    elif name == 'base':
        print('\n/!\ Wrong data type "%s". You may select:' % args[0], file=stderr)
        fmt_on_two_cols(args[1], stderr)

    elif name == 'property':
        print('\n/!\ Wrong property "%s".' % args[0], file=stderr)
        print('For data type "%s", you may select:' % args[1], file=stderr)
        fmt_on_two_cols(args[2], stderr)

    elif name == 'field':
        print('\n/!\ Wrong field "%s".' % args[0], file=stderr)
        print('For data type "%s", you may select:' % args[1], file=stderr)
        fmt_on_two_cols(args[2], stderr)

    elif name == 'geocode_format':
        print('\n/!\ Bad geocode format: %s' % args[0], file=stderr)

    elif name == 'geocode_unknown':
        print('\n/!\ Geocode was unknown for %s' % args[0], file=stderr)

    elif name == 'empty_stdin':
        print('\n/!\ Stdin was empty', file=stderr)

    elif name == 'wrong_value':
        print('\n/!\ Wrong value "%s", should be in "%s".' % (args[0], args[1]), file=stderr)

    elif name == 'type':
        print('\n/!\ Wrong type for "%s", should be %s.' % (args[0], args[1]), file=stderr)

    exit(1)


#######
#
#  MAIN
#
#######

# Global defaults
DEF_BASE          = 'ori_por'
DEF_FUZZY_LIMIT   = 0.85
DEF_NEAR_LIMIT    = 50.
DEF_CLOSEST_LIMIT = 10
DEF_TREP_FORMAT   = 'S'
DEF_QUIET_DELIM   = '^'
DEF_QUIET_HEADER  = 'CH'
DEF_INTER_FUZZY_L = 0.99
DEF_FUZZY_FIELDS  = ('name', 'country_name', 'currency_name', '__key__')
DEF_EXACT_FIELDS  = ('__key__',)

ALLOWED_ICON_TYPES  = (None, 'auto', 'S', 'B')
ALLOWED_INTER_TYPES = ('__exact__', '__fuzzy__')

DEF_INTER_FIELD = '__key__'
DEF_INTER_TYPE  = '__exact__'

# Considered truthy values for command line option
TRUTHY = ('1', 'Y')

# Duplicates handling in feed mode
DEF_DISCARD_RAW = 'F'
DEF_DISCARD     = False

# Magic value option to skip and leave default, or disable
SKIP    = '_'
SPLIT   = '/'
DISABLE = '__none__'
REF     = '__ref__'

# Port for SimpleHTTPServer
ADDRESS = '0.0.0.0'
PORT    = 8000

# Defaults for map
DEF_LABEL_FIELDS    = ('name',       'country_name', '__key__')
DEF_SIZE_FIELDS     = ('page_rank',  'population',   None)
DEF_COLOR_FIELDS    = ('raw_offset', 'fclass',       None)
DEF_ICON_TYPE       = 'auto' # icon type: small, big, auto, ...
DEF_LINK_DUPLICATES = True

MAP_BROWSER_LIM   = 8000   # limit for launching browser automatically
TABLE_BROWSER_LIM = 2000   # limit for launching browser automatically

# Terminal width defaults
DEF_CHAR_COL = 25
MIN_CHAR_COL = 3
MAX_CHAR_COL = 40
DEF_NUM_COL  = int(getTermSize()[1] / float(DEF_CHAR_COL)) - 1

ENV_WARNINGS = []

BACKGROUND_COLOR = os.getenv('BACKGROUND_COLOR', None) # 'white'

if BACKGROUND_COLOR not in ['black', 'white']:
    ENV_WARNINGS.append('''
    **********************************************************************
    $BACKGROUND_COLOR environment variable not properly set.             *
    Accepted values are 'black' and 'white'. Using default 'black' here. *
    To disable this message, add to your ~/.bashrc or ~/.zshrc:          *
                                                                         *
        export BACKGROUND_COLOR=black # or white
                                                                         *
    *************************************************************** README
    ''')

    BACKGROUND_COLOR = 'black'


if not checkPath('GeoBase'):
    ENV_WARNINGS.append('''
    **********************************************************************
    "GeoBase" does not seem to be in your $PATH.                         *
    To disable this message, add to your ~/.bashrc or ~/.zshrc:          *
                                                                         *
        export PATH=$PATH:$HOME/.local/bin
                                                                         *
    *************************************************************** README
    ''')


if ENV_WARNINGS:
    # Assume the user did not read the wiki :D
    ENV_WARNINGS.append('''
    **********************************************************************
    By the way, since you probably did not read the documentation :D,    *
    you should also add this for the completion to work with zsh.        *
    You're using zsh right o_O?                                          *
                                                                         *
        # Add custom completion scripts
        fpath=(~/.zsh/completion $fpath)
        autoload -U compinit
        compinit
                                                                         *
    *************************************************************** README
    ''')


def handle_args():
    """Command line parsing.
    """
    # or list formatter
    fmt_or = lambda L : ' or '.join('"%s"' % e if e is not None else 'None' for e in L)

    parser = argparse.ArgumentParser(description='Provides data services.',
                                     formatter_class=argparse.RawTextHelpFormatter)

    parser.epilog = 'Example: %s ORY CDG' % parser.prog

    parser.add_argument('keys',
        help = dedent('''\
        Main argument. This will be used as a list of keys on which we
        apply filters. Leave empty to consider all keys.
        '''),
        nargs = '*')

    parser.add_argument('-b', '--base',
        help = dedent('''\
        Choose a different data type, default is "%s". Also available are
        stations, airports, countries... Give unadmissible value
        and all possibilities will be displayed.
        ''' % DEF_BASE),
        default = DEF_BASE)

    parser.add_argument('-f', '--fuzzy',
        help = dedent('''\
        Rather than looking up a key, this mode will search the best
        match from the property given by --fuzzy-property option for
        the argument. Limit can be specified with --fuzzy-limit option.
        '''),
        default = None,
        nargs = '+')

    parser.add_argument('-F', '--fuzzy-property',
        help = dedent('''\
        When performing a fuzzy search, specify the property to be chosen.
        Default is %s
        depending on fields.
        Give unadmissible property and available values will be displayed.
        ''' % fmt_or(DEF_FUZZY_FIELDS)),
        default = None)

    parser.add_argument('-L', '--fuzzy-limit',
        help = dedent('''\
        Specify a min limit for fuzzy searches, default is %s.
        This is the Levenshtein ratio of the two strings.
        ''' % DEF_FUZZY_LIMIT),
        default = DEF_FUZZY_LIMIT,
        type = float)

    parser.add_argument('-e', '--exact',
        help = dedent('''\
        Rather than looking up a key, this mode will search all keys
        whose specific property given by --exact-property match the
        argument. By default, the %s property is used for the search.
        You can have several property matching by giving multiple values
        separated by "%s" for --exact-property. Make sure you give the
        same number of values separated also by "%s" then.
        ''' % (fmt_or(DEF_EXACT_FIELDS), SPLIT, SPLIT)),
        default = None,
        nargs = '+')

    parser.add_argument('-E', '--exact-property',
        help = dedent('''\
        When performing an exact search, specify the property to be chosen.
        Default is %s. Give unadmissible property and available
        values will be displayed.
        You can give multiple properties separated by "%s". Make sure
        you give the same number of values separated also by "%s" for -e then.
        ''' % (fmt_or(DEF_EXACT_FIELDS), SPLIT, SPLIT)),
        default = None)

    parser.add_argument('-r', '--reverse',
        help = dedent('''\
        When possible, reverse the logic of the filter. Currently
        only --exact supports that.
        '''),
        action = 'store_true')

    parser.add_argument('-A', '--any',
        help = dedent('''\
        By default, --exact multiple searches are combined with *and*,
        passing this option will change that to a *or*.
        '''),
        action = 'store_true')

    parser.add_argument('-n', '--near',
        help = dedent('''\
        Rather than looking up a key, this mode will search the entries
        close to a geocode or a key. Radius is given by --near-limit
        option, and geocode is given as main argument. If you wish to give
        a geocode as input, use the 'lat, lng' format, with quotes.
        Example: -n CDG
        '''),
        default = None,
        nargs = '+')

    parser.add_argument('-N', '--near-limit',
        help = dedent('''\
        Specify a radius in km when performing geographical
        searches with --near. Default is %s km.
        ''' % DEF_NEAR_LIMIT),
        default = DEF_NEAR_LIMIT,
        type = float)

    parser.add_argument('-c', '--closest',
        help = dedent('''\
        Rather than looking up a key, this mode will search the closest entries
        from a geocode or a key. Number of results is limited by --closest-limit
        option, and geocode is given as main argument. If you wish to give
        a geocode as input, use the 'lat, lng' format, with quotes.
        Example: -c '48.853, 2.348'
        '''),
        default = None,
        nargs = '+')

    parser.add_argument('-C', '--closest-limit',
        help = dedent('''\
        Specify a limit for closest search with --closest, default is %s.
        ''' % DEF_CLOSEST_LIMIT),
        default = DEF_CLOSEST_LIMIT,
        type = int)

    parser.add_argument('-t', '--trep',
        help = dedent('''\
        Rather than looking up a key, this mode will use opentrep.
        '''),
        default = None,
        nargs = '+')

    parser.add_argument('-T', '--trep-format',
        help = dedent('''\
        Specify a format for trep searches with --trep, default is "%s".
        ''' % DEF_TREP_FORMAT),
        default = DEF_TREP_FORMAT)

    parser.add_argument('-g', '--gridless',
        help = dedent('''\
        When performing a geographical search, a geographical index is used.
        This may lead to inaccurate results in some (rare) case when using
        --closest searches (--near searches are never impacted).
        Adding this option will disable the index, and browse the full
        data set to look for the results.
        '''),
        action = 'store_true')

    parser.add_argument('-o', '--omit',
        help = dedent('''\
        Does not print some fields on stdout.
        May help to get cleaner output.
        "%s" is an available keyword as well as any other geobase fields.
        ''' % REF),
        nargs = '+',
        default = [])

    parser.add_argument('-s', '--show',
        help = dedent('''\
        Only print some fields on stdout.
        May help to get cleaner output.
        "%s" is an available keyword as well as any other geobase fields.
        ''' % REF),
        nargs = '+',
        default = [])

    parser.add_argument('-l', '--limit',
        help = dedent('''\
        Specify a limit for the number of results.
        This must be an integer.
        Default is %s, except in quiet mode where it is disabled.
        ''' % DEF_NUM_COL),
        default = None)

    parser.add_argument('-i', '--indexes',
        help = dedent('''\
        Specify metadata, for stdin input as well as existing bases.
        This will override defaults for existing bases.
        4 optional arguments: delimiter, headers, indexes, discard_dups.
            1) default delimiter is smart :).
            2) default headers will use numbers, and try to sniff lat/lng.
               Use __head__ as header value to
               burn the first line to define the headers.
            3) default indexes will take the first plausible field.
            4) discard_dups is a boolean to toggle duplicated keys dropping.
               Default is %s. Put %s as a truthy value,
               any other value will be falsy.
        Multiple fields may be specified with "%s" delimiter.
        For any field, you may put "%s" to leave the default value.
        Example: -i ',' key/name/country key/country _
        ''' % (DEF_DISCARD, fmt_or(TRUTHY), SPLIT, SKIP)),
        nargs = '+',
        metavar = 'METADATA',
        default = [])

    parser.add_argument('-I', '--interactive-query',
        help = dedent('''\
        If given, this option will consider stdin
        input as query material, not data for loading.
        It will read values line by line, and perform a search on them.
        2 optional arguments: field, type.
            1) field is the field from which the data is supposed to be.
            2) type is the type of matching, either %s.
               For fuzzy searches, the ratio is set to %s.
        For any field, you may put "%s" to leave the default value.
        Example: -I icao_code __fuzzy__
        ''' % (fmt_or(ALLOWED_INTER_TYPES), DEF_INTER_FUZZY_L, SKIP)),
        nargs = '*',
        metavar = 'OPTION',
        default = None)

    parser.add_argument('-q', '--quiet',
        help = dedent('''\
        Turn off verbosity and provide a programmer friendly output.
        This is a csv-like output, and may still be combined with
        --omit and --show. Configure with --quiet-options.
        '''),
        action = 'store_true')

    parser.add_argument('-Q', '--quiet-options',
        help = dedent('''\
        Custom the quiet mode.
        2 optional arguments: delimiter, header.
            1) default delimiter is "%s".
            2) the second parameter is used to control
               header display:
                   - RH to add a raw header,
                   - CH to add a commented header,
                   - any other value will not display the header.
               Default is "%s".
        For any field, you may put "%s" to leave the default value.
        Example: -Q ';' RH
        ''' % (DEF_QUIET_DELIM, DEF_QUIET_HEADER, SKIP)),
        nargs = '+',
        metavar = 'INFO',
        default = [])

    parser.add_argument('-m', '--map',
        help = dedent('''\
        This is the map output.
        Configure with --map-data.
        '''),
        action = 'store_true')

    parser.add_argument('-M', '--map-data',
        help = dedent('''\
        5 optional arguments: label, size, color, icon, duplicates.
            1) label is the field to display on map points.
               Default is %s depending on fields.
            2) size is the field used to draw circles around points.
               Default is %s depending on fields.
               Put "%s" to disable circles.
            3) color is the field use to color icons.
               Default is %s depending on fields.
               Put "%s" to disable coloring.
            4) icon is the icon type, either:
                   - "B" for big,
                   - "S" for small,
                   - "auto" for automatic,
                   - "%s" to disable icons.
               Default is "%s".
            5) duplicates is a boolean to toggle lines between duplicated keys.
               Default is %s. Put %s as a truthy value,
               any other value will be falsy.
        For any field, you may put "%s" to leave the default value.
        Example: -M _ population _ __none__ _
        ''' % ((fmt_or(DEF_LABEL_FIELDS), fmt_or(DEF_SIZE_FIELDS), DISABLE,
                fmt_or(DEF_COLOR_FIELDS), DISABLE, DISABLE, DEF_ICON_TYPE,
                DEF_LINK_DUPLICATES, fmt_or(TRUTHY), SKIP))),
        nargs = '+',
        metavar = 'FIELDS',
        default = [])

    parser.add_argument('-w', '--warnings',
        help = dedent('''\
        Provides additional information from data loading.
        '''),
        action = 'store_true')

    parser.add_argument('-u', '--update',
        help = dedent('''\
        If this option is set, instead of anything,
        the script will try to update the data files.
        Differences will be shown and the user has to answer
        'Y' or 'N' for each file.
        '''),
        action = 'store_true')

    parser.add_argument('-U', '--update-forced',
        help = dedent('''\
        If this option is set, instead of anything,
        the script will force the update of all data files.
        '''),
        action = 'store_true')

    parser.add_argument('-v', '--version',
        help = dedent('''\
        Display version information.
        '''),
        action = 'store_true')

    return vars(parser.parse_args())


def main():
    """
    Arguments handling.
    """
    # Filter colored signals on terminals.
    # Necessary for Windows CMD
    colorama.init()

    #
    # COMMAND LINE MANAGEMENT
    args = handle_args()


    #
    # ARGUMENTS
    #
    with_grid = not args['gridless']
    verbose   = not args['quiet']
    warnings  = args['warnings']

    # Defining frontend
    if args['map']:
        frontend = 'map'
    elif not args['quiet']:
        frontend = 'terminal'
    else:
        frontend = 'quiet'

    if args['limit'] is None:
        # Limit was not set by user
        if frontend == 'terminal':
            limit = DEF_NUM_COL
        else:
            limit = None

    else:
        try:
            limit = int(args['limit'])
        except ValueError:
            error('type', args['limit'], 'int')

    # Interactive query?
    interactive_query_mode = args['interactive_query'] is not None


    #
    # CREATION
    #
    if verbose and warnings:
        before_init = datetime.now()

    if args['version']:
        r = pkg_resources.require("GeoBases")[0]
        print('Project  : %s' % r.project_name)
        print('Version  : %s' % r.version)
        print('Egg name : %s' % r.egg_name())
        print('Location : %s' % r.location)
        print('Requires : %s' % ', '.join(str(e) for e in r.requires()))
        print('Extras   : %s' % ', '.join(str(e) for e in r.extras))
        exit(0)

    if args['base'] not in BASES:
        error('base', args['base'], sorted(BASES.keys()))

    # Updating file
    if args['update']:
        GeoBase.update()
        exit(0)

    if args['update_forced']:
        GeoBase.update(force=True)
        exit(0)

    if not stdin.isatty() and not interactive_query_mode:
        try:
            first_l = next(stdin)
        except StopIteration:
            error('empty_stdin')

        source  = chain([first_l], stdin)
        first_l = first_l.rstrip() # For sniffers, we rstrip

        delimiter = guess_delimiter(first_l)
        headers   = guess_headers(first_l.split(delimiter))
        indexes   = guess_indexes(headers, first_l.split(delimiter))

        discard_dups_r = DEF_DISCARD_RAW
        discard_dups   = DEF_DISCARD

        if len(args['indexes']) >= 1 and args['indexes'][0] != SKIP:
            delimiter = args['indexes'][0]

        if len(args['indexes']) >= 2 and args['indexes'][1] != SKIP:
            if args['indexes'][1] == '__head__':
                headers = source.next().rstrip().split(delimiter)
            else:
                headers = args['indexes'][1].split(SPLIT)
        else:
            # Reprocessing the headers with custom delimiter
            headers = guess_headers(first_l.split(delimiter))

        if len(args['indexes']) >= 3 and args['indexes'][2] != SKIP:
            indexes = args['indexes'][2].split(SPLIT)
        else:
            # Reprocessing the indexes with custom headers
            indexes = guess_indexes(headers, first_l.split(delimiter))

        if len(args['indexes']) >= 4 and args['indexes'][3] != SKIP:
            discard_dups_r = args['indexes'][3]
            discard_dups   = discard_dups_r in TRUTHY

        if verbose:
            print('Loading GeoBase from stdin with [sniffed] option: -i "%s" "%s" "%s" "%s"' % \
                    (delimiter, SPLIT.join(headers), SPLIT.join(indexes), discard_dups_r))

        g = GeoBase(data='feed',
                    source=source,
                    delimiter=delimiter,
                    headers=headers,
                    indexes=indexes,
                    discard_dups=discard_dups,
                    verbose=warnings)
    else:
        # -i options overrides default
        add_options = {}

        if len(args['indexes']) >= 1 and args['indexes'][0] != SKIP:
            add_options['delimiter'] = args['indexes'][0]

        if len(args['indexes']) >= 2 and args['indexes'][1] != SKIP:
            add_options['headers'] = args['indexes'][1].split(SPLIT)

        if len(args['indexes']) >= 3 and args['indexes'][2] != SKIP:
            add_options['indexes'] = args['indexes'][2].split(SPLIT)

        if len(args['indexes']) >= 4 and args['indexes'][3] != SKIP:
            add_options['discard_dups'] = args['indexes'][3] in TRUTHY

        if verbose:
            if not add_options:
                print('Loading GeoBase "%s"...' % args['base'])
            else:
                print('Loading GeoBase "%s" with custom: %s ...' % \
                        (args['base'], ' and '.join('%s = %s' % kv for kv in add_options.items())))

        g = GeoBase(data=args['base'], verbose=warnings, **add_options)

    if verbose and warnings:
        after_init = datetime.now()

    # Tuning parameters
    if args['exact_property'] is None:
        args['exact_property'] = best_field(DEF_EXACT_FIELDS, g.fields)

    exact_properties = args['exact_property'].split(SPLIT)

    if args['fuzzy_property'] is None:
        args['fuzzy_property'] = best_field(DEF_FUZZY_FIELDS, g.fields)

    # Reading map options
    label           = best_field(DEF_LABEL_FIELDS, g.fields)
    point_size      = best_field(DEF_SIZE_FIELDS,  g.fields)
    point_color     = best_field(DEF_COLOR_FIELDS, g.fields)
    icon_type       = DEF_ICON_TYPE
    link_duplicates = DEF_LINK_DUPLICATES

    if len(args['map_data']) >= 1 and args['map_data'][0] != SKIP:
        label = args['map_data'][0]

    if len(args['map_data']) >= 2 and args['map_data'][1] != SKIP:
        point_size = None if args['map_data'][1] == DISABLE else args['map_data'][1]

    if len(args['map_data']) >= 3 and args['map_data'][2] != SKIP:
        point_color = None if args['map_data'][2] == DISABLE else args['map_data'][2]

    if len(args['map_data']) >= 4 and args['map_data'][3] != SKIP:
        icon_type = None if args['map_data'][3] == DISABLE else args['map_data'][3]

    if len(args['map_data']) >= 5 and args['map_data'][4] != SKIP:
        link_duplicates = args['map_data'][4] in TRUTHY

    # Reading quiet options
    quiet_delimiter = DEF_QUIET_DELIM
    header_display  = DEF_QUIET_HEADER

    if len(args['quiet_options']) >= 1 and args['quiet_options'][0] != SKIP:
        quiet_delimiter = args['quiet_options'][0]

    if len(args['quiet_options']) >= 2 and args['quiet_options'][1] != SKIP:
        header_display = args['quiet_options'][1]

    # Reading interactive query options
    interactive_field = DEF_INTER_FIELD
    interactive_type  = DEF_INTER_TYPE

    if interactive_query_mode:
        if len(args['interactive_query']) >= 1 and args['interactive_query'][0] != SKIP:
            interactive_field = args['interactive_query'][0]

        if len(args['interactive_query']) >= 2 and args['interactive_query'][1] != SKIP:
            interactive_type = args['interactive_query'][1]



    #
    # FAILING
    #
    # Failing on lack of opentrep support if necessary
    if args['trep'] is not None:
        if not g.hasTrepSupport():
            error('trep_support')

    # Failing on lack of geocode support if necessary
    if args['near'] is not None or args['closest'] is not None:
        if not g.hasGeoSupport():
            error('geocode_support', g.data)

    # Failing on wrong headers
    if args['exact'] is not None:
        for field in exact_properties:
            if field not in g.fields:
                error('property', field, g.data, g.fields)

    if args['fuzzy'] is not None:
        if args['fuzzy_property'] not in g.fields:
            error('property', args['fuzzy_property'], g.data, g.fields)

    # Failing on unknown fields
    fields_to_test = [
        f for f in (label, point_size, point_color, interactive_field)
        if f is not None
    ]

    for field in args['show'] + args['omit'] + fields_to_test:
        if field not in [REF] + g.fields:
            error('field', field, g.data, [REF] + g.fields)

    # Testing icon_type from -M
    if icon_type not in ALLOWED_ICON_TYPES:
        error('wrong_value', icon_type, ALLOWED_ICON_TYPES)

    # Testing -I option
    if interactive_type not in ALLOWED_INTER_TYPES:
        error('wrong_value', interactive_type, ALLOWED_INTER_TYPES)



    #
    # MAIN
    #
    if verbose:
        if not stdin.isatty() and interactive_query_mode:
            print('Looking for matches from stdin query...')
        elif args['keys']:
            print('Looking for matches from %s...' % ', '.join(args['keys']))
        else:
            print('Looking for matches from *all* data...')

    # Keeping track of last filter applied
    last = None

    # Keeping only keys in intermediate search
    ex_keys = lambda res : None if res is None else (e[1] for e in res)

    # We start from either all keys available or keys listed by user
    # or from stdin if there is input
    if not stdin.isatty() and interactive_query_mode:
        values = [row.strip() for row in stdin]
        # Query type
        if interactive_type == '__exact__':
            if interactive_field == '__key__':
                res = enumerate(values)
            else:
                conditions = [(interactive_field, val) for val in values]
                res = g.getKeysWhere(conditions, force_str=True, mode='or')
                last = 'exact'

        elif interactive_type == '__fuzzy__':
            res = []
            for val in values:
                res.extend(list(g.fuzzyGet(val, interactive_field, min_match=DEF_INTER_FUZZY_L)))
            last = 'fuzzy'

    elif args['keys']:
        res = enumerate(args['keys'])
    else:
        res = enumerate(g)

    # We are going to chain conditions
    # res will hold intermediate results
    if args['trep'] is not None:
        args['trep'] = ' '.join(args['trep'])
        if verbose:
<<<<<<< HEAD
            print('Applying opentrep on "%s" [output %s]' % (args['trep'], args['trep_format']))
=======
            print 'Applying opentrep on "%s" (output %s)' % (args['trep'], args['trep_format'])
>>>>>>> 9258eb04

        res = g.trepGet(args['trep'], trep_format=args['trep_format'], from_keys=ex_keys(res), verbose=verbose)
        last = 'trep'


    if args['exact'] is not None:
        args['exact'] = ' '.join(args['exact'])

        exact_values = args['exact'].split(SPLIT, len(exact_properties) - 1)
        conditions = list(zip_longest(exact_properties, exact_values, fillvalue=''))
        mode = 'or' if args['any'] else 'and'

        if verbose:
            if args['reverse']:
                print('Applying property %s' % (' %s ' % mode).join('%s != "%s"' % c for c in conditions))
            else:
                print('Applying property %s' % (' %s ' % mode).join('%s == "%s"' % c for c in conditions))

        res = list(g.getKeysWhere(conditions, from_keys=ex_keys(res), reverse=args['reverse'], mode=mode, force_str=True))
        last = 'exact'


    if args['fuzzy'] is not None:
        args['fuzzy'] = ' '.join(args['fuzzy'])
        if verbose:
<<<<<<< HEAD
            print('Applying property %s ~= "%s"' % (args['fuzzy_property'], args['fuzzy']))
=======
            print 'Applying property %s ~= "%s" (%.1f%%)' % (args['fuzzy_property'], args['fuzzy'], 100 * args['fuzzy_limit'])
>>>>>>> 9258eb04

        res = list(g.fuzzyGet(args['fuzzy'], args['fuzzy_property'], min_match=args['fuzzy_limit'], from_keys=ex_keys(res)))
        last = 'fuzzy'


    if args['near'] is not None:
        args['near'] = ' '.join(args['near'])
        if verbose:
            print('Applying near %s km from "%s" (%s grid)' % (args['near_limit'], args['near'], 'with' if with_grid else 'without'))

        coords = scan_coords(args['near'], g, verbose)
        res = sorted(g.findNearPoint(coords, radius=args['near_limit'], grid=with_grid, from_keys=ex_keys(res)))
        last = 'near'


    if args['closest'] is not None:
        args['closest'] = ' '.join(args['closest'])
        if verbose:
            print('Applying closest %s from "%s" (%s grid)' % (args['closest_limit'], args['closest'], 'with' if with_grid else 'without'))

        coords = scan_coords(args['closest'], g, verbose)
        res = list(g.findClosestFromPoint(coords, N=args['closest_limit'], grid=with_grid, from_keys=ex_keys(res)))
        last = 'closest'


    if verbose and warnings:
        end = datetime.now()
        print('Done in %s = (load) %s + (search) %s' % \
                (end - before_init, after_init - before_init, end - after_init))


    #
    # DISPLAY
    #

    # Saving to list
    res = list(res)

    # Removing unknown keys
    for h, k in res:
        if k not in g:
            warn('key', k, g.data, g._source)

    res = [(h, k) for h, k in res if k in g]


    # Keeping only "limit" first results
    nb_res_ini = len(res)

    if limit is not None:
        res = res[:limit]

    nb_res = len(res)

    if verbose:
        print('Keeping %s result(s) from %s initially...' % (nb_res, nb_res_ini))


    # Highlighting some rows
    important = set(['__key__'])

    if args['exact'] is not None:
        for prop in exact_properties:
            important.add(prop)

    if args['fuzzy'] is not None:
        important.add(args['fuzzy_property'])

    if interactive_query_mode:
        important.add(interactive_field)

    # reference may be different thing depending on the last filter
    if last in ['near', 'closest']:
        ref_type = 'distance'
    elif last in ['trep', 'fuzzy']:
        ref_type = 'percentage'
    else:
        ref_type = 'index'

    # Display
    if frontend == 'map':
        templates, max_t = g.visualize(output=g.data,
                                       label=label,
                                       point_size=point_size,
                                       point_color=point_color,
                                       icon_type=icon_type,
                                       from_keys=ex_keys(res),
                                       link_duplicates=link_duplicates,
                                       verbose=True)

        if templates and verbose:
            display_browser(templates, nb_res)
            launch_http_server(ADDRESS, PORT)

        if len(templates) < max_t:
            # At least one html not rendered
            frontend = 'terminal'
            res = res[:DEF_NUM_COL]

            print('/!\ %s template(s) not rendered. Switching to terminal frontend...' % \
                    (max_t - len(templates)))


    # We protect the stdout.write against the IOError
    if frontend == 'terminal':
        display(g, res, set(args['omit']), args['show'], important, ref_type)

    if frontend == 'quiet':
        display_quiet(g, res, set(args['omit']), args['show'], ref_type, quiet_delimiter, header_display)

    if verbose:
        for warn_msg in ENV_WARNINGS:
            print(dedent(warn_msg), end="")


if __name__ == '__main__':

    main()
<|MERGE_RESOLUTION|>--- conflicted
+++ resolved
@@ -1316,11 +1316,7 @@
     if args['trep'] is not None:
         args['trep'] = ' '.join(args['trep'])
         if verbose:
-<<<<<<< HEAD
-            print('Applying opentrep on "%s" [output %s]' % (args['trep'], args['trep_format']))
-=======
-            print 'Applying opentrep on "%s" (output %s)' % (args['trep'], args['trep_format'])
->>>>>>> 9258eb04
+            print('Applying opentrep on "%s" (output %s)' % (args['trep'], args['trep_format']))
 
         res = g.trepGet(args['trep'], trep_format=args['trep_format'], from_keys=ex_keys(res), verbose=verbose)
         last = 'trep'
@@ -1346,11 +1342,7 @@
     if args['fuzzy'] is not None:
         args['fuzzy'] = ' '.join(args['fuzzy'])
         if verbose:
-<<<<<<< HEAD
-            print('Applying property %s ~= "%s"' % (args['fuzzy_property'], args['fuzzy']))
-=======
-            print 'Applying property %s ~= "%s" (%.1f%%)' % (args['fuzzy_property'], args['fuzzy'], 100 * args['fuzzy_limit'])
->>>>>>> 9258eb04
+            print('Applying property %s ~= "%s" (%.1f%%)' % (args['fuzzy_property'], args['fuzzy'], 100 * args['fuzzy_limit']))
 
         res = list(g.fuzzyGet(args['fuzzy'], args['fuzzy_property'], min_match=args['fuzzy_limit'], from_keys=ex_keys(res)))
         last = 'fuzzy'
