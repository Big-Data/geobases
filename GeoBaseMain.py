#!/usr/bin/python
# -*- coding: utf-8 -*-

"""
This module is a launcher for GeoBase.
"""

from sys import stdin, stderr
import os

import pkg_resources
from datetime import datetime
from math import ceil, log
from itertools import zip_longest, chain
from textwrap import dedent
import signal
import platform

from http.server import HTTPServer, SimpleHTTPRequestHandler

# Not in standard library
from termcolor import colored
import colorama
import argparse # in standard libraray for Python >= 2.7

# Private
from GeoBases import GeoBase, BASES

IS_WINDOWS = platform.system() in ('Windows',)

if not IS_WINDOWS:
    # On windows, SIGPIPE does not exist
    # Do not produce broken pipes when head and tail are used
    signal.signal(signal.SIGPIPE, signal.SIG_DFL)



def is_in_path(command):
    """
    This checks if a command is in the PATH.
    """
    path = os.popen('which %s 2> /dev/null' % command, 'r').read()

    if path:
        return True
    else:
        return False


def get_stty_size():
    """
    This gives terminal size information using external
    command stty.
    This function is not great since where stdin is used, stty
    fails and we return the default case.
    """
    size = os.popen('stty size 2>/dev/null', 'r').read()

    if not size:
        return (80, 160)

    return tuple(int(d) for d in size.split())


def get_term_size():
    """
    This gives terminal size information.
    """
    try:
        import fcntl, termios, struct
    except ImportError:
        return get_stty_size()

    def ioctl_GWINSZ(fd):
        """Read terminal size."""
        try:
            cr = struct.unpack('hh', fcntl.ioctl(fd, termios.TIOCGWINSZ, '1234'))
        except IOError:
            return
        return cr

    env = os.environ
    cr  = ioctl_GWINSZ(0) or ioctl_GWINSZ(1) or ioctl_GWINSZ(2)

    if not cr:
        try:
            fd = os.open(os.ctermid(), os.O_RDONLY)
            cr = ioctl_GWINSZ(fd)
            os.close(fd)
        except IOError:
            pass

    if not cr:
        cr = env.get('LINES', 25), env.get('COLUMNS', 80)

    return int(cr[0]), int(cr[1])


class RotatingColors(object):
    """
    This class is used for generating alternate colors
    for the Linux output.
    """
    def __init__(self, background):

        if background == 'black':
            self._availables = [
                 ('cyan',  None,      []),
                 ('white', 'on_grey', []),
            ]

        elif background == 'white':
            self._availables = [
                 ('grey', None,       []),
                 ('blue', 'on_white', []),
            ]

        else:
            raise ValueError('Accepted background color: "black" or "white", not "%s".' % \
                             background)

        self._background = background
        self._current    = 0


    def __next__(self):
        """We increase the current color.
        """
        self._current += 1

        if self._current == len(self._availables):
            self._current = 0


    def get(self):
        """Get current color.
        """
        return self._availables[self._current]


    def convertRaw(self, col):
        """Get special raw color. Only change foreground color.
        """
        current    = list(col)
        current[0] = 'yellow' if self._background == 'black' else 'green'
        return tuple(current)


    @staticmethod
    def convertBold(col):
        """Get special field color. Only change bold type.
        """
        current    = list(col)
        current[2] = ['bold']
        return tuple(current)


    @staticmethod
    def getEmph():
        """Get special emphasized color.
        """
        return ('white', 'on_blue', [])


    @staticmethod
    def getHeader():
        """Get special header color.
        """
        return ('red', None, [])


    @staticmethod
    def getSpecial():
        """Get special property color.
        """
        return ('magenta', None, [])



def fmt_ref(ref, ref_type, no_symb=False):
    """
    Display the reference depending on its type.
    """
    if ref_type == 'distance':
        if no_symb:
            return '%.3f' % ref
        return '%.2f km' % ref

    if ref_type == 'percentage':
        if no_symb:
            return '%.3f' % ref
        return '%.1f %%' % (100 * ref)

    if ref_type == 'index':
        return '%s' % int(ref)

    raise ValueError('ref_type %s was not allowed' % ref_type)



def display(geob, list_of_things, omit, show, important, ref_type):
    """
    Main display function in Linux terminal, with
    nice color and everything.
    """
    if not list_of_things:
<<<<<<< HEAD
        print('\nNo elements to display.')
=======
        print 'No elements to display.'
>>>>>>> 99eae4f9
        return

    if not show:
        show = [REF] + geob.fields[:]

    # Building final shown headers
    show_wo_omit = [f for f in show if f not in omit]

    # Different behaviour given number of results
    # We adapt the width between MIN_CHAR_COL and MAX_CHAR_COL
    # given number of columns and term width
    n   = len(list_of_things)
    lim = int(get_term_size()[1] / float(n + 1))
    lim = min(MAX_CHAR_COL, max(MIN_CHAR_COL, lim))

    if n == 1:
        # We do not truncate names if only one result
        truncate = None
    else:
        truncate = lim

    c = RotatingColors(BACKGROUND_COLOR)

    for f in show_wo_omit:

        if f in important:
            col = c.getEmph()
        elif f == REF:
            col = c.getHeader()
        elif str(f).startswith('__'):
            col = c.getSpecial() # For special fields like __dup__
        else:
            col = c.get()

        if str(f).endswith('@raw'):
            col = c.convertRaw(col)  # For @raw fields

        # Fields on the left
        l = [fixed_width(f, c.convertBold(col), lim, truncate)]

        if f == REF:
            for h, _ in list_of_things:
                l.append(fixed_width(fmt_ref(h, ref_type), col, lim, truncate))
        else:
            for _, k in list_of_things:
                l.append(fixed_width(geob.get(k, f), col, lim, truncate))

        next(c)
        print(''.join(l))


def display_quiet(geob, list_of_things, omit, show, ref_type, delim, header):
    """
    This function displays the results in programming
    mode, with --quiet option. This is useful when you
    want to use use the result in a pipe for example.
    """
    if not show:
        # Temporary
        t_show = [REF] + geob.fields[:]

        # In this default case, we remove splitted valued if
        # corresponding raw values exist
        show = [f for f in t_show if '%s@raw' % f not in t_show]

    # Building final shown headers
    show_wo_omit = [f for f in show if f not in omit]

    # Headers joined
    j_headers = delim.join(str(f) for f in show_wo_omit)

    # Displaying headers only for RH et CH
    if header == 'RH':
        print(j_headers)
    elif header == 'CH':
        print('#%s' % j_headers)

    for h, k in list_of_things:
        l = []
        for f in show_wo_omit:
            if f == REF:
                l.append(fmt_ref(h, ref_type, no_symb=True))
            else:
                v = geob.get(k, f)
                # Small workaround to display nicely lists in quiet mode
                # Fields @raw are already handled with raw version, but
                # __dup__ field has no raw version for dumping
                if str(f).startswith('__') and isinstance(v, (list, tuple, set)):
                    l.append('/'.join(str(el) for el in v))
                else:
                    l.append(str(v))

        print(delim.join(l))


def display_browser(templates, nb_res):
    """Display templates in the browser.
    """
    # We manually launch firefox, unless we risk a crash
    to_be_launched = []

    for template in templates:
        if template.endswith('_table.html'):
            if nb_res <= TABLE_BROWSER_LIM:
                to_be_launched.append(template)
            else:
                print('/!\ "firefox localhost:%s/%s" not launched automatically. %s results, may be slow.' % \
                        (PORT, template, nb_res))

        elif template.endswith('_map.html'):
            if nb_res <= MAP_BROWSER_LIM:
                to_be_launched.append(template)
            else:
                print('/!\ "firefox localhost:%s/%s" not launched automatically. %s results, may be slow.' % \
                        (PORT, template, nb_res))
        else:
            to_be_launched.append(template)

    if to_be_launched:
        urls = ['localhost:%s/%s' % (PORT, tpl) for tpl in to_be_launched]
        os.system('firefox %s &' % ' '.join(urls))


def launch_http_server(address, port):
    """Launch a SimpleHTTPServer.
    """
    # Note that in Python 3 we do not have to overload the class
    # with allow_address_reuse
    httpd = HTTPServer((address, port), SimpleHTTPRequestHandler)

    try:
        print('* Serving on localhost:%s (hit ctrl+C to stop)' % port)
        httpd.serve_forever()

    except KeyboardInterrupt:
        print('\n* Shutting down gracefully...')
        httpd.shutdown()
        print('* Done')



def fixed_width(s, col, lim=25, truncate=None):
    """
    This function is useful to display a string in the
    terminal with a fixed width. It is especially
    tricky with unicode strings containing accents.
    """
    if truncate is None:
        truncate = 1000

    printer = '%%-%ss' % lim # is something like '%-3s'

    # To truncate on the appropriate number of characters
    # We decode before truncating (so non-ascii characters
    # will be counted only once when using len())
    # Then we encode again before display
    ds = str(s)
    es = printer % ds[0:truncate]

    if len(ds) > truncate:
        es = es[:-2] + '… '

    return colored(es, *col)


def scan_coords(u_input, geob, verbose):
    """
    This function tries to interpret the main
    argument as either coordinates (lat, lng) or
    a key like ORY.
    """
    # First we try input a direct key
    if u_input in geob:
        coords = geob.getLocation(u_input)

        if coords is None:
            error('geocode_unknown', u_input)

        return coords

    # Then we try input as geocode
    try:
        free_geo = u_input.strip('()')

        for char in '\\', '"', "'":
            free_geo = free_geo.replace(char, '')

        for sep in '^', ';', ',':
            free_geo = free_geo.replace(sep, ' ')

        coords = tuple(float(l) for l in free_geo.split())

    except ValueError:
        pass
    else:
        if len(coords) == 2        and \
           -90  <= coords[0] <= 90 and \
           -180 <= coords[1] <= 180:

            if verbose:
                print('Geocode recognized: (%.3f, %.3f)' % coords)

            return coords

        error('geocode_format', u_input)

    # All cases failed
    warn('key', u_input, geob.data, geob._source)
    exit(1)


def guess_delimiter(row):
    """Heuristic to guess the top level delimiter.
    """
    discarded  = set([
        '#', # this is for comments
        '_', # this is for spaces
        ' ', # spaces are not usually delimiter, unless we find no other
        '"', # this is for quoting
        '.', # this is for decimal numbers
        '@', # this is for duplicated keys
    ])
    candidates = set([l for l in row.rstrip() if not l.isalnum() and l not in discarded])
    counters   = dict((c, row.count(c)) for c in candidates)

    # Testing spaces from higher to lower, break on biggest match
    for alternate in [' ' * i for i in range(16, 3, -1)]:
        if row.count(alternate):
            counters[alternate] = row.count(alternate)
            break

    if counters:
        return max(counters.items(), key=lambda x: x[1])[0]
    else:
        # In this case, we could not find any delimiter, we may
        # as well return ' '
        return ' '


def generate_headers(n):
    """Generate n headers.
    """
    for i in range(n):
        yield 'H%s' % i


def guess_headers(s_row):
    """Heuristic to guess the lat/lng fields from first row.
    """
    headers = list(generate_headers(len(s_row)))

    # Name candidates for lat/lng
    lat_candidates = set(['latitude',  'lat'])
    lng_candidates = set(['longitude', 'lng', 'lon'])

    lat_found, lng_found = False, False

    for i, f in enumerate(s_row):
        try:
            val = float(f)
        except ValueError:
            # Here the line was not a number, we check the name
            if f.lower() in lat_candidates and not lat_found:
                headers[i] = 'lat'
                lat_found  = True

            if f.lower() in lng_candidates and not lng_found:
                headers[i] = 'lng'
                lng_found  = True

        else:
            if val == int(val):
                # Round values are improbable as lat/lng
                continue

            if -90 <= val <= 90 and not lat_found:
                # possible latitude field
                headers[i] = 'lat'
                lat_found  = True

            elif -180 <= val <= 180 and not lng_found:
                # possible longitude field
                headers[i] = 'lng'
                lng_found  = True

    return headers


def score_index(f):
    """Eval likelihood of being an index.

    The shorter the better, and int get a len() of 1.
    0, 1 and floats are weird for indexes, as well as 1-letter strings.
    """
    if str(f).endswith('__key__') or str(f).lower().endswith('id'):
        return 0

    if isinstance(f, float):
        return 1000

    if isinstance(f, int):
        if f <= 1: # we avoid a domain error on next case
            return 10
        return max(2, 25 / log(f))

    return len(f) if len(f) >= 2 else 10


def guess_indexes(headers, s_row):
    """Heuristic to guess indexes from headers and first row.
    """
    discarded  = set(['lat', 'lng'])
    candidates = []

    for h, v in zip(headers, s_row):
        # Skip discarded and empty values
        if h not in discarded and v:
            try:
                val = float(v)
            except ValueError:
                # is *not* a number
                candidates.append((h, score_index(v)))
            else:
                # is a number
                if val == int(val):
                    candidates.append((h, score_index(int(val))))
                else:
                    candidates.append((h, score_index(val)))

    if not candidates:
        return [headers[0]]

    return [ min(candidates, key=lambda x: x[1])[0] ]


def build_pairs(L, layout='v'):
    """
    Some formatting for help.
    """
    n = float(len(L))
    h = int(ceil(n / 2)) # half+

    if layout == 'h':
        return zip_longest(L[::2], L[1::2], fillvalue='')

    elif layout == 'v':
        return zip_longest(L[:h], L[h:], fillvalue='')

    raise ValueError('Layout must be "h" or "v", but was "%s"' % layout)



def best_field(candidates, possibilities, default=None):
    """Select best candidate in possibilities.
    """
    for candidate in candidates:
        if candidate in possibilities:
            return candidate
    return default


def warn(name, *args):
    """
    Display a warning on stderr.
    """
    if name == 'key':
        print('/!\ Key %s was not in GeoBase, for data "%s" and source %s' % \
                (args[0], args[1], args[2]), file=stderr)


def error(name, *args):
    """
    Display an error on stderr, then exit.
    First argument is the error type.
    """
    if name == 'trep_support':
        print('\n/!\ No opentrep support. Check if OpenTrepWrapper can import libpyopentrep.', file=stderr)

    elif name == 'geocode_support':
        print('\n/!\ No geocoding support for data type %s.' % args[0], file=stderr)

    elif name == 'base':
        print('\n/!\ Wrong data type "%s". You may select:' % args[0], file=stderr)
        for p in build_pairs(args[1]):
            print('\t%-20s\t%-20s' % p, file=stderr)

    elif name == 'property':
        print('\n/!\ Wrong property "%s".' % args[0], file=stderr)
        print('For data type "%s", you may select:' % args[1], file=stderr)
        for p in build_pairs(args[2]):
            print('\t%-20s\t%-20s' % p, file=stderr)

    elif name == 'field':
        print('\n/!\ Wrong field "%s".' % args[0], file=stderr)
        print('For data type "%s", you may select:' % args[1], file=stderr)
        for p in build_pairs(args[2]):
            print('\t%-20s\t%-20s' % p, file=stderr)

    elif name == 'geocode_format':
        print('\n/!\ Bad geocode format: %s' % args[0], file=stderr)

    elif name == 'geocode_unknown':
        print('\n/!\ Geocode was unknown for %s' % args[0], file=stderr)

    elif name == 'empty_stdin':
        print('\n/!\ Stdin was empty', file=stderr)

    elif name == 'wrong_value':
        print('\n/!\ Wrong value "%s", should be in "%s".' % (args[0], args[1]), file=stderr)

    elif name == 'type':
        print('\n/!\ Wrong type for "%s", should be %s.' % (args[0], args[1]), file=stderr)

    exit(1)


#######
#
#  MAIN
#
#######

# Global defaults
DEF_BASE          = 'ori_por'
DEF_FUZZY_LIMIT   = 0.85
DEF_NEAR_LIMIT    = 50.
DEF_CLOSEST_LIMIT = 10
DEF_TREP_FORMAT   = 'S'
DEF_QUIET_DELIM   = '^'
DEF_QUIET_HEADER  = 'CH'
DEF_INTER_FUZZY_L = 0.99
DEF_FUZZY_FIELDS  = ('name', 'country_name', 'currency_name', '__key__')
DEF_EXACT_FIELDS  = ('__key__',)

ALLOWED_ICON_TYPES  = (None, 'auto', 'S', 'B')
ALLOWED_INTER_TYPES = ('__exact__', '__fuzzy__')

DEF_INTER_FIELD = '__key__'
DEF_INTER_TYPE  = '__exact__'

# Considered truthy values for command line option
TRUTHY = ('1', 'Y')

# Duplicates handling in feed mode
DEF_DISCARD_RAW = 'F'
DEF_DISCARD     = False

# Magic value option to skip and leave default, or disable
SKIP    = '_'
SPLIT   = '/'
DISABLE = '__none__'
REF     = '__ref__'

# Port for SimpleHTTPServer
ADDRESS = '0.0.0.0'
PORT    = 8000

# Defaults for map
DEF_LABEL_FIELDS    = ('name',       'country_name', '__key__')
DEF_SIZE_FIELDS     = ('page_rank',  'population',   None)
DEF_COLOR_FIELDS    = ('raw_offset', 'fclass',       None)
DEF_ICON_TYPE       = 'auto' # icon type: small, big, auto, ...
DEF_LINK_DUPLICATES = True

MAP_BROWSER_LIM   = 8000   # limit for launching browser automatically
TABLE_BROWSER_LIM = 2000   # limit for launching browser automatically

# Terminal width defaults
DEF_CHAR_COL = 25
MIN_CHAR_COL = 3
MAX_CHAR_COL = 40
DEF_NUM_COL  = int(get_term_size()[1] / float(DEF_CHAR_COL)) - 1

ENV_WARNINGS = []

BACKGROUND_COLOR = os.getenv('BACKGROUND_COLOR', None) # 'white'

if BACKGROUND_COLOR not in ['black', 'white']:
    ENV_WARNINGS.append('''
    **********************************************************************
    $BACKGROUND_COLOR environment variable not properly set.             *
    Accepted values are 'black' and 'white'. Using default 'black' here. *
    To disable this message, add to your ~/.bashrc or ~/.zshrc:          *
                                                                         *
        export BACKGROUND_COLOR=black # or white
                                                                         *
    *************************************************************** README
    ''')

    BACKGROUND_COLOR = 'black'


if not is_in_path('GeoBase'):
    ENV_WARNINGS.append('''
    **********************************************************************
    "GeoBase" does not seem to be in your $PATH.                         *
    To disable this message, add to your ~/.bashrc or ~/.zshrc:          *
                                                                         *
        export PATH=$PATH:$HOME/.local/bin
                                                                         *
    *************************************************************** README
    ''')


if ENV_WARNINGS:
    # Assume the user did not read the wiki :D
    ENV_WARNINGS.append('''
    **********************************************************************
    By the way, since you probably did not read the documentation :D,    *
    you should also add this for the completion to work with zsh.        *
    You're using zsh right o_O?                                          *
                                                                         *
        # Add custom completion scripts
        fpath=(~/.zsh/completion $fpath)
        autoload -U compinit
        compinit
                                                                         *
    *************************************************************** README
    ''')


def handle_args():
    """Command line parsing.
    """
    # or list formatter
    fmt_or = lambda L : ' or '.join('"%s"' % e if e is not None else 'None' for e in L)

    parser = argparse.ArgumentParser(description='Provides data services.',
                                     formatter_class=argparse.RawTextHelpFormatter)

    parser.epilog = 'Example: %s ORY CDG' % parser.prog

    parser.add_argument('keys',
        help = dedent('''\
        Main argument. This will be used as a list of keys on which we
        apply filters. Leave empty to consider all keys.
        '''),
        nargs = '*')

    parser.add_argument('-b', '--base',
        help = dedent('''\
        Choose a different data type, default is "%s". Also available are
        stations, airports, countries... Give unadmissible value
        and all possibilities will be displayed.
        ''' % DEF_BASE),
        default = DEF_BASE)

    parser.add_argument('-f', '--fuzzy',
        help = dedent('''\
        Rather than looking up a key, this mode will search the best
        match from the property given by --fuzzy-property option for
        the argument. Limit can be specified with --fuzzy-limit option.
        '''),
        default = None,
        nargs = '+')

    parser.add_argument('-F', '--fuzzy-property',
        help = dedent('''\
        When performing a fuzzy search, specify the property to be chosen.
        Default is %s
        depending on fields.
        Give unadmissible property and available values will be displayed.
        ''' % fmt_or(DEF_FUZZY_FIELDS)),
        default = None)

    parser.add_argument('-L', '--fuzzy-limit',
        help = dedent('''\
        Specify a min limit for fuzzy searches, default is %s.
        This is the Levenshtein ratio of the two strings.
        ''' % DEF_FUZZY_LIMIT),
        default = DEF_FUZZY_LIMIT,
        type = float)

    parser.add_argument('-e', '--exact',
        help = dedent('''\
        Rather than looking up a key, this mode will search all keys
        whose specific property given by --exact-property match the
        argument. By default, the %s property is used for the search.
        You can have several property matching by giving multiple values
        separated by "%s" for --exact-property. Make sure you give the
        same number of values separated also by "%s" then.
        ''' % (fmt_or(DEF_EXACT_FIELDS), SPLIT, SPLIT)),
        default = None,
        nargs = '+')

    parser.add_argument('-E', '--exact-property',
        help = dedent('''\
        When performing an exact search, specify the property to be chosen.
        Default is %s. Give unadmissible property and available
        values will be displayed.
        You can give multiple properties separated by "%s". Make sure
        you give the same number of values separated also by "%s" for -e then.
        ''' % (fmt_or(DEF_EXACT_FIELDS), SPLIT, SPLIT)),
        default = None)

    parser.add_argument('-r', '--reverse',
        help = dedent('''\
        When possible, reverse the logic of the filter. Currently
        only --exact supports that.
        '''),
        action = 'store_true')

    parser.add_argument('-A', '--any',
        help = dedent('''\
        By default, --exact multiple searches are combined with *and*,
        passing this option will change that to a *or*.
        '''),
        action = 'store_true')

    parser.add_argument('-n', '--near',
        help = dedent('''\
        Rather than looking up a key, this mode will search the entries
        close to a geocode or a key. Radius is given by --near-limit
        option, and geocode is given as main argument. If you wish to give
        a geocode as input, use the 'lat, lng' format, with quotes.
        Example: -n CDG
        '''),
        default = None,
        nargs = '+')

    parser.add_argument('-N', '--near-limit',
        help = dedent('''\
        Specify a radius in km when performing geographical
        searches with --near. Default is %s km.
        ''' % DEF_NEAR_LIMIT),
        default = DEF_NEAR_LIMIT,
        type = float)

    parser.add_argument('-c', '--closest',
        help = dedent('''\
        Rather than looking up a key, this mode will search the closest entries
        from a geocode or a key. Number of results is limited by --closest-limit
        option, and geocode is given as main argument. If you wish to give
        a geocode as input, use the 'lat, lng' format, with quotes.
        Example: -c '48.853, 2.348'
        '''),
        default = None,
        nargs = '+')

    parser.add_argument('-C', '--closest-limit',
        help = dedent('''\
        Specify a limit for closest search with --closest, default is %s.
        ''' % DEF_CLOSEST_LIMIT),
        default = DEF_CLOSEST_LIMIT,
        type = int)

    parser.add_argument('-t', '--trep',
        help = dedent('''\
        Rather than looking up a key, this mode will use opentrep.
        '''),
        default = None,
        nargs = '+')

    parser.add_argument('-T', '--trep-format',
        help = dedent('''\
        Specify a format for trep searches with --trep, default is "%s".
        ''' % DEF_TREP_FORMAT),
        default = DEF_TREP_FORMAT)

    parser.add_argument('-g', '--gridless',
        help = dedent('''\
        When performing a geographical search, a geographical index is used.
        This may lead to inaccurate results in some (rare) case when using
        --closest searches (--near searches are never impacted).
        Adding this option will disable the index, and browse the full
        data set to look for the results.
        '''),
        action = 'store_true')

    parser.add_argument('-o', '--omit',
        help = dedent('''\
        Does not print some fields on stdout.
        May help to get cleaner output.
        "%s" is an available keyword as well as any other geobase fields.
        ''' % REF),
        nargs = '+',
        default = [])

    parser.add_argument('-s', '--show',
        help = dedent('''\
        Only print some fields on stdout.
        May help to get cleaner output.
        "%s" is an available keyword as well as any other geobase fields.
        ''' % REF),
        nargs = '+',
        default = [])

    parser.add_argument('-l', '--limit',
        help = dedent('''\
        Specify a limit for the number of results.
        This must be an integer.
        Default is %s, except in quiet mode where it is disabled.
        ''' % DEF_NUM_COL),
        default = None)

    parser.add_argument('-i', '--indexes',
        help = dedent('''\
        Specify metadata, for stdin input as well as existing bases.
        This will override defaults for existing bases.
        4 optional arguments: delimiter, headers, indexes, discard_dups.
            1) default delimiter is smart :).
            2) default headers will use numbers, and try to sniff lat/lng.
               Use __head__ as header value to
               burn the first line to define the headers.
            3) default indexes will take the first plausible field.
            4) discard_dups is a boolean to toggle duplicated keys dropping.
               Default is %s. Put %s as a truthy value,
               any other value will be falsy.
        Multiple fields may be specified with "%s" delimiter.
        For any field, you may put "%s" to leave the default value.
        Example: -i ',' key/name/country key/country _
        ''' % (DEF_DISCARD, fmt_or(TRUTHY), SPLIT, SKIP)),
        nargs = '+',
        metavar = 'METADATA',
        default = [])

    parser.add_argument('-I', '--interactive-query',
        help = dedent('''\
        If given, this option will consider stdin
        input as query material, not data for loading.
        It will read values line by line, and perform a search on them.
        2 optional arguments: field, type.
            1) field is the field from which the data is supposed to be.
            2) type is the type of matching, either %s.
               For fuzzy searches, the ratio is set to %s.
        For any field, you may put "%s" to leave the default value.
        Example: -I icao_code __fuzzy__
        ''' % (fmt_or(ALLOWED_INTER_TYPES), DEF_INTER_FUZZY_L, SKIP)),
        nargs = '*',
        metavar = 'OPTION',
        default = None)

    parser.add_argument('-q', '--quiet',
        help = dedent('''\
        Turn off verbosity and provide a programmer friendly output.
        This is a csv-like output, and may still be combined with
        --omit and --show. Configure with --quiet-options.
        '''),
        action = 'store_true')

    parser.add_argument('-Q', '--quiet-options',
        help = dedent('''\
        Custom the quiet mode.
        2 optional arguments: delimiter, header.
            1) default delimiter is "%s".
            2) the second parameter is used to control
               header display:
                   - RH to add a raw header,
                   - CH to add a commented header,
                   - any other value will not display the header.
               Default is "%s".
        For any field, you may put "%s" to leave the default value.
        Example: -Q ';' RH
        ''' % (DEF_QUIET_DELIM, DEF_QUIET_HEADER, SKIP)),
        nargs = '+',
        metavar = 'INFO',
        default = [])

    parser.add_argument('-m', '--map',
        help = dedent('''\
        This is the map output.
        Configure with --map-data.
        '''),
        action = 'store_true')

    parser.add_argument('-M', '--map-data',
        help = dedent('''\
        5 optional arguments: label, size, color, icon, duplicates.
            1) label is the field to display on map points.
               Default is %s depending on fields.
            2) size is the field used to draw circles around points.
               Default is %s depending on fields.
               Put "%s" to disable circles.
            3) color is the field use to color icons.
               Default is %s depending on fields.
               Put "%s" to disable coloring.
            4) icon is the icon type, either:
                   - "B" for big,
                   - "S" for small,
                   - "auto" for automatic,
                   - "%s" to disable icons.
               Default is "%s".
            5) duplicates is a boolean to toggle lines between duplicated keys.
               Default is %s. Put %s as a truthy value,
               any other value will be falsy.
        For any field, you may put "%s" to leave the default value.
        Example: -M _ population _ __none__ _
        ''' % ((fmt_or(DEF_LABEL_FIELDS), fmt_or(DEF_SIZE_FIELDS), DISABLE,
                fmt_or(DEF_COLOR_FIELDS), DISABLE, DISABLE, DEF_ICON_TYPE,
                DEF_LINK_DUPLICATES, fmt_or(TRUTHY), SKIP))),
        nargs = '+',
        metavar = 'FIELDS',
        default = [])

    parser.add_argument('-w', '--warnings',
        help = dedent('''\
        Provides additional information from data loading.
        '''),
        action = 'store_true')

    parser.add_argument('-u', '--update',
        help = dedent('''\
        If this option is set, instead of anything,
        the script will try to update the data files.
        Differences will be shown and the user has to answer
        'Y' or 'N' for each file.
        '''),
        action = 'store_true')

    parser.add_argument('-U', '--update-forced',
        help = dedent('''\
        If this option is set, instead of anything,
        the script will force the update of all data files.
        '''),
        action = 'store_true')

    parser.add_argument('-v', '--version',
        help = dedent('''\
        Display version information.
        '''),
        action = 'store_true')

    return vars(parser.parse_args())


def main():
    """
    Arguments handling.
    """
    # Filter colored signals on terminals.
    # Necessary for Windows CMD
    colorama.init()

    #
    # COMMAND LINE MANAGEMENT
    args = handle_args()


    #
    # ARGUMENTS
    #
    with_grid = not args['gridless']
    verbose   = not args['quiet']
    warnings  = args['warnings']

    # Defining frontend
    if args['map']:
        frontend = 'map'
    elif not args['quiet']:
        frontend = 'terminal'
    else:
        frontend = 'quiet'

    if args['limit'] is None:
        # Limit was not set by user
        if frontend == 'terminal':
            limit = DEF_NUM_COL
        else:
            limit = None

    else:
        try:
            limit = int(args['limit'])
        except ValueError:
            error('type', args['limit'], 'int')

    # Interactive query?
    interactive_query_mode = args['interactive_query'] is not None


    #
    # CREATION
    #
    if verbose and warnings:
        before_init = datetime.now()

    if args['version']:
        r = pkg_resources.require("GeoBases3K")[0]
        print('Project  : %s' % r.project_name)
        print('Version  : %s' % r.version)
        print('Egg name : %s' % r.egg_name())
        print('Location : %s' % r.location)
        print('Requires : %s' % ', '.join(str(e) for e in r.requires()))
        print('Extras   : %s' % ', '.join(str(e) for e in r.extras))
        exit(0)

    if args['base'] not in BASES:
        error('base', args['base'], sorted(BASES.keys()))

    # Updating file
    if args['update']:
        GeoBase.update()
        exit(0)

    if args['update_forced']:
        GeoBase.update(force=True)
        exit(0)

    if not stdin.isatty() and not interactive_query_mode:
        try:
            first_l = next(stdin)
        except StopIteration:
            error('empty_stdin')

        source  = chain([first_l], stdin)
        first_l = first_l.rstrip() # For sniffers, we rstrip

        delimiter = guess_delimiter(first_l)
        headers   = guess_headers(first_l.split(delimiter))
        indexes   = guess_indexes(headers, first_l.split(delimiter))

        discard_dups_r = DEF_DISCARD_RAW
        discard_dups   = DEF_DISCARD

        if len(args['indexes']) >= 1 and args['indexes'][0] != SKIP:
            delimiter = args['indexes'][0]

        if len(args['indexes']) >= 2 and args['indexes'][1] != SKIP:
            if args['indexes'][1] == '__head__':
                headers = source.next().rstrip().split(delimiter)
            else:
                headers = args['indexes'][1].split(SPLIT)
        else:
            # Reprocessing the headers with custom delimiter
            headers = guess_headers(first_l.split(delimiter))

        if len(args['indexes']) >= 3 and args['indexes'][2] != SKIP:
            indexes = args['indexes'][2].split(SPLIT)
        else:
            # Reprocessing the indexes with custom headers
            indexes = guess_indexes(headers, first_l.split(delimiter))

        if len(args['indexes']) >= 4 and args['indexes'][3] != SKIP:
            discard_dups_r = args['indexes'][3]
            discard_dups   = discard_dups_r in TRUTHY

        if verbose:
            print('Loading GeoBase from stdin with [sniffed] option: -i "%s" "%s" "%s" "%s"' % \
                    (delimiter, SPLIT.join(headers), SPLIT.join(indexes), discard_dups_r))

        g = GeoBase(data='feed',
                    source=source,
                    delimiter=delimiter,
                    headers=headers,
                    indexes=indexes,
                    discard_dups=discard_dups,
                    verbose=warnings)
    else:
        # -i options overrides default
        add_options = {}

        if len(args['indexes']) >= 1 and args['indexes'][0] != SKIP:
            add_options['delimiter'] = args['indexes'][0]

        if len(args['indexes']) >= 2 and args['indexes'][1] != SKIP:
            add_options['headers'] = args['indexes'][1].split(SPLIT)

        if len(args['indexes']) >= 3 and args['indexes'][2] != SKIP:
            add_options['indexes'] = args['indexes'][2].split(SPLIT)

        if len(args['indexes']) >= 4 and args['indexes'][3] != SKIP:
            add_options['discard_dups'] = args['indexes'][3] in TRUTHY

        if verbose:
            if not add_options:
                print('Loading GeoBase "%s"...' % args['base'])
            else:
                print('Loading GeoBase "%s" with custom: %s ...' % \
                        (args['base'], ' and '.join('%s = %s' % kv for kv in add_options.items())))

        g = GeoBase(data=args['base'], verbose=warnings, **add_options)

    if verbose and warnings:
        after_init = datetime.now()

    # Tuning parameters
    if args['exact_property'] is None:
        args['exact_property'] = best_field(DEF_EXACT_FIELDS, g.fields)

    exact_properties = args['exact_property'].split(SPLIT)

    if args['fuzzy_property'] is None:
        args['fuzzy_property'] = best_field(DEF_FUZZY_FIELDS, g.fields)

    # Reading map options
    label           = best_field(DEF_LABEL_FIELDS, g.fields)
    point_size      = best_field(DEF_SIZE_FIELDS,  g.fields)
    point_color     = best_field(DEF_COLOR_FIELDS, g.fields)
    icon_type       = DEF_ICON_TYPE
    link_duplicates = DEF_LINK_DUPLICATES

    if len(args['map_data']) >= 1 and args['map_data'][0] != SKIP:
        label = args['map_data'][0]

    if len(args['map_data']) >= 2 and args['map_data'][1] != SKIP:
        point_size = None if args['map_data'][1] == DISABLE else args['map_data'][1]

    if len(args['map_data']) >= 3 and args['map_data'][2] != SKIP:
        point_color = None if args['map_data'][2] == DISABLE else args['map_data'][2]

    if len(args['map_data']) >= 4 and args['map_data'][3] != SKIP:
        icon_type = None if args['map_data'][3] == DISABLE else args['map_data'][3]

    if len(args['map_data']) >= 5 and args['map_data'][4] != SKIP:
        link_duplicates = args['map_data'][4] in TRUTHY

    # Reading quiet options
    quiet_delimiter = DEF_QUIET_DELIM
    header_display  = DEF_QUIET_HEADER

    if len(args['quiet_options']) >= 1 and args['quiet_options'][0] != SKIP:
        quiet_delimiter = args['quiet_options'][0]

    if len(args['quiet_options']) >= 2 and args['quiet_options'][1] != SKIP:
        header_display = args['quiet_options'][1]

    # Reading interactive query options
    interactive_field = DEF_INTER_FIELD
    interactive_type  = DEF_INTER_TYPE

    if interactive_query_mode:
        if len(args['interactive_query']) >= 1 and args['interactive_query'][0] != SKIP:
            interactive_field = args['interactive_query'][0]

        if len(args['interactive_query']) >= 2 and args['interactive_query'][1] != SKIP:
            interactive_type = args['interactive_query'][1]



    #
    # FAILING
    #
    # Failing on lack of opentrep support if necessary
    if args['trep'] is not None:
        if not g.hasTrepSupport():
            error('trep_support')

    # Failing on lack of geocode support if necessary
    if args['near'] is not None or args['closest'] is not None:
        if not g.hasGeoSupport():
            error('geocode_support', g.data)

    # Failing on wrong headers
    if args['exact'] is not None:
        for field in exact_properties:
            if field not in g.fields:
                error('property', field, g.data, g.fields)

    if args['fuzzy'] is not None:
        if args['fuzzy_property'] not in g.fields:
            error('property', args['fuzzy_property'], g.data, g.fields)

    # Failing on unknown fields
    fields_to_test = [
        f for f in (label, point_size, point_color, interactive_field)
        if f is not None
    ]

    for field in args['show'] + args['omit'] + fields_to_test:
        if field not in [REF] + g.fields:
            error('field', field, g.data, [REF] + g.fields)

    # Testing icon_type from -M
    if icon_type not in ALLOWED_ICON_TYPES:
        error('wrong_value', icon_type, ALLOWED_ICON_TYPES)

    # Testing -I option
    if interactive_type not in ALLOWED_INTER_TYPES:
        error('wrong_value', interactive_type, ALLOWED_INTER_TYPES)



    #
    # MAIN
    #
    if verbose:
        if not stdin.isatty() and interactive_query_mode:
            print('Looking for matches from stdin query...')
        elif args['keys']:
            print('Looking for matches from %s...' % ', '.join(args['keys']))
        else:
            print('Looking for matches from *all* data...')

    # Keeping track of last filter applied
    last = None

    # Keeping only keys in intermediate search
    ex_keys = lambda res : None if res is None else (e[1] for e in res)

    # We start from either all keys available or keys listed by user
    # or from stdin if there is input
    if not stdin.isatty() and interactive_query_mode:
        values = [row.strip() for row in stdin]
        # Query type
        if interactive_type == '__exact__':
            if interactive_field == '__key__':
                res = enumerate(values)
            else:
                conditions = [(interactive_field, val) for val in values]
                res = g.getKeysWhere(conditions, force_str=True, mode='or')
                last = 'exact'

        elif interactive_type == '__fuzzy__':
            res = []
            for val in values:
                res.extend(list(g.fuzzyGetCached(val, interactive_field, min_match=DEF_INTER_FUZZY_L)))
            last = 'fuzzy'

    elif args['keys']:
        res = enumerate(args['keys'])
    else:
        res = enumerate(g)

    # We are going to chain conditions
    # res will hold intermediate results
    if args['trep'] is not None:
        args['trep'] = ' '.join(args['trep'])
        if verbose:
            print('Applying opentrep on "%s" (output %s)' % (args['trep'], args['trep_format']))

        res = g.trepGet(args['trep'], trep_format=args['trep_format'], from_keys=ex_keys(res), verbose=verbose)
        last = 'trep'


    if args['exact'] is not None:
        args['exact'] = ' '.join(args['exact'])

        exact_values = args['exact'].split(SPLIT, len(exact_properties) - 1)
        conditions = list(zip_longest(exact_properties, exact_values, fillvalue=''))
        mode = 'or' if args['any'] else 'and'

        if verbose:
            if args['reverse']:
                print('Applying property %s' % (' %s ' % mode).join('%s != "%s"' % c for c in conditions))
            else:
                print('Applying property %s' % (' %s ' % mode).join('%s == "%s"' % c for c in conditions))

        res = list(g.getKeysWhere(conditions, from_keys=ex_keys(res), reverse=args['reverse'], mode=mode, force_str=True))
        last = 'exact'


    if args['fuzzy'] is not None:
        args['fuzzy'] = ' '.join(args['fuzzy'])
        if verbose:
            print('Applying property %s ~= "%s" (%.1f%%)' % (args['fuzzy_property'], args['fuzzy'], 100 * args['fuzzy_limit']))

        res = list(g.fuzzyGet(args['fuzzy'], args['fuzzy_property'], min_match=args['fuzzy_limit'], from_keys=ex_keys(res)))
        last = 'fuzzy'


    if args['near'] is not None:
        args['near'] = ' '.join(args['near'])
        if verbose:
            print('Applying near %s km from "%s" (%s grid)' % (args['near_limit'], args['near'], 'with' if with_grid else 'without'))

        coords = scan_coords(args['near'], g, verbose)
        res = sorted(g.findNearPoint(coords, radius=args['near_limit'], grid=with_grid, from_keys=ex_keys(res)))
        last = 'near'


    if args['closest'] is not None:
        args['closest'] = ' '.join(args['closest'])
        if verbose:
            print('Applying closest %s from "%s" (%s grid)' % (args['closest_limit'], args['closest'], 'with' if with_grid else 'without'))

        coords = scan_coords(args['closest'], g, verbose)
        res = list(g.findClosestFromPoint(coords, N=args['closest_limit'], grid=with_grid, from_keys=ex_keys(res)))
        last = 'closest'



    #
    # DISPLAY
    #

    # Saving to list
    res = list(res)

    # We check timing *after* res iterator reading
    if verbose and warnings:
        end = datetime.now()
        print('Done in %s = (load) %s + (search) %s' % \
                (end - before_init, after_init - before_init, end - after_init))

    # Removing unknown keys
    for h, k in res:
        if k not in g:
            warn('key', k, g.data, g._source)

    res = [(h, k) for h, k in res if k in g]


    # Keeping only "limit" first results
    nb_res_ini = len(res)

    if limit is not None:
        res = res[:limit]

    nb_res = len(res)

    if verbose:
        print('Keeping %s result(s) from %s initially...' % (nb_res, nb_res_ini))


    # Highlighting some rows
    important = set(['__key__'])

    if args['exact'] is not None:
        for prop in exact_properties:
            important.add(prop)

    if args['fuzzy'] is not None:
        important.add(args['fuzzy_property'])

    if interactive_query_mode:
        important.add(interactive_field)

    # reference may be different thing depending on the last filter
    if last in ['near', 'closest']:
        ref_type = 'distance'
    elif last in ['trep', 'fuzzy']:
        ref_type = 'percentage'
    else:
        ref_type = 'index'

    # Display
    if frontend == 'map':
        templates, max_t = g.visualize(output=g.data,
                                       label=label,
                                       point_size=point_size,
                                       point_color=point_color,
                                       icon_type=icon_type,
                                       from_keys=ex_keys(res),
                                       link_duplicates=link_duplicates,
                                       verbose=True)

        if templates and verbose:
            display_browser(templates, nb_res)
            launch_http_server(ADDRESS, PORT)

        if len(templates) < max_t:
            # At least one html not rendered
            frontend = 'terminal'
            res = res[:DEF_NUM_COL]

            print('/!\ %s template(s) not rendered. Switching to terminal frontend...' % \
                    (max_t - len(templates)))


    if frontend == 'terminal':
        print()
        display(g, res, set(args['omit']), args['show'], important, ref_type)

    if frontend == 'quiet':
        display_quiet(g, res, set(args['omit']), args['show'], ref_type, quiet_delimiter, header_display)

    if verbose and not IS_WINDOWS:
        for warn_msg in ENV_WARNINGS:
            print(dedent(warn_msg), end="")


if __name__ == '__main__':

    main()
<|MERGE_RESOLUTION|>--- conflicted
+++ resolved
@@ -204,11 +204,7 @@
     nice color and everything.
     """
     if not list_of_things:
-<<<<<<< HEAD
-        print('\nNo elements to display.')
-=======
-        print 'No elements to display.'
->>>>>>> 99eae4f9
+        print('No elements to display.')
         return
 
     if not show:
