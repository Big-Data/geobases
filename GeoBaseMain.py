#!/usr/bin/python
# -*- coding: utf-8 -*-

'''
This module is a launcher for GeoBase.
'''

from sys import stdin, stdout, stderr
import os

import pkg_resources
from datetime import datetime
from math import ceil
from itertools import zip_longest, chain
import textwrap

# Not in standard library
from termcolor import colored
import colorama
import argparse # in standard libraray for Python >= 2.7

# Private
from GeoBases import GeoBase



def checkPath(command):
    '''
    This checks if a command is in the PATH.
    '''
    path = os.popen('which %s 2> /dev/null' % command, 'r').read()

    if path:
        return True
    else:
        return False


def getObsoleteTermSize():
    '''
    This gives terminal size information using external
    command stty.
    This function is not great since where stdin is used, it
    raises an error.
    '''
    size = os.popen('stty size 2>/dev/null', 'r').read()

    if not size:
        return (80, 160)

    return tuple(int(d) for d in size.split())


def getTermSize():
    '''
    This gives terminal size information.
    '''
    env = os.environ

    def ioctl_GWINSZ(fd):
        '''Read terminal size.'''
        try:
            import fcntl, termios, struct
            cr = struct.unpack('hh', fcntl.ioctl(fd, termios.TIOCGWINSZ, '1234'))
        except IOError:
            return
        return cr

    cr = ioctl_GWINSZ(0) or ioctl_GWINSZ(1) or ioctl_GWINSZ(2)

    if not cr:
        try:
            fd = os.open(os.ctermid(), os.O_RDONLY)
            cr = ioctl_GWINSZ(fd)
            os.close(fd)
        except IOError:
            pass

    if not cr:
        cr = env.get('LINES', 25), env.get('COLUMNS', 80)

    return int(cr[0]), int(cr[1])


class RotatingColors(object):
    '''
    This class is used for generating alternate colors
    for the Linux output.
    '''
    def __init__(self, background):

        if background == 'black':
            self._availables = [
                 ('cyan',  None,      []),
                 ('white', 'on_grey', []),
            ]

        elif background == 'white':
            self._availables = [
                 ('grey', None,       []),
                 ('blue', 'on_white', []),
            ]

        else:
            raise ValueError('Accepted background color: "black" or "white", not "%s".' % \
                             background)

        self._background = background
        self._current    = 0


    def __next__(self):
        '''We increase the current color.
        '''
        self._current += 1

        if self._current == len(self._availables):
            self._current = 0


    def get(self):
        '''Get current color.'''
        return self._availables[self._current]


    def convertRaw(self, col):
        '''Get special raw color. Only change foreground color.
        '''
        current    = list(col)
        current[0] = 'yellow' if self._background == 'black' else 'green'
        return tuple(current)


    @staticmethod
    def convertBold(col):
        '''Get special field color. Only change bold type.
        '''
        current    = list(col)
        current[2] = ['bold']
        return tuple(current)


    @staticmethod
    def getEmph():
        '''Get special emphasized color.'''
        return ('white', 'on_blue', [])


    @staticmethod
    def getHeader():
        '''Get special header color.'''
        return ('red', None, [])


    @staticmethod
    def getSpecial():
        '''Get special property color.'''
        return ('magenta', None, [])



def fmt_ref(ref, ref_type, no_symb=False):
    '''
    Display the __ref__ depending on its type.
    '''
    if ref_type == 'distance':
        if no_symb:
            return '%.3f' % ref
        return '%.2f km' % ref

    if ref_type == 'percentage':
        if no_symb:
            return '%.3f' % ref
        return '%.1f %%' % (100 * ref)

    if ref_type == 'index':
        return '%s' % int(ref)

    raise ValueError('ref_type %s was not allowed' % ref_type)



def display(geob, list_of_things, omit, show, important, ref_type):
    '''
    Main display function in Linux terminal, with
    nice color and everything.
    '''
    if not list_of_things:
        stdout.write('\nNo elements to display.\n')
        return

    if not show:
        show = ['__ref__'] + geob.fields[:]

    # Building final shown headers
    show_wo_omit = [f for f in show if f not in omit]

    # Different behaviour given number of results
    # We adapt the width between MIN_CHAR_COL and MAX_CHAR_COL
    # given number of columns and term width
    n   = len(list_of_things)
    lim = int(getTermSize()[1] / float(n + 1))
    lim = min(MAX_CHAR_COL, max(MIN_CHAR_COL, lim))

    if n == 1:
        # We do not truncate names if only one result
        truncate = None
    else:
        truncate = lim

    c = RotatingColors(BACKGROUND_COLOR)

    for f in show_wo_omit:

        if f in important:
            col = c.getEmph()
        elif f == '__ref__':
            col = c.getHeader()
        elif str(f).startswith('__'):
            col = c.getSpecial() # For special fields like __dup__
        else:
            col = c.get()

        if str(f).endswith('@raw'):
            col = c.convertRaw(col)  # For @raw fields

        # Fields on the left
        stdout.write('\n' + fixed_width(f, c.convertBold(col), lim, truncate))

        if f == '__ref__':
            for h, _ in list_of_things:
                stdout.write(fixed_width(fmt_ref(h, ref_type), col, lim, truncate))
        else:
            for _, k in list_of_things:
                stdout.write(fixed_width(geob.get(k, f), col, lim, truncate))

        next(c)

    stdout.write('\n')


def display_quiet(geob, list_of_things, omit, show, ref_type, lim):
    '''
    This function displays the results in programming
    mode, with --quiet option. This is useful when you
    want to use use the result in a pipe for example.
    '''

    if not show:
        # Temporary
        t_show = ['__ref__'] + geob.fields[:]

        # In this default case, we remove splitted valued if
        # corresponding raw values exist
        show = [f for f in t_show if '%s@raw' % f not in t_show]

    # Building final shown headers
    show_wo_omit = [f for f in show if f not in omit]

    # Displaying headers
    stdout.write('#' + lim.join(str(f) for f in show_wo_omit) + '\n')

    for h, k in list_of_things:
        l = []
        for f in show_wo_omit:
            if f == '__ref__':
                l.append(fmt_ref(h, ref_type, no_symb=True))
            else:
                v = geob.get(k, f)
                # Small workaround to display nicely lists in quiet mode
                # Fields @raw are already handled with raw version, but
                # __dup__ field has no raw version for dumping
                if str(f).startswith('__') and isinstance(v, (list, tuple, set)):
                    l.append('/'.join(str(el) for el in v))
                else:
                    l.append(str(v))

        stdout.write(lim.join(l) + '\n')


def fixed_width(s, col, lim=25, truncate=None):
    '''
    This function is useful to display a string in the
    terminal with a fixed width. It is especially
    tricky with unicode strings containing accents.
    '''
    if truncate is None:
        truncate = 1000

    printer = '%%-%ss' % lim # is something like '%-3s'

    # To truncate on the appropriate number of characters
    # We decode before truncating (so non-ascii characters
    # will be counted only once when using len())
    # Then we encode again for stdout.write
    ds = str(s)
    es = printer % ds[0:truncate]

    if len(ds) > truncate:
        es = es[:-2] + '… '

    return colored(es, *col)


def scan_coords(u_input, geob, verbose):
    '''
    This function tries to interpret the main
    argument as either coordinates (lat, lng) or
    a key like ORY.
    '''

    try:
        coords = tuple(float(l) for l in u_input.strip('()').split(','))

    except ValueError:
        # Scan coordinates failed, perhaps input was key
        if u_input not in geob:
            warn('key', u_input, geob._data, geob._source)
            exit(1)

        coords = geob.getLocation(u_input)

        if coords is None:
            error('geocode_unknown', u_input)

        return coords

    else:
        if len(coords) != 2:
            error('geocode_format', u_input)

        if verbose:
            print('Geocode recognized: (%.3f, %.3f)' % coords)

        return coords


def guess_delimiter(row):
    '''Heuristic to guess the top level delimiter.
    '''
    discarded  = set([
        '#', # this is for comments
        '_', # this is for spaces
        ' ', # spaces are not usually delimiter, unless we find no other
        '"', # this is for quoting
    ])
    candidates = set([l for l in row.rstrip() if not l.isalnum() and l not in discarded])
    counters   = dict((c, row.count(c)) for c in candidates)

    # Testing spaces from higher to lower, break on biggest match
    for alternate in [' ' * i for i in range(16, 3, -1)]:
        if row.count(alternate):
            counters[alternate] = row.count(alternate)
            break

    if counters:
        return max(counters.items(), key=lambda x: x[1])[0]
    else:
        # In this case, we could not find any delimiter, we may
        # as well return ' '
        return ' '


def generate_headers(n):
    '''Generate n headers.
    '''
    for i in range(n):
        yield 'H%s' % i


def guess_headers(s_row):
    '''Heuristic to guess the lat/lng fields from first row.
    '''
    headers = list(generate_headers(len(s_row)))

    # Name candidates for lat/lng
    lat_candidates = set(['latitude',  'lat'])
    lng_candidates = set(['longitude', 'lng', 'lon'])

    lat_found, lng_found = False, False

    for i, f in enumerate(s_row):
        try:
            val = float(f)
        except ValueError:
            # Here the line was not a number, we check the name
            if f.lower() in lat_candidates and not lat_found:
                headers[i] = 'lat'
                lat_found  = True

            if f.lower() in lng_candidates and not lng_found:
                headers[i] = 'lng'
                lng_found  = True

        else:
            if val == int(val):
                # Round values are improbable as lat/lng
                continue

            if -90 < val < 90 and not lat_found:
                # latitude candidate
                headers[i] = 'lat'
                lat_found  = True

            elif -180 < val < 180 and not lng_found:
                # longitude candidate
                headers[i] = 'lng'
                lng_found  = True

    return headers


def guess_indexes(headers, s_row):
    '''Heuristic to guess indexes from headers and first row.
    '''
    discarded = set(['lat', 'lng'])

    for h, v in zip(headers, s_row):

        # Skip discarded and empty values
        if h not in discarded and v:
            # We test if the value is a float
            try:
                val = float(v)
            except ValueError:
                return [h]
            else:
                # Round values are possible as indexes
                if val == int(val):
                    return [h]

    return [headers[0]]


def fmt_on_two_cols(L, descriptor=stdout, layout='v'):
    '''
    Some formatting for help.
    '''
    n = float(len(L))
    h = int(ceil(n / 2)) # half+

    if layout == 'h':
        pairs = zip_longest(L[::2], L[1::2], fillvalue='')

    elif layout == 'v':
        pairs = zip_longest(L[:h], L[h:], fillvalue='')

    else:
        raise ValueError('Layout must be "h" or "v", but was "%s"' % layout)

    for p in pairs:
        print('\t%-20s\t%-20s' % p, file=descriptor)


def warn(name, *args):
    '''
    Display a warning on stderr.
    '''

    if name == 'key':
        print('/!\ Key %s was not in GeoBase, for data "%s" and source %s' % \
                (args[0], args[1], args[2]), file=stderr)


def error(name, *args):
    '''
    Display an error on stderr, then exit.
    First argument is the error type.
    '''

    if name == 'trep_support':
        print('\n/!\ No opentrep support. Check if opentrep wrapper can import libpyopentrep.', file=stderr)

    elif name == 'geocode_support':
        print('\n/!\ No geocoding support for data type %s.' % args[0], file=stderr)

    elif name == 'base':
        print('\n/!\ Wrong base "%s". You may select:' % args[0], file=stderr)
        fmt_on_two_cols(args[1], stderr)

    elif name == 'property':
        print('\n/!\ Wrong property "%s".' % args[0], file=stderr)
        print('For data type %s, you may select:' % args[1], file=stderr)
        fmt_on_two_cols(args[2], stderr)

    elif name == 'field':
        print('\n/!\ Wrong field "%s".' % args[0], file=stderr)
        print('For data type %s, you may select:' % args[1], file=stderr)
        fmt_on_two_cols(args[2], stderr)

    elif name == 'geocode_format':
        print('\n/!\ Bad geocode format: %s' % args[0], file=stderr)

    elif name == 'geocode_unknown':
        print('\n/!\ Geocode was unknown for %s' % args[0], file=stderr)

    elif name == 'empty_stdin':
        print('\n/!\ Stdin was empty', file=stderr)

    exit(1)


#######
#
#  MAIN
#
#######

# Global defaults
DEF_BASE          = 'ori_por'
DEF_FUZZY_LIMIT   = 0.70
DEF_NEAR_LIMIT    = 50.
DEF_CLOSEST_LIMIT = 10
DEF_TREP_FORMAT   = 'S'
DEF_QUIET_LIM     = '^'

# Terminal width defaults
DEF_CHAR_COL = 25
MIN_CHAR_COL = 3
MAX_CHAR_COL = 40
DEF_NUM_COL  = int(getTermSize()[1] / float(DEF_CHAR_COL)) - 1

ENV_WARNINGS = []

BACKGROUND_COLOR = os.getenv('BACKGROUND_COLOR', None) # 'white'

if BACKGROUND_COLOR not in ['black', 'white']:
    ENV_WARNINGS.append("""
    **********************************************************************
    $BACKGROUND_COLOR environment variable not properly set.             *
    Accepted values are 'black' and 'white'. Using default 'black' here. *
    To disable this message, add to your ~/.bashrc or ~/.zshrc:          *
                                                                         *
        export BACKGROUND_COLOR=black # or white                         *
                                                                         *
    *************************************************************** README
    """)

    BACKGROUND_COLOR = 'black'


if not checkPath('GeoBase'):
    ENV_WARNINGS.append("""
    **********************************************************************
    "GeoBase" does not seem to be in your $PATH.                         *
    To disable this message, add to your ~/.bashrc or ~/.zshrc:          *
                                                                         *
        export PATH=$PATH:$HOME/.local/bin                               *
                                                                         *
    *************************************************************** README
    """)


if ENV_WARNINGS:
    # Assume the user did not read the wiki :D
    ENV_WARNINGS.append("""
    **********************************************************************
    By the way, since you probably did not read the documentation :D,    *
    you should also add this for the completion to work with zsh.        *
    You're using zsh right o_O?                                          *
                                                                         *
        # Add custom completion scripts                                  *
        fpath=(~/.zsh/completion $fpath)                                 *
        autoload -U compinit                                             *
        compinit                                                         *
                                                                         *
    *************************************************************** README
    """)


def handle_args():
    '''Command line parsing.
    '''
    parser = argparse.ArgumentParser(description='Provide POR information.')

    parser.epilog = 'Example: %s ORY CDG' % parser.prog

    parser.add_argument('keys',
        help = 'Main argument (key, name, geocode depending on search mode)',
        nargs = '*')

    parser.add_argument('-b', '--base',
        help = '''Choose a different base, default is "%s". Also available are
                        stations, airports, countries... Give unadmissible base
                        and available values will be displayed.''' % DEF_BASE,
        default = DEF_BASE)

    parser.add_argument('-f', '--fuzzy',
        help = '''Rather than looking up a key, this mode will search the best
                        match from the property given by --fuzzy-property option for
                        the argument. Limit can be specified with --fuzzy-limit option.
                        By default, the "name" property is used for the search.''',
        default = None,
        nargs = '+')

    parser.add_argument('-F', '--fuzzy-property',
        help = '''When performing a fuzzy search, specify the property to be chosen.
                        Default is "name" if available, otherwise "__key__".
                        Give unadmissible property and available
                        values will be displayed.''',
        default = None)

    parser.add_argument('-L', '--fuzzy-limit',
        help = '''Specify a min limit for fuzzy searches, default is %s.
                        This is the Levenshtein ratio of the two strings.''' % DEF_FUZZY_LIMIT,
        default = DEF_FUZZY_LIMIT,
        type = float)

    parser.add_argument('-e', '--exact',
        help = '''Rather than looking up a key, this mode will search all keys
                        whose specific property given by --exact-property match the
                        argument. By default, the "__key__" property is used
                        for the search.''',
        default = None,
        nargs = '+')

    parser.add_argument('-E', '--exact-property',
        help = '''When performing an exact search, specify the property to be chosen.
                        Default is "__key__". Give unadmissible property and available
                        values will be displayed.''',
        default = None)

    parser.add_argument('-r', '--reverse',
        help = '''When possible, reverse the logic of the filter. Currently
                        only --exact support that.''',
        action = 'store_true')

    parser.add_argument('-n', '--near',
        help = '''Rather than looking up a key, this mode will search the entries
                        in a radius from a geocode or a key. Radius is given by --near-limit option,
                        and geocode is passed as argument. If you wish to give a geocode as
                        input, just pass it as argument with "lat, lng" format.''',
        default = None,
        nargs = '+')

    parser.add_argument('-N', '--near-limit',
        help = '''Specify a radius in km when performing geographical
                        searches with --near. Default is %s km.''' % DEF_NEAR_LIMIT,
        default = DEF_NEAR_LIMIT,
        type = float)

    parser.add_argument('-c', '--closest',
        help = '''Rather than looking up a key, this mode will search the closest entries
                        from a geocode or a key. Number of results is limited by --closest-limit option,
                        and geocode is passed as argument. If you wish to give a geocode as
                        input, just pass it as argument with "lat, lng" format.''',
        default = None,
        nargs = '+')

    parser.add_argument('-C', '--closest-limit',
        help = '''Specify a limit for closest search with --closest,
                        default is %s.''' % DEF_CLOSEST_LIMIT,
        default = DEF_CLOSEST_LIMIT,
        type = int)

    parser.add_argument('-t', '--trep',
        help = '''Rather than looking up a key, this mode will use opentrep.''',
        default = None,
        nargs = '+')

    parser.add_argument('-T', '--trep-format',
        help = '''Specify a format for trep searches with --trep,
                        default is "%s".''' % DEF_TREP_FORMAT,
        default = DEF_TREP_FORMAT)

    parser.add_argument('-g', '--gridless',
        help = '''When performing a geographical search, a geographical index is used.
                        This may lead to inaccurate results in some (rare) case when using
                        --closest searches (--near searches are never impacted).
                        Adding this option will disable the index, and browse the full
                        data set to look for the results.''',
        action = 'store_true')

    parser.add_argument('-o', '--omit',
        help = '''Does not print some characteristics of POR in stdout.
                        May help to get cleaner output. "__ref__" is an
                        available keyword with the
                        other geobase headers.''',
        nargs = '+',
        default = [])

    parser.add_argument('-s', '--show',
        help = '''Only print some characterics of POR in stdout.
                        May help to get cleaner output. "__ref__" is an
                        available keyword with the
                        other geobase headers.''',
        nargs = '+',
        default = [])

    parser.add_argument('-l', '--limit',
        help = '''Specify a limit for the number of results.
                        Default is %s, except in quiet mode where it is disabled.''' % DEF_NUM_COL,
        default = None)

    parser.add_argument('-i', '--interactive',
        help = '''Specify metadata for stdin data input.
                        3 optional values: delimiter, headers, indexes.
                        Multiple fields may be specified with "/" delimiter.
                        Default headers will use alphabet, and try to sniff lat/lng.
                        Use __head__ as header value to
                        burn the first line to define the headers.
                        Default indexes will take the first plausible field.
                        Default delimiter is smart :).
                        Example: -i ',' key/name/key2 key/key2''',
        nargs = '+',
        metavar = 'METADATA',
        default = None)

    parser.add_argument('-I', '--interactive-query',
        help = '''If passed, this option will consider stdin
                        input as key for query, not data for loading.''',
        action = 'store_true')

    parser.add_argument('-q', '--quiet',
        help = '''Does not provide the verbose output.
                        May still be combined with --omit and --show.''',
        action = 'store_true')

    parser.add_argument('-Q', '--quiet-delimiter',
        help = '''Custom delimiter in quiet mode. Default is "%s".''' % DEF_QUIET_LIM,
        default = DEF_QUIET_LIM)

    parser.add_argument('-m', '--map',
        help = '''If this option is set, instead of anything,
                        the script will display the data on a map and exit.''',
        action = 'store_true')

    parser.add_argument('-M', '--map-label',
        help = '''Change the label on map points. Default is "name" if available,
                        otherwise "__key__".''',
        default = None)

    parser.add_argument('-w', '--warnings',
        help = '''Provides additional information from GeoBase loading.''',
        action = 'store_true')

    parser.add_argument('-u', '--update',
        help = '''If this option is set, instead of anything,
                        the script will try to update some source files.''',
        action = 'store_true')

    parser.add_argument('-v', '--version',
        help = '''Display version information.''',
        action = 'store_true')

    return vars(parser.parse_args())


def main():
    '''
    Arguments handling.
    '''

    # Filter colored signals on terminals.
    # Necessary for Windows CMD
    colorama.init()

    #
    # COMMAND LINE MANAGEMENT
    args = handle_args()


    #
    # ARGUMENTS
    #
    with_grid = not args['gridless']
    verbose   = not args['quiet']
    warnings  = args['warnings']

    # Defining frontend
    if args['map']:
        frontend = 'map'
    elif not args['quiet']:
        frontend = 'terminal'
    else:
        frontend = 'quiet'

    if args['limit'] is None:
        # Limit was not set by user
        if frontend == 'terminal':
            limit = DEF_NUM_COL
        else:
            limit = None

    else:
        limit = int(args['limit'])



    #
    # CREATION
    #
    if verbose:
        before_init = datetime.now()

    if args['version']:
        r = pkg_resources.require("GeoBases")[0]
        print('Project  : %s' % r.project_name)
        print('Version  : %s' % r.version)
        print('Location : %s' % r.location)
        exit(0)

    if args['base'] not in GeoBase.BASES:
        error('base', args['base'], sorted(GeoBase.BASES.keys()))

    # Updating file
    if args['update']:
        GeoBase.update()
        exit(0)

    if not stdin.isatty() and not args['interactive_query']:

        try:
            first_l = next(stdin)
        except StopIteration:
            error('empty_stdin')

        source  = chain([first_l], stdin)
        # For sniffers, we rstrip
        first_l = first_l.rstrip()

        if args['interactive'] is None:
            delimiter = guess_delimiter(first_l)
            headers   = guess_headers(first_l.split(delimiter))
            indexes   = guess_indexes(headers, first_l.split(delimiter))
        else:
            dhi = args['interactive']

            if len(dhi) >= 1:
                delimiter = dhi[0]
            else:
                delimiter = guess_delimiter(first_l)

            if len(dhi) >= 2:
                if dhi[1] == '__head__':
                    headers = next(source).rstrip().split(delimiter)
                else:
                    headers = dhi[1].split('/')
            else:
                # Reprocessing the headers with custom delimiter
                headers = guess_headers(first_l.split(delimiter))

            if len(dhi) >= 3:
                indexes = dhi[2].split('/')
            else:
                # Reprocessing the indexes with custom headers
                indexes = guess_indexes(headers, first_l.split(delimiter))

        if verbose:
            print('Loading GeoBase from stdin with [sniffed] option: -i "%s" "%s" "%s"' % \
                    (delimiter, '/'.join(headers), '/'.join(indexes)))

        g = GeoBase(data='feed',
                    source=source,
                    delimiter=delimiter,
                    headers=headers,
                    indexes=indexes,
                    verbose=warnings)
    else:
        if verbose:
            print('Loading GeoBase "%s"...' % args['base'])

        g = GeoBase(data=args['base'], verbose=warnings)

    if verbose:
        after_init = datetime.now()


    # Tuning parameters
    if args['exact_property'] is None:
        args['exact_property'] = '__key__'

    if args['fuzzy_property'] is None:
        args['fuzzy_property'] = 'name' if 'name' in g.fields else '__key__'

    if args['map_label'] is None:
        args['map_label'] = 'name' if 'name' in g.fields else '__key__'



    #
    # FAILING
    #
    # Failing on lack of opentrep support if necessary
    if args['trep'] is not None:

        if not g.hasTrepSupport():
            error('trep_support')

    # Failing on lack of geocode support if necessary
    if args['near'] is not None or args['closest'] is not None:

        if not g.hasGeoSupport():
            error('geocode_support', args['base'])

    # Failing on wrong headers
    if args['exact'] is not None:

        if args['exact_property'] not in g.fields:
            error('property', args['exact_property'], args['base'], g.fields)

    if args['fuzzy'] is not None:

        if args['fuzzy_property'] not in g.fields:
            error('property', args['fuzzy_property'], args['base'], g.fields)

    # Failing on unkown fields
    for field in args['show'] + args['omit']:

        if field not in ['__ref__'] + g.fields:
            error('field', field, args['base'], ['__ref__'] + g.fields)



    #
    # MAIN
    #
    if verbose:
        if not stdin.isatty() and args['interactive_query']:
            print('Looking for matches from stdin...')
        elif args['keys']:
            print('Looking for matches from %s...' % ', '.join(args['keys']))
        else:
            print('Looking for matches from *all* data...')

    # We start from either all keys available or keys listed by user
    # or from stdin if there is input
    if not stdin.isatty() and args['interactive_query']:
        res = []
        for row in stdin:
            res.extend(row.strip().split())
        res = enumerate(res)

    elif args['keys']:
        res = enumerate(args['keys'])
    else:
        res = enumerate(iter(g))

    # Keeping only keys in intermediate search
    ex_keys = lambda res : None if res is None else (e[1] for e in res)

    # Keeping track of last filter applied
    last = None

    # We are going to chain conditions
    # res will hold intermediate results
    if args['trep'] is not None:
        args['trep'] = ' '.join(args['trep'])
        if verbose:
            print('Applying opentrep on "%s" [output %s]' % (args['trep'], args['trep_format']))

        res = g.trepGet(args['trep'], trep_format=args['trep_format'], from_keys=ex_keys(res), verbose=verbose)
        last = 'trep'


    if args['exact'] is not None:
        args['exact'] = ' '.join(args['exact'])
        if verbose:
            if args['reverse']:
                print('Applying property %s != "%s"' % (args['exact_property'], args['exact']))
            else:
                print('Applying property %s == "%s"' % (args['exact_property'], args['exact']))

        res = list(enumerate(g.getKeysWhere([(args['exact_property'], args['exact'])], from_keys=ex_keys(res), reverse=args['reverse'], force_str=True)))
        last = 'exact'


    if args['near'] is not None:
        args['near'] = ' '.join(args['near'])
        if verbose:
            print('Applying near %s km from "%s"' % (args['near_limit'], args['near']))

        coords = scan_coords(args['near'], g, verbose)
        res = sorted(g.findNearPoint(coords, radius=args['near_limit'], grid=with_grid, from_keys=ex_keys(res)))
        last = 'near'


    if args['closest'] is not None:
        args['closest'] = ' '.join(args['closest'])
        if verbose:
            print('Applying closest %s from "%s"' % (args['closest_limit'], args['closest']))

        coords = scan_coords(args['closest'], g, verbose)
        res = list(g.findClosestFromPoint(coords, N=args['closest_limit'], grid=with_grid, from_keys=ex_keys(res)))
        last = 'closest'


    if args['fuzzy'] is not None:
        args['fuzzy'] = ' '.join(args['fuzzy'])
        if verbose:
            print('Applying property %s ~= "%s"' % (args['fuzzy_property'], args['fuzzy']))

        res = list(g.fuzzyGet(args['fuzzy'], args['fuzzy_property'], min_match=args['fuzzy_limit'], from_keys=ex_keys(res)))
        last = 'fuzzy'



    #
    # DISPLAY
    #

    # Saving to list
    res = list(res)

    # Removing unknown keys
    for h, k in res:
        if k not in g:
            warn('key', k, g._data, g._source)

    res = [(h, k) for h, k in res if k in g]


    # Keeping only "limit" first results
    if limit is not None:
        res = res[:limit]


    # Highlighting some rows
    important = set(['__key__'])

    if args['exact'] is not None:
        important.add(args['exact_property'])

    if args['fuzzy'] is not None:
        important.add(args['fuzzy_property'])


    # __ref__ may be different thing depending on the last filter
    if last in ['near', 'closest']:
        ref_type = 'distance'
    elif last in ['trep', 'fuzzy']:
        ref_type = 'percentage'
    else:
        ref_type = 'index'

    # Display
    if frontend == 'map':
        status = g.visualize(output=g._data, label=args['map_label'], from_keys=ex_keys(res), big=100, verbose=True)

        if verbose:
            # We manually launch firefox, unless we risk a crash
            to_be_launched = []

            for template in status:
                if not template.endswith('_table.html'):
                    to_be_launched.append(template)
                else:
                    if len(res) <= 2000:
                        to_be_launched.append(template)
                    else:
                        print '\n/!\ Did not launch firefox for %s. We have %s rows and this may be slow.' % \
                                (template, len(res))

            if to_be_launched:
                os.system('firefox %s &' % ' '.join(to_be_launched))

        if len(status) < 2:
            # At least one html not rendered
            frontend = 'terminal'
            res = res[:DEF_NUM_COL]

<<<<<<< HEAD
            print('\n/!\ Map was not rendered. Switching to terminal frontend...')
=======
            print '\n/!\ %s template(s) not rendered. Switching to terminal frontend...' % (2 - len(status))
>>>>>>> e272142e


    if frontend == 'terminal':
        display(g, res, set(args['omit']), args['show'], important, ref_type)

<<<<<<< HEAD
        end = datetime.now()
        print('\nDone in (total) %s = (init) %s + (post-init) %s' % \
                (end - before_init, after_init - before_init, end - after_init))
=======
        if verbose:
            end = datetime.now()
            print '\nDone in (total) %s = (init) %s + (post-init) %s' % \
                    (end - before_init, after_init - before_init, end - after_init)
>>>>>>> e272142e


    if frontend == 'quiet':
        display_quiet(g, res, set(args['omit']), args['show'], ref_type, args['quiet_delimiter'])


    if verbose:
        for warn_msg in ENV_WARNINGS:
            print(textwrap.dedent(warn_msg), end="")


if __name__ == '__main__':

    main()
<|MERGE_RESOLUTION|>--- conflicted
+++ resolved
@@ -1048,8 +1048,8 @@
                     if len(res) <= 2000:
                         to_be_launched.append(template)
                     else:
-                        print '\n/!\ Did not launch firefox for %s. We have %s rows and this may be slow.' % \
-                                (template, len(res))
+                        print('\n/!\ Did not launch firefox for %s. We have %s rows and this may be slow.' % \
+                                (template, len(res)))
 
             if to_be_launched:
                 os.system('firefox %s &' % ' '.join(to_be_launched))
@@ -1059,26 +1059,16 @@
             frontend = 'terminal'
             res = res[:DEF_NUM_COL]
 
-<<<<<<< HEAD
-            print('\n/!\ Map was not rendered. Switching to terminal frontend...')
-=======
-            print '\n/!\ %s template(s) not rendered. Switching to terminal frontend...' % (2 - len(status))
->>>>>>> e272142e
+            print('\n/!\ %s template(s) not rendered. Switching to terminal frontend...' % (2 - len(status)))
 
 
     if frontend == 'terminal':
         display(g, res, set(args['omit']), args['show'], important, ref_type)
 
-<<<<<<< HEAD
-        end = datetime.now()
-        print('\nDone in (total) %s = (init) %s + (post-init) %s' % \
-                (end - before_init, after_init - before_init, end - after_init))
-=======
         if verbose:
             end = datetime.now()
-            print '\nDone in (total) %s = (init) %s + (post-init) %s' % \
-                    (end - before_init, after_init - before_init, end - after_init)
->>>>>>> e272142e
+            print('\nDone in (total) %s = (init) %s + (post-init) %s' % \
+                    (end - before_init, after_init - before_init, end - after_init))
 
 
     if frontend == 'quiet':
