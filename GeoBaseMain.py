--- conflicted
+++ resolved
@@ -204,7 +204,7 @@
     nice color and everything.
     """
     if not list_of_things:
-        print '\nNo elements to display.'
+        print('\nNo elements to display.')
         return
 
     if not show:
@@ -253,7 +253,7 @@
                 l.append(fixed_width(geob.get(k, f), col, lim, truncate))
 
         next(c)
-        print ''.join(l)
+        print(''.join(l))
 
 
 def display_quiet(geob, list_of_things, omit, show, ref_type, delim, header):
@@ -278,9 +278,9 @@
 
     # Displaying headers only for RH et CH
     if header == 'RH':
-        print j_headers
+        print(j_headers)
     elif header == 'CH':
-        print '#%s' % j_headers
+        print('#%s' % j_headers)
 
     for h, k in list_of_things:
         l = []
@@ -297,7 +297,7 @@
                 else:
                     l.append(str(v))
 
-        print delim.join(l)
+        print(delim.join(l))
 
 
 def display_browser(templates, nb_res):
@@ -360,15 +360,9 @@
     # To truncate on the appropriate number of characters
     # We decode before truncating (so non-ascii characters
     # will be counted only once when using len())
-<<<<<<< HEAD
-    # Then we encode again for stdout.write
+    # Then we encode again before display
     ds = str(s)
     es = printer % ds[0:truncate]
-=======
-    # Then we encode again before display
-    ds = str(s).decode('utf8')                      # decode
-    es = (printer % ds[0:truncate]).encode('utf8')  # encode
->>>>>>> 0bafd9c1
 
     if len(ds) > truncate:
         es = es[:-2] + '… '
@@ -554,25 +548,13 @@
     h = int(ceil(n / 2)) # half+
 
     if layout == 'h':
-<<<<<<< HEAD
-        pairs = zip_longest(L[::2], L[1::2], fillvalue='')
+        return zip_longest(L[::2], L[1::2], fillvalue='')
 
     elif layout == 'v':
-        pairs = zip_longest(L[:h], L[h:], fillvalue='')
-=======
-        return izip_longest(L[::2], L[1::2], fillvalue='')
-
-    if layout == 'v':
-        return izip_longest(L[:h], L[h:], fillvalue='')
->>>>>>> 0bafd9c1
+        return zip_longest(L[:h], L[h:], fillvalue='')
 
     raise ValueError('Layout must be "h" or "v", but was "%s"' % layout)
 
-<<<<<<< HEAD
-    for p in pairs:
-        print('\t%-20s\t%-20s' % p, file=descriptor)
-=======
->>>>>>> 0bafd9c1
 
 
 def best_field(candidates, possibilities, default=None):
@@ -605,36 +587,21 @@
         print('\n/!\ No geocoding support for data type %s.' % args[0], file=stderr)
 
     elif name == 'base':
-<<<<<<< HEAD
         print('\n/!\ Wrong data type "%s". You may select:' % args[0], file=stderr)
-        fmt_on_two_cols(args[1], stderr)
+        for p in build_pairs(args[1]):
+            print('\t%-20s\t%-20s' % p, file=stderr)
 
     elif name == 'property':
         print('\n/!\ Wrong property "%s".' % args[0], file=stderr)
         print('For data type "%s", you may select:' % args[1], file=stderr)
-        fmt_on_two_cols(args[2], stderr)
+        for p in build_pairs(args[2]):
+            print('\t%-20s\t%-20s' % p, file=stderr)
 
     elif name == 'field':
         print('\n/!\ Wrong field "%s".' % args[0], file=stderr)
         print('For data type "%s", you may select:' % args[1], file=stderr)
-        fmt_on_two_cols(args[2], stderr)
-=======
-        print >> stderr, '\n/!\ Wrong data type "%s". You may select:' % args[0]
-        for p in build_pairs(args[1]):
-            print >> stderr, '\t%-20s\t%-20s' % p
-
-    elif name == 'property':
-        print >> stderr, '\n/!\ Wrong property "%s".' % args[0]
-        print >> stderr, 'For data type "%s", you may select:' % args[1]
         for p in build_pairs(args[2]):
-            print >> stderr, '\t%-20s\t%-20s' % p
-
-    elif name == 'field':
-        print >> stderr, '\n/!\ Wrong field "%s".' % args[0]
-        print >> stderr, 'For data type "%s", you may select:' % args[1]
-        for p in build_pairs(args[2]):
-            print >> stderr, '\t%-20s\t%-20s' % p
->>>>>>> 0bafd9c1
+            print('\t%-20s\t%-20s' % p, file=stderr)
 
     elif name == 'geocode_format':
         print('\n/!\ Bad geocode format: %s' % args[0], file=stderr)
@@ -1488,7 +1455,7 @@
 
 
     if frontend == 'terminal':
-        print
+        print()
         display(g, res, set(args['omit']), args['show'], important, ref_type)
 
     if frontend == 'quiet':
