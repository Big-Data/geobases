--- conflicted
+++ resolved
@@ -11,12 +11,7 @@
 import pkg_resources
 from datetime import datetime
 from math import ceil, log
-<<<<<<< HEAD
 from itertools import zip_longest, chain
-import fcntl, termios, struct
-=======
-from itertools import izip_longest, chain
->>>>>>> 1bfb37c2
 from textwrap import dedent
 import signal
 
@@ -1376,27 +1371,19 @@
         last = 'closest'
 
 
-<<<<<<< HEAD
+
+    #
+    # DISPLAY
+    #
+
+    # Saving to list
+    res = list(res)
+
+    # We check timing *after* res iterator reading
     if verbose and warnings:
         end = datetime.now()
         print('Done in %s = (load) %s + (search) %s' % \
                 (end - before_init, after_init - before_init, end - after_init))
-
-=======
->>>>>>> 1bfb37c2
-
-    #
-    # DISPLAY
-    #
-
-    # Saving to list
-    res = list(res)
-
-    # We check timing *after* res iterator reading
-    if verbose and warnings:
-        end = datetime.now()
-        print 'Done in %s = (load) %s + (search) %s' % \
-                (end - before_init, after_init - before_init, end - after_init)
 
     # Removing unknown keys
     for h, k in res:
