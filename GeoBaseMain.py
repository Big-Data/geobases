--- conflicted
+++ resolved
@@ -386,13 +386,8 @@
            -90  <= coords[0] <= 90 and \
            -180 <= coords[1] <= 180:
 
-<<<<<<< HEAD
-        if verbose:
-            print('Geocode recognized: (%.3f, %.3f)' % coords)
-=======
             if verbose:
-                print 'Geocode recognized: (%.3f, %.3f)' % coords
->>>>>>> 63a87719
+                print('Geocode recognized: (%.3f, %.3f)' % coords)
 
             return coords
 
