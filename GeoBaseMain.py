#!/usr/bin/python
# -*- coding: utf-8 -*-

"""
This module is a launcher for GeoBase.
"""

from sys import stdin, stdout, stderr
import os

import pkg_resources
from datetime import datetime
from math import ceil, log
from itertools import zip_longest, chain
import fcntl, termios, struct
from textwrap import dedent
import signal

from http.server import HTTPServer, SimpleHTTPRequestHandler

# Not in standard library
from termcolor import colored
import colorama
import argparse # in standard libraray for Python >= 2.7

# Private
from GeoBases import GeoBase, BASES

# Do not produce broken pipes when head and tail are used
signal.signal(signal.SIGPIPE, signal.SIG_DFL)



def checkPath(command):
    """
    This checks if a command is in the PATH.
    """
    path = os.popen('which %s 2> /dev/null' % command, 'r').read()

    if path:
        return True
    else:
        return False


def getObsoleteTermSize():
    """
    This gives terminal size information using external
    command stty.
    This function is not great since where stdin is used, it
    raises an error.
    """
    size = os.popen('stty size 2>/dev/null', 'r').read()

    if not size:
        return (80, 160)

    return tuple(int(d) for d in size.split())


def ioctl_GWINSZ(fd):
    """Read terminal size.
    """
    try:
        cr = struct.unpack('hh', fcntl.ioctl(fd, termios.TIOCGWINSZ, '1234'))
    except IOError:
        return
    return cr


def getTermSize():
    """
    This gives terminal size information.
    """
    env = os.environ
    cr  = ioctl_GWINSZ(0) or ioctl_GWINSZ(1) or ioctl_GWINSZ(2)

    if not cr:
        try:
            fd = os.open(os.ctermid(), os.O_RDONLY)
            cr = ioctl_GWINSZ(fd)
            os.close(fd)
        except IOError:
            pass

    if not cr:
        cr = env.get('LINES', 25), env.get('COLUMNS', 80)

    return int(cr[0]), int(cr[1])


class RotatingColors(object):
    """
    This class is used for generating alternate colors
    for the Linux output.
    """
    def __init__(self, background):

        if background == 'black':
            self._availables = [
                 ('cyan',  None,      []),
                 ('white', 'on_grey', []),
            ]

        elif background == 'white':
            self._availables = [
                 ('grey', None,       []),
                 ('blue', 'on_white', []),
            ]

        else:
            raise ValueError('Accepted background color: "black" or "white", not "%s".' % \
                             background)

        self._background = background
        self._current    = 0


    def __next__(self):
        """We increase the current color.
        """
        self._current += 1

        if self._current == len(self._availables):
            self._current = 0


    def get(self):
        """Get current color.
        """
        return self._availables[self._current]


    def convertRaw(self, col):
        """Get special raw color. Only change foreground color.
        """
        current    = list(col)
        current[0] = 'yellow' if self._background == 'black' else 'green'
        return tuple(current)


    @staticmethod
    def convertBold(col):
        """Get special field color. Only change bold type.
        """
        current    = list(col)
        current[2] = ['bold']
        return tuple(current)


    @staticmethod
    def getEmph():
        """Get special emphasized color.
        """
        return ('white', 'on_blue', [])


    @staticmethod
    def getHeader():
        """Get special header color.
        """
        return ('red', None, [])


    @staticmethod
    def getSpecial():
        """Get special property color.
        """
        return ('magenta', None, [])



def fmt_ref(ref, ref_type, no_symb=False):
    """
    Display the reference depending on its type.
    """
    if ref_type == 'distance':
        if no_symb:
            return '%.3f' % ref
        return '%.2f km' % ref

    if ref_type == 'percentage':
        if no_symb:
            return '%.3f' % ref
        return '%.1f %%' % (100 * ref)

    if ref_type == 'index':
        return '%s' % int(ref)

    raise ValueError('ref_type %s was not allowed' % ref_type)



def display(geob, list_of_things, omit, show, important, ref_type):
    """
    Main display function in Linux terminal, with
    nice color and everything.
    """
    if not list_of_things:
        stdout.write('\nNo elements to display.\n')
        return

    if not show:
        show = [REF] + geob.fields[:]

    # Building final shown headers
    show_wo_omit = [f for f in show if f not in omit]

    # Different behaviour given number of results
    # We adapt the width between MIN_CHAR_COL and MAX_CHAR_COL
    # given number of columns and term width
    n   = len(list_of_things)
    lim = int(getTermSize()[1] / float(n + 1))
    lim = min(MAX_CHAR_COL, max(MIN_CHAR_COL, lim))

    if n == 1:
        # We do not truncate names if only one result
        truncate = None
    else:
        truncate = lim

    c = RotatingColors(BACKGROUND_COLOR)

    for f in show_wo_omit:

        if f in important:
            col = c.getEmph()
        elif f == REF:
            col = c.getHeader()
        elif str(f).startswith('__'):
            col = c.getSpecial() # For special fields like __dup__
        else:
            col = c.get()

        if str(f).endswith('@raw'):
            col = c.convertRaw(col)  # For @raw fields

        # Fields on the left
        stdout.write('\n' + fixed_width(f, c.convertBold(col), lim, truncate))

        if f == REF:
            for h, _ in list_of_things:
                stdout.write(fixed_width(fmt_ref(h, ref_type), col, lim, truncate))
        else:
            for _, k in list_of_things:
                stdout.write(fixed_width(geob.get(k, f), col, lim, truncate))

        next(c)

    stdout.write('\n')


def display_quiet(geob, list_of_things, omit, show, ref_type, delim, header):
    """
    This function displays the results in programming
    mode, with --quiet option. This is useful when you
    want to use use the result in a pipe for example.
    """
    if not show:
        # Temporary
        t_show = [REF] + geob.fields[:]

        # In this default case, we remove splitted valued if
        # corresponding raw values exist
        show = [f for f in t_show if '%s@raw' % f not in t_show]

    # Building final shown headers
    show_wo_omit = [f for f in show if f not in omit]

    # Displaying headers
    if header == 'CH':
        stdout.write('#' + delim.join(str(f) for f in show_wo_omit) + '\n')
    elif header == 'RH':
        stdout.write(delim.join(str(f) for f in show_wo_omit) + '\n')
    else:
        # Every other value will not display a header
        pass

    for h, k in list_of_things:
        l = []
        for f in show_wo_omit:
            if f == REF:
                l.append(fmt_ref(h, ref_type, no_symb=True))
            else:
                v = geob.get(k, f)
                # Small workaround to display nicely lists in quiet mode
                # Fields @raw are already handled with raw version, but
                # __dup__ field has no raw version for dumping
                if str(f).startswith('__') and isinstance(v, (list, tuple, set)):
                    l.append('/'.join(str(el) for el in v))
                else:
                    l.append(str(v))

        stdout.write(delim.join(l) + '\n')


def display_browser(templates, nb_res):
    """Display templates in the browser.
    """
    # We manually launch firefox, unless we risk a crash
    to_be_launched = []

    for template in templates:
        if template.endswith('_table.html'):
            if nb_res <= TABLE_BROWSER_LIM:
                to_be_launched.append(template)
            else:
                print('/!\ "firefox localhost:%s/%s" not launched automatically. %s results, may be slow.' % \
                        (PORT, template, nb_res))

        elif template.endswith('_map.html'):
            if nb_res <= MAP_BROWSER_LIM:
                to_be_launched.append(template)
            else:
                print('/!\ "firefox localhost:%s/%s" not launched automatically. %s results, may be slow.' % \
                        (PORT, template, nb_res))
        else:
            to_be_launched.append(template)

    if to_be_launched:
        urls = ['localhost:%s/%s' % (PORT, tpl) for tpl in to_be_launched]
        os.system('firefox %s &' % ' '.join(urls))


def launch_http_server(address, port):
    """Launch a SimpleHTTPServer.
    """
    # Note that in Python 3 we do not have to overload the class
    # with allow_address_reuse
    httpd = HTTPServer((address, port), SimpleHTTPRequestHandler)

    try:
        print('* Serving on localhost:%s (hit ctrl+C to stop)' % port)
        httpd.serve_forever()

    except KeyboardInterrupt:
        print('\n* Shutting down gracefully...')
        httpd.shutdown()
        print('* Done')



def fixed_width(s, col, lim=25, truncate=None):
    """
    This function is useful to display a string in the
    terminal with a fixed width. It is especially
    tricky with unicode strings containing accents.
    """
    if truncate is None:
        truncate = 1000

    printer = '%%-%ss' % lim # is something like '%-3s'

    # To truncate on the appropriate number of characters
    # We decode before truncating (so non-ascii characters
    # will be counted only once when using len())
    # Then we encode again for stdout.write
    ds = str(s)
    es = printer % ds[0:truncate]

    if len(ds) > truncate:
        es = es[:-2] + '… '

    return colored(es, *col)


def scan_coords(u_input, geob, verbose):
    """
    This function tries to interpret the main
    argument as either coordinates (lat, lng) or
    a key like ORY.
    """
    # First we try input a direct key
    if u_input in geob:
        coords = geob.getLocation(u_input)

        if coords is None:
            error('geocode_unknown', u_input)

        return coords

    # Then we try input as geocode
    try:
        free_geo = u_input.strip('()')

        for char in '\\', '"', "'":
            free_geo = free_geo.replace(char, '')

        for sep in '^', ';', ',':
            free_geo = free_geo.replace(sep, ' ')

        coords = tuple(float(l) for l in free_geo.split())

    except ValueError:
        pass
    else:
        if len(coords) == 2        and \
           -90  <= coords[0] <= 90 and \
           -180 <= coords[1] <= 180:

            if verbose:
                print('Geocode recognized: (%.3f, %.3f)' % coords)

            return coords

        error('geocode_format', u_input)

    # All cases failed
    warn('key', u_input, geob.data, geob._source)
    exit(1)


def guess_delimiter(row):
    """Heuristic to guess the top level delimiter.
    """
    discarded  = set([
        '#', # this is for comments
        '_', # this is for spaces
        ' ', # spaces are not usually delimiter, unless we find no other
        '"', # this is for quoting
        '.', # this is for decimal numbers
    ])
    candidates = set([l for l in row.rstrip() if not l.isalnum() and l not in discarded])
    counters   = dict((c, row.count(c)) for c in candidates)

    # Testing spaces from higher to lower, break on biggest match
    for alternate in [' ' * i for i in range(16, 3, -1)]:
        if row.count(alternate):
            counters[alternate] = row.count(alternate)
            break

    if counters:
        return max(counters.items(), key=lambda x: x[1])[0]
    else:
        # In this case, we could not find any delimiter, we may
        # as well return ' '
        return ' '


def generate_headers(n):
    """Generate n headers.
    """
    for i in range(n):
        yield 'H%s' % i


def guess_headers(s_row):
    """Heuristic to guess the lat/lng fields from first row.
    """
    headers = list(generate_headers(len(s_row)))

    # Name candidates for lat/lng
    lat_candidates = set(['latitude',  'lat'])
    lng_candidates = set(['longitude', 'lng', 'lon'])

    lat_found, lng_found = False, False

    for i, f in enumerate(s_row):
        try:
            val = float(f)
        except ValueError:
            # Here the line was not a number, we check the name
            if f.lower() in lat_candidates and not lat_found:
                headers[i] = 'lat'
                lat_found  = True

            if f.lower() in lng_candidates and not lng_found:
                headers[i] = 'lng'
                lng_found  = True

        else:
            if val == int(val):
                # Round values are improbable as lat/lng
                continue

            if -90 <= val <= 90 and not lat_found:
                # possible latitude field
                headers[i] = 'lat'
                lat_found  = True

            elif -180 <= val <= 180 and not lng_found:
                # possible longitude field
                headers[i] = 'lng'
                lng_found  = True

    return headers


def score_index(f):
    """Eval likelihood of being an index.

    The shorter the better, and int get a len() of 1.
    0, 1 and floats are weird for indexes, as well as 1-letter strings.
    """
    if str(f).endswith('__key__') or str(f).lower().endswith('id'):
        return 0

    if isinstance(f, float):
        return 1000

    if isinstance(f, int):
        if f <= 1: # we avoid a domain error on next case
            return 10
        return max(2, 25 / log(f))

    return len(f) if len(f) >= 2 else 10


def guess_indexes(headers, s_row):
    """Heuristic to guess indexes from headers and first row.
    """
    discarded  = set(['lat', 'lng'])
    candidates = []

    for h, v in zip(headers, s_row):
        # Skip discarded and empty values
        if h not in discarded and v:
            try:
                val = float(v)
            except ValueError:
                # is *not* a number
                candidates.append((h, score_index(v)))
            else:
                # is a number
                if val == int(val):
                    candidates.append((h, score_index(int(val))))
                else:
                    candidates.append((h, score_index(val)))

    if not candidates:
        return [headers[0]]

    return [ min(candidates, key=lambda x: x[1])[0] ]


def fmt_on_two_cols(L, descriptor=stdout, layout='v'):
    """
    Some formatting for help.
    """
    n = float(len(L))
    h = int(ceil(n / 2)) # half+

    if layout == 'h':
        pairs = zip_longest(L[::2], L[1::2], fillvalue='')

    elif layout == 'v':
        pairs = zip_longest(L[:h], L[h:], fillvalue='')

    else:
        raise ValueError('Layout must be "h" or "v", but was "%s"' % layout)

    for p in pairs:
        print('\t%-20s\t%-20s' % p, file=descriptor)


def best_field(candidates, possibilities, default=None):
    """Select best candidate in possibilities.
    """
    for candidate in candidates:
        if candidate in possibilities:
            return candidate
    return default


def warn(name, *args):
    """
    Display a warning on stderr.
    """
    if name == 'key':
        print('/!\ Key %s was not in GeoBase, for data "%s" and source %s' % \
                (args[0], args[1], args[2]), file=stderr)


def error(name, *args):
    """
    Display an error on stderr, then exit.
    First argument is the error type.
    """
    if name == 'trep_support':
        print('\n/!\ No opentrep support. Check if OpenTrepWrapper can import libpyopentrep.', file=stderr)

    elif name == 'geocode_support':
        print('\n/!\ No geocoding support for data type %s.' % args[0], file=stderr)

    elif name == 'base':
        print('\n/!\ Wrong data type "%s". You may select:' % args[0], file=stderr)
        fmt_on_two_cols(args[1], stderr)

    elif name == 'property':
        print('\n/!\ Wrong property "%s".' % args[0], file=stderr)
        print('For data type "%s", you may select:' % args[1], file=stderr)
        fmt_on_two_cols(args[2], stderr)

    elif name == 'field':
        print('\n/!\ Wrong field "%s".' % args[0], file=stderr)
        print('For data type "%s", you may select:' % args[1], file=stderr)
        fmt_on_two_cols(args[2], stderr)

    elif name == 'geocode_format':
        print('\n/!\ Bad geocode format: %s' % args[0], file=stderr)

    elif name == 'geocode_unknown':
        print('\n/!\ Geocode was unknown for %s' % args[0], file=stderr)

    elif name == 'empty_stdin':
        print('\n/!\ Stdin was empty', file=stderr)

    elif name == 'wrong_value':
        print('\n/!\ Wrong value "%s", should be in "%s".' % (args[0], args[1]), file=stderr)

    elif name == 'type':
        print('\n/!\ Wrong type for "%s", should be %s.' % (args[0], args[1]), file=stderr)

    exit(1)


#######
#
#  MAIN
#
#######

# Global defaults
DEF_BASE          = 'ori_por'
DEF_FUZZY_LIMIT   = 0.85
DEF_NEAR_LIMIT    = 50.
DEF_CLOSEST_LIMIT = 10
DEF_TREP_FORMAT   = 'S'
DEF_QUIET_DELIM   = '^'
DEF_QUIET_HEADER  = 'CH'
DEF_INTER_FUZZY_L = 0.99
DEF_FUZZY_FIELDS  = ('name', 'country_name', 'currency_name', '__key__')
DEF_EXACT_FIELDS  = ('__key__',)

ALLOWED_ICON_TYPES  = (None, 'auto', 'S', 'B')
ALLOWED_INTER_TYPES = ('__exact__', '__fuzzy__')

DEF_INTER_FIELD = '__key__'
DEF_INTER_TYPE  = '__exact__'

# Considered truthy values for command line option
TRUTHY = ('1', 'Y')

# Duplicates handling in feed mode
DEF_DISCARD_RAW = 'F'
DEF_DISCARD     = False

# Magic value option to skip and leave default, or disable
SKIP    = '_'
SPLIT   = '/'
DISABLE = '__none__'
REF     = '__ref__'

# Port for SimpleHTTPServer
ADDRESS = '0.0.0.0'
PORT    = 8000

# Defaults for map
DEF_LABEL_FIELDS    = ('name',       'country_name', '__key__')
DEF_SIZE_FIELDS     = ('page_rank',  'population',   None)
DEF_COLOR_FIELDS    = ('raw_offset', 'fclass',       None)
DEF_ICON_TYPE       = 'auto' # icon type: small, big, auto, ...
DEF_LINK_DUPLICATES = True

MAP_BROWSER_LIM   = 8000   # limit for launching browser automatically
TABLE_BROWSER_LIM = 2000   # limit for launching browser automatically

# Terminal width defaults
DEF_CHAR_COL = 25
MIN_CHAR_COL = 3
MAX_CHAR_COL = 40
DEF_NUM_COL  = int(getTermSize()[1] / float(DEF_CHAR_COL)) - 1

ENV_WARNINGS = []

BACKGROUND_COLOR = os.getenv('BACKGROUND_COLOR', None) # 'white'

if BACKGROUND_COLOR not in ['black', 'white']:
    ENV_WARNINGS.append('''
    **********************************************************************
    $BACKGROUND_COLOR environment variable not properly set.             *
    Accepted values are 'black' and 'white'. Using default 'black' here. *
    To disable this message, add to your ~/.bashrc or ~/.zshrc:          *
                                                                         *
        export BACKGROUND_COLOR=black # or white
                                                                         *
    *************************************************************** README
    ''')

    BACKGROUND_COLOR = 'black'


if not checkPath('GeoBase'):
    ENV_WARNINGS.append('''
    **********************************************************************
    "GeoBase" does not seem to be in your $PATH.                         *
    To disable this message, add to your ~/.bashrc or ~/.zshrc:          *
                                                                         *
        export PATH=$PATH:$HOME/.local/bin
                                                                         *
    *************************************************************** README
    ''')


if ENV_WARNINGS:
    # Assume the user did not read the wiki :D
    ENV_WARNINGS.append('''
    **********************************************************************
    By the way, since you probably did not read the documentation :D,    *
    you should also add this for the completion to work with zsh.        *
    You're using zsh right o_O?                                          *
                                                                         *
        # Add custom completion scripts
        fpath=(~/.zsh/completion $fpath)
        autoload -U compinit
        compinit
                                                                         *
    *************************************************************** README
    ''')


def handle_args():
    """Command line parsing.
    """
    # or list formatter
    fmt_or = lambda L : ' or '.join('"%s"' % e if e is not None else 'None' for e in L)

    parser = argparse.ArgumentParser(description='Provides data services.',
                                     formatter_class=argparse.RawTextHelpFormatter)

    parser.epilog = 'Example: %s ORY CDG' % parser.prog

    parser.add_argument('keys',
        help = dedent('''\
        Main argument. This will be used as a list of keys on which we
        apply filters. Leave empty to consider all keys.
        '''),
        nargs = '*')

    parser.add_argument('-b', '--base',
        help = dedent('''\
        Choose a different data type, default is "%s". Also available are
        stations, airports, countries... Give unadmissible value
        and all possibilities will be displayed.
        ''' % DEF_BASE),
        default = DEF_BASE)

    parser.add_argument('-f', '--fuzzy',
        help = dedent('''\
        Rather than looking up a key, this mode will search the best
        match from the property given by --fuzzy-property option for
        the argument. Limit can be specified with --fuzzy-limit option.
        '''),
        default = None,
        nargs = '+')

    parser.add_argument('-F', '--fuzzy-property',
        help = dedent('''\
        When performing a fuzzy search, specify the property to be chosen.
        Default is %s
        depending on fields.
        Give unadmissible property and available values will be displayed.
        ''' % fmt_or(DEF_FUZZY_FIELDS)),
        default = None)

    parser.add_argument('-L', '--fuzzy-limit',
        help = dedent('''\
        Specify a min limit for fuzzy searches, default is %s.
        This is the Levenshtein ratio of the two strings.
        ''' % DEF_FUZZY_LIMIT),
        default = DEF_FUZZY_LIMIT,
        type = float)

    parser.add_argument('-e', '--exact',
        help = dedent('''\
        Rather than looking up a key, this mode will search all keys
        whose specific property given by --exact-property match the
        argument. By default, the %s property is used for the search.
        You can have several property matching by giving multiple values
        separated by "%s" for --exact-property. Make sure you give the
        same number of values separated also by "%s" then.
        ''' % (fmt_or(DEF_EXACT_FIELDS), SPLIT, SPLIT)),
        default = None,
        nargs = '+')

    parser.add_argument('-E', '--exact-property',
        help = dedent('''\
        When performing an exact search, specify the property to be chosen.
        Default is %s. Give unadmissible property and available
        values will be displayed.
        You can give multiple properties separated by "%s". Make sure
        you give the same number of values separated also by "%s" for -e then.
        ''' % (fmt_or(DEF_EXACT_FIELDS), SPLIT, SPLIT)),
        default = None)

    parser.add_argument('-r', '--reverse',
        help = dedent('''\
        When possible, reverse the logic of the filter. Currently
        only --exact supports that.
        '''),
        action = 'store_true')

    parser.add_argument('-a', '--any',
        help = dedent('''\
        By default, --exact multiple searches are combined with *and*,
        passing this option will change that to a *or*.
        '''),
        action = 'store_true')

    parser.add_argument('-n', '--near',
        help = dedent('''\
        Rather than looking up a key, this mode will search the entries
        close to a geocode or a key. Radius is given by --near-limit
        option, and geocode is given as main argument. If you wish to give
        a geocode as input, use the 'lat, lng' format, with quotes.
        Example: -n CDG
        '''),
        default = None,
        nargs = '+')

    parser.add_argument('-N', '--near-limit',
        help = dedent('''\
        Specify a radius in km when performing geographical
        searches with --near. Default is %s km.
        ''' % DEF_NEAR_LIMIT),
        default = DEF_NEAR_LIMIT,
        type = float)

    parser.add_argument('-c', '--closest',
        help = dedent('''\
        Rather than looking up a key, this mode will search the closest entries
        from a geocode or a key. Number of results is limited by --closest-limit
        option, and geocode is given as main argument. If you wish to give
        a geocode as input, use the 'lat, lng' format, with quotes.
        Example: -c '48.853, 2.348'
        '''),
        default = None,
        nargs = '+')

    parser.add_argument('-C', '--closest-limit',
        help = dedent('''\
        Specify a limit for closest search with --closest, default is %s.
        ''' % DEF_CLOSEST_LIMIT),
        default = DEF_CLOSEST_LIMIT,
        type = int)

    parser.add_argument('-t', '--trep',
        help = dedent('''\
        Rather than looking up a key, this mode will use opentrep.
        '''),
        default = None,
        nargs = '+')

    parser.add_argument('-T', '--trep-format',
        help = dedent('''\
        Specify a format for trep searches with --trep, default is "%s".
        ''' % DEF_TREP_FORMAT),
        default = DEF_TREP_FORMAT)

    parser.add_argument('-g', '--gridless',
        help = dedent('''\
        When performing a geographical search, a geographical index is used.
        This may lead to inaccurate results in some (rare) case when using
        --closest searches (--near searches are never impacted).
        Adding this option will disable the index, and browse the full
        data set to look for the results.
        '''),
        action = 'store_true')

    parser.add_argument('-o', '--omit',
        help = dedent('''\
        Does not print some fields on stdout.
        May help to get cleaner output.
        "%s" is an available keyword as well as any other geobase fields.
        ''' % REF),
        nargs = '+',
        default = [])

    parser.add_argument('-s', '--show',
        help = dedent('''\
        Only print some fields on stdout.
        May help to get cleaner output.
        "%s" is an available keyword as well as any other geobase fields.
        ''' % REF),
        nargs = '+',
        default = [])

    parser.add_argument('-l', '--limit',
        help = dedent('''\
        Specify a limit for the number of results.
        This must be an integer.
        Default is %s, except in quiet mode where it is disabled.
        ''' % DEF_NUM_COL),
        default = None)

    parser.add_argument('-i', '--indexes',
        help = dedent('''\
        Specify metadata, for stdin input as well as existing bases.
        This will override defaults for existing bases.
        4 optional arguments: delimiter, headers, indexes, discard_dups.
            1) default delimiter is smart :).
            2) default headers will use numbers, and try to sniff lat/lng.
               Use __head__ as header value to
               burn the first line to define the headers.
            3) default indexes will take the first plausible field.
            4) discard_dups is a boolean to toggle duplicated keys dropping.
               Default is %s. Put %s as a truthy value,
               any other value will be falsy.
        Multiple fields may be specified with "%s" delimiter.
        For any field, you may put "%s" to leave the default value.
        Example: -i ',' key/name/country key/country _
        ''' % (DEF_DISCARD, fmt_or(TRUTHY), SPLIT, SKIP)),
        nargs = '+',
        metavar = 'METADATA',
        default = [])

    parser.add_argument('-I', '--interactive-query',
        help = dedent('''\
        If given, this option will consider stdin
        input as query material, not data for loading.
        It will read values line by line, and perform a search on them.
        2 optional arguments: field, type.
            1) field is the field from which the data is supposed to be.
            2) type is the type of matching, either %s.
               For fuzzy searches, the ratio is set to %s.
        For any field, you may put "%s" to leave the default value.
        Example: -I icao_code __fuzzy__
        ''' % (fmt_or(ALLOWED_INTER_TYPES), DEF_INTER_FUZZY_L, SKIP)),
        nargs = '*',
        metavar = 'OPTION',
        default = None)

    parser.add_argument('-q', '--quiet',
        help = dedent('''\
        Turn off verbosity and provide a programmer friendly output.
        This is a csv-like output, and may still be combined with
        --omit and --show. Configure with --quiet-options.
        '''),
        action = 'store_true')

    parser.add_argument('-Q', '--quiet-options',
        help = dedent('''\
        Custom the quiet mode.
        2 optional arguments: delimiter, header.
            1) default delimiter is "%s".
            2) the second parameter is used to control
               header display:
                   - RH to add a raw header,
                   - CH to add a commented header,
                   - any other value will not display the header.
               Default is "%s".
        For any field, you may put "%s" to leave the default value.
        Example: -Q ';' RH
        ''' % (DEF_QUIET_DELIM, DEF_QUIET_HEADER, SKIP)),
        nargs = '+',
        metavar = 'INFO',
        default = [])

    parser.add_argument('-m', '--map',
        help = dedent('''\
        This is the map output.
        Configure with --map-data.
        '''),
        action = 'store_true')

    parser.add_argument('-M', '--map-data',
        help = dedent('''\
        5 optional arguments: label, size, color, icon, duplicates.
            1) label is the field to display on map points.
               Default is %s depending on fields.
            2) size is the field used to draw circles around points.
               Default is %s depending on fields.
               Put "%s" to disable circles.
            3) color is the field use to color icons.
               Default is %s depending on fields.
               Put "%s" to disable coloring.
            4) icon is the icon type, either:
                   - "B" for big,
                   - "S" for small,
                   - "auto" for automatic,
                   - "%s" to disable icons.
               Default is "%s".
            5) duplicates is a boolean to toggle lines between duplicated keys.
               Default is %s. Put %s as a truthy value,
               any other value will be falsy.
        For any field, you may put "%s" to leave the default value.
        Example: -M _ population _ __none__ _
        ''' % ((fmt_or(DEF_LABEL_FIELDS), fmt_or(DEF_SIZE_FIELDS), DISABLE,
                fmt_or(DEF_COLOR_FIELDS), DISABLE, DISABLE, DEF_ICON_TYPE,
                DEF_LINK_DUPLICATES, fmt_or(TRUTHY), SKIP))),
        nargs = '+',
        metavar = 'FIELDS',
        default = [])

    parser.add_argument('-w', '--warnings',
        help = dedent('''\
        Provides additional information from data loading.
        '''),
        action = 'store_true')

    parser.add_argument('-u', '--update',
        help = dedent('''\
        If this option is set, instead of anything,
        the script will try to update the data files.
        Differences will be shown and the user has to answer
        'Y' or 'N' for each file.
        '''),
        action = 'store_true')

    parser.add_argument('-U', '--update-forced',
        help = dedent('''\
        If this option is set, instead of anything,
        the script will force the update of all data files.
        '''),
        action = 'store_true')

    parser.add_argument('-v', '--version',
        help = dedent('''\
        Display version information.
        '''),
        action = 'store_true')

    return vars(parser.parse_args())


def main():
    """
    Arguments handling.
    """
    # Filter colored signals on terminals.
    # Necessary for Windows CMD
    colorama.init()

    #
    # COMMAND LINE MANAGEMENT
    args = handle_args()


    #
    # ARGUMENTS
    #
    with_grid = not args['gridless']
    verbose   = not args['quiet']
    warnings  = args['warnings']

    # Defining frontend
    if args['map']:
        frontend = 'map'
    elif not args['quiet']:
        frontend = 'terminal'
    else:
        frontend = 'quiet'

    if args['limit'] is None:
        # Limit was not set by user
        if frontend == 'terminal':
            limit = DEF_NUM_COL
        else:
            limit = None

    else:
        try:
            limit = int(args['limit'])
        except ValueError:
            error('type', args['limit'], 'int')

    # Interactive query?
    interactive_query_mode = args['interactive_query'] is not None


    #
    # CREATION
    #
    if verbose:
        before_init = datetime.now()

    if args['version']:
        r = pkg_resources.require("GeoBases")[0]
        print('Project  : %s' % r.project_name)
        print('Version  : %s' % r.version)
        print('Egg name : %s' % r.egg_name())
        print('Location : %s' % r.location)
        print('Requires : %s' % ', '.join(str(e) for e in r.requires()))
        print('Extras   : %s' % ', '.join(str(e) for e in r.extras))
        exit(0)

    if args['base'] not in BASES:
        error('base', args['base'], sorted(BASES.keys()))

    # Updating file
    if args['update']:
        GeoBase.update()
        exit(0)

    if args['update_forced']:
        GeoBase.update(force=True)
        exit(0)

    if not stdin.isatty() and not interactive_query_mode:
        try:
            first_l = next(stdin)
        except StopIteration:
            error('empty_stdin')

        source  = chain([first_l], stdin)
        first_l = first_l.rstrip() # For sniffers, we rstrip

        delimiter = guess_delimiter(first_l)
        headers   = guess_headers(first_l.split(delimiter))
        indexes   = guess_indexes(headers, first_l.split(delimiter))

        discard_dups_r = DEF_DISCARD_RAW
        discard_dups   = DEF_DISCARD

        if len(args['indexes']) >= 1 and args['indexes'][0] != SKIP:
            delimiter = args['indexes'][0]

        if len(args['indexes']) >= 2 and args['indexes'][1] != SKIP:
            if args['indexes'][1] == '__head__':
                headers = source.next().rstrip().split(delimiter)
            else:
                headers = args['indexes'][1].split(SPLIT)
        else:
            # Reprocessing the headers with custom delimiter
            headers = guess_headers(first_l.split(delimiter))

        if len(args['indexes']) >= 3 and args['indexes'][2] != SKIP:
            indexes = args['indexes'][2].split(SPLIT)
        else:
            # Reprocessing the indexes with custom headers
            indexes = guess_indexes(headers, first_l.split(delimiter))

        if len(args['indexes']) >= 4 and args['indexes'][3] != SKIP:
            discard_dups_r = args['indexes'][3]
            discard_dups   = discard_dups_r in TRUTHY

        if verbose:
            print('Loading GeoBase from stdin with [sniffed] option: -i "%s" "%s" "%s" "%s"' % \
                    (delimiter, SPLIT.join(headers), SPLIT.join(indexes), discard_dups_r))

        g = GeoBase(data='feed',
                    source=source,
                    delimiter=delimiter,
                    headers=headers,
                    indexes=indexes,
                    discard_dups=discard_dups,
                    verbose=warnings)
    else:
        # -i options overrides default
        add_options = {}

        if len(args['indexes']) >= 1 and args['indexes'][0] != SKIP:
            add_options['delimiter'] = args['indexes'][0]

        if len(args['indexes']) >= 2 and args['indexes'][1] != SKIP:
            add_options['headers'] = args['indexes'][1].split(SPLIT)

        if len(args['indexes']) >= 3 and args['indexes'][2] != SKIP:
            add_options['indexes'] = args['indexes'][2].split(SPLIT)

        if len(args['indexes']) >= 4 and args['indexes'][3] != SKIP:
            add_options['discard_dups'] = args['indexes'][3] in TRUTHY

        if verbose:
            if not add_options:
                print('Loading GeoBase "%s"...' % args['base'])
            else:
                print('Loading GeoBase "%s" with custom: %s ...' % \
                        (args['base'], ' and '.join('%s = %s' % kv for kv in add_options.items())))

        g = GeoBase(data=args['base'], verbose=warnings, **add_options)

    if verbose:
        after_init = datetime.now()

    # Tuning parameters
    if args['exact_property'] is None:
        args['exact_property'] = best_field(DEF_EXACT_FIELDS, g.fields)

    exact_properties = args['exact_property'].split(SPLIT)

    if args['fuzzy_property'] is None:
        args['fuzzy_property'] = best_field(DEF_FUZZY_FIELDS, g.fields)

    # Reading map options
    label           = best_field(DEF_LABEL_FIELDS, g.fields)
    point_size      = best_field(DEF_SIZE_FIELDS,  g.fields)
    point_color     = best_field(DEF_COLOR_FIELDS, g.fields)
    icon_type       = DEF_ICON_TYPE
    link_duplicates = DEF_LINK_DUPLICATES

    if len(args['map_data']) >= 1 and args['map_data'][0] != SKIP:
        label = args['map_data'][0]

    if len(args['map_data']) >= 2 and args['map_data'][1] != SKIP:
        point_size = None if args['map_data'][1] == DISABLE else args['map_data'][1]

    if len(args['map_data']) >= 3 and args['map_data'][2] != SKIP:
        point_color = None if args['map_data'][2] == DISABLE else args['map_data'][2]

    if len(args['map_data']) >= 4 and args['map_data'][3] != SKIP:
        icon_type = None if args['map_data'][3] == DISABLE else args['map_data'][3]

    if len(args['map_data']) >= 5 and args['map_data'][4] != SKIP:
        link_duplicates = args['map_data'][4] in TRUTHY

    # Reading quiet options
    quiet_delimiter = DEF_QUIET_DELIM
    header_display  = DEF_QUIET_HEADER

    if len(args['quiet_options']) >= 1 and args['quiet_options'][0] != SKIP:
        quiet_delimiter = args['quiet_options'][0]

    if len(args['quiet_options']) >= 2 and args['quiet_options'][1] != SKIP:
        header_display = args['quiet_options'][1]

    # Reading interactive query options
    interactive_field = DEF_INTER_FIELD
    interactive_type  = DEF_INTER_TYPE

    if interactive_query_mode:
        if len(args['interactive_query']) >= 1 and args['interactive_query'][0] != SKIP:
            interactive_field = args['interactive_query'][0]

        if len(args['interactive_query']) >= 2 and args['interactive_query'][1] != SKIP:
            interactive_type = args['interactive_query'][1]



    #
    # FAILING
    #
    # Failing on lack of opentrep support if necessary
    if args['trep'] is not None:
        if not g.hasTrepSupport():
            error('trep_support')

    # Failing on lack of geocode support if necessary
    if args['near'] is not None or args['closest'] is not None:
        if not g.hasGeoSupport():
            error('geocode_support', g.data)

    # Failing on wrong headers
    if args['exact'] is not None:
        for field in exact_properties:
            if field not in g.fields:
                error('property', field, g.data, g.fields)

    if args['fuzzy'] is not None:
        if args['fuzzy_property'] not in g.fields:
            error('property', args['fuzzy_property'], g.data, g.fields)

    # Failing on unknown fields
    fields_to_test = [
        f for f in (label, point_size, point_color, interactive_field)
        if f is not None
    ]

    for field in args['show'] + args['omit'] + fields_to_test:
        if field not in [REF] + g.fields:
            error('field', field, g.data, [REF] + g.fields)

    # Testing icon_type from -M
    if icon_type not in ALLOWED_ICON_TYPES:
        error('wrong_value', icon_type, ALLOWED_ICON_TYPES)

    # Testing -I option
    if interactive_type not in ALLOWED_INTER_TYPES:
        error('wrong_value', interactive_type, ALLOWED_INTER_TYPES)



    #
    # MAIN
    #
    if verbose:
        if not stdin.isatty() and interactive_query_mode:
            print('Looking for matches from stdin query...')
        elif args['keys']:
            print('Looking for matches from %s...' % ', '.join(args['keys']))
        else:
            print('Looking for matches from *all* data...')

    # Keeping track of last filter applied
    last = None

    # Keeping only keys in intermediate search
    ex_keys = lambda res : None if res is None else (e[1] for e in res)

    # We start from either all keys available or keys listed by user
    # or from stdin if there is input
    if not stdin.isatty() and interactive_query_mode:
        values = [row.strip() for row in stdin]
        # Query type
        if interactive_type == '__exact__':
            if interactive_field == '__key__':
                res = enumerate(values)
            else:
                conditions = [(interactive_field, val) for val in values]
                res = g.getKeysWhere(conditions, force_str=True, mode='or')
                last = 'exact'

        elif interactive_type == '__fuzzy__':
            res = []
            for val in values:
                res.extend(list(g.fuzzyGet(val, interactive_field, min_match=DEF_INTER_FUZZY_L)))
            last = 'fuzzy'

    elif args['keys']:
        res = enumerate(args['keys'])
    else:
        res = enumerate(g)

    # We are going to chain conditions
    # res will hold intermediate results
    if args['trep'] is not None:
        args['trep'] = ' '.join(args['trep'])
        if verbose:
            print('Applying opentrep on "%s" [output %s]' % (args['trep'], args['trep_format']))

        res = g.trepGet(args['trep'], trep_format=args['trep_format'], from_keys=ex_keys(res), verbose=verbose)
        last = 'trep'


    if args['exact'] is not None:
        args['exact'] = ' '.join(args['exact'])

        exact_values = args['exact'].split(SPLIT, len(exact_properties) - 1)
        conditions = list(izip_longest(exact_properties, exact_values, fillvalue=''))
        mode = 'or' if args['any'] else 'and'

        if verbose:
            if args['reverse']:
<<<<<<< HEAD
                print('Applying property %s != "%s"' % (args['exact_property'], args['exact']))
            else:
                print('Applying property %s == "%s"' % (args['exact_property'], args['exact']))
=======
                print 'Applying property %s' % (' %s ' % mode).join('%s != "%s"' % c for c in conditions)
            else:
                print 'Applying property %s' % (' %s ' % mode).join('%s == "%s"' % c for c in conditions)
>>>>>>> 18440a1d

        res = list(g.getKeysWhere(conditions, from_keys=ex_keys(res), reverse=args['reverse'], mode=mode, force_str=True))
        last = 'exact'


    if args['fuzzy'] is not None:
        args['fuzzy'] = ' '.join(args['fuzzy'])
        if verbose:
            print('Applying property %s ~= "%s"' % (args['fuzzy_property'], args['fuzzy']))

        res = list(g.fuzzyGet(args['fuzzy'], args['fuzzy_property'], min_match=args['fuzzy_limit'], from_keys=ex_keys(res)))
        last = 'fuzzy'


    if args['near'] is not None:
        args['near'] = ' '.join(args['near'])
        if verbose:
            print('Applying near %s km from "%s" (%s grid)' % (args['near_limit'], args['near'], 'with' if with_grid else 'without'))

        coords = scan_coords(args['near'], g, verbose)
        res = sorted(g.findNearPoint(coords, radius=args['near_limit'], grid=with_grid, from_keys=ex_keys(res)))
        last = 'near'


    if args['closest'] is not None:
        args['closest'] = ' '.join(args['closest'])
        if verbose:
            print('Applying closest %s from "%s" (%s grid)' % (args['closest_limit'], args['closest'], 'with' if with_grid else 'without'))

        coords = scan_coords(args['closest'], g, verbose)
        res = list(g.findClosestFromPoint(coords, N=args['closest_limit'], grid=with_grid, from_keys=ex_keys(res)))
        last = 'closest'


    if verbose:
        end = datetime.now()
        print('Done in %s = (load) %s + (search) %s' % \
                (end - before_init, after_init - before_init, end - after_init))


    #
    # DISPLAY
    #

    # Saving to list
    res = list(res)

    # Removing unknown keys
    for h, k in res:
        if k not in g:
            warn('key', k, g.data, g._source)

    res = [(h, k) for h, k in res if k in g]


    # Keeping only "limit" first results
    nb_res_ini = len(res)

    if limit is not None:
        res = res[:limit]

    nb_res = len(res)

    if verbose:
        print('Keeping %s result(s) from %s initially...' % (nb_res, nb_res_ini))


    # Highlighting some rows
    important = set(['__key__'])

    if args['exact'] is not None:
        for prop in exact_properties:
            important.add(prop)

    if args['fuzzy'] is not None:
        important.add(args['fuzzy_property'])

    if interactive_query_mode:
        important.add(interactive_field)

    # reference may be different thing depending on the last filter
    if last in ['near', 'closest']:
        ref_type = 'distance'
    elif last in ['trep', 'fuzzy']:
        ref_type = 'percentage'
    else:
        ref_type = 'index'

    # Display
    if frontend == 'map':
        templates, max_t = g.visualize(output=g.data,
                                       label=label,
                                       point_size=point_size,
                                       point_color=point_color,
                                       icon_type=icon_type,
                                       from_keys=ex_keys(res),
                                       link_duplicates=link_duplicates,
                                       verbose=True)

        if templates and verbose:
            display_browser(templates, nb_res)
            launch_http_server(ADDRESS, PORT)

        if len(templates) < max_t:
            # At least one html not rendered
            frontend = 'terminal'
            res = res[:DEF_NUM_COL]

            print('/!\ %s template(s) not rendered. Switching to terminal frontend...' % \
                    (max_t - len(templates)))


    # We protect the stdout.write against the IOError
    if frontend == 'terminal':
        display(g, res, set(args['omit']), args['show'], important, ref_type)

    if frontend == 'quiet':
        display_quiet(g, res, set(args['omit']), args['show'], ref_type, quiet_delimiter, header_display)

    if verbose:
        for warn_msg in ENV_WARNINGS:
            print(dedent(warn_msg), end="")


if __name__ == '__main__':

    main()
<|MERGE_RESOLUTION|>--- conflicted
+++ resolved
@@ -1326,20 +1326,14 @@
         args['exact'] = ' '.join(args['exact'])
 
         exact_values = args['exact'].split(SPLIT, len(exact_properties) - 1)
-        conditions = list(izip_longest(exact_properties, exact_values, fillvalue=''))
+        conditions = list(zip_longest(exact_properties, exact_values, fillvalue=''))
         mode = 'or' if args['any'] else 'and'
 
         if verbose:
             if args['reverse']:
-<<<<<<< HEAD
-                print('Applying property %s != "%s"' % (args['exact_property'], args['exact']))
+                print('Applying property %s' % (' %s ' % mode).join('%s != "%s"' % c for c in conditions))
             else:
-                print('Applying property %s == "%s"' % (args['exact_property'], args['exact']))
-=======
-                print 'Applying property %s' % (' %s ' % mode).join('%s != "%s"' % c for c in conditions)
-            else:
-                print 'Applying property %s' % (' %s ' % mode).join('%s == "%s"' % c for c in conditions)
->>>>>>> 18440a1d
+                print('Applying property %s' % (' %s ' % mode).join('%s == "%s"' % c for c in conditions))
 
         res = list(g.getKeysWhere(conditions, from_keys=ex_keys(res), reverse=args['reverse'], mode=mode, force_str=True))
         last = 'exact'
