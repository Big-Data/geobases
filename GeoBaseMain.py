#!/usr/bin/python
# -*- coding: utf-8 -*-

'''
This module is a launcher for GeoBase.
'''

from sys import stdin, stdout, stderr
import os

import pkg_resources
from datetime import datetime
from math import ceil
from itertools import zip_longest, chain
import textwrap
import signal

import SimpleHTTPServer
import SocketServer

# Not in standard library
from termcolor import colored
import colorama
import argparse # in standard libraray for Python >= 2.7

# Private
from GeoBases import GeoBase

# Do not produce broken pipes when head and tail are used
signal.signal(signal.SIGPIPE, signal.SIG_DFL)



def checkPath(command):
    '''
    This checks if a command is in the PATH.
    '''
    path = os.popen('which %s 2> /dev/null' % command, 'r').read()

    if path:
        return True
    else:
        return False


def getObsoleteTermSize():
    '''
    This gives terminal size information using external
    command stty.
    This function is not great since where stdin is used, it
    raises an error.
    '''
    size = os.popen('stty size 2>/dev/null', 'r').read()

    if not size:
        return (80, 160)

    return tuple(int(d) for d in size.split())


def getTermSize():
    '''
    This gives terminal size information.
    '''
    env = os.environ

    def ioctl_GWINSZ(fd):
        '''Read terminal size.'''
        try:
            import fcntl, termios, struct
            cr = struct.unpack('hh', fcntl.ioctl(fd, termios.TIOCGWINSZ, '1234'))
        except IOError:
            return
        return cr

    cr = ioctl_GWINSZ(0) or ioctl_GWINSZ(1) or ioctl_GWINSZ(2)

    if not cr:
        try:
            fd = os.open(os.ctermid(), os.O_RDONLY)
            cr = ioctl_GWINSZ(fd)
            os.close(fd)
        except IOError:
            pass

    if not cr:
        cr = env.get('LINES', 25), env.get('COLUMNS', 80)

    return int(cr[0]), int(cr[1])


class RotatingColors(object):
    '''
    This class is used for generating alternate colors
    for the Linux output.
    '''
    def __init__(self, background):

        if background == 'black':
            self._availables = [
                 ('cyan',  None,      []),
                 ('white', 'on_grey', []),
            ]

        elif background == 'white':
            self._availables = [
                 ('grey', None,       []),
                 ('blue', 'on_white', []),
            ]

        else:
            raise ValueError('Accepted background color: "black" or "white", not "%s".' % \
                             background)

        self._background = background
        self._current    = 0


    def __next__(self):
        '''We increase the current color.
        '''
        self._current += 1

        if self._current == len(self._availables):
            self._current = 0


    def get(self):
        '''Get current color.'''
        return self._availables[self._current]


    def convertRaw(self, col):
        '''Get special raw color. Only change foreground color.
        '''
        current    = list(col)
        current[0] = 'yellow' if self._background == 'black' else 'green'
        return tuple(current)


    @staticmethod
    def convertBold(col):
        '''Get special field color. Only change bold type.
        '''
        current    = list(col)
        current[2] = ['bold']
        return tuple(current)


    @staticmethod
    def getEmph():
        '''Get special emphasized color.'''
        return ('white', 'on_blue', [])


    @staticmethod
    def getHeader():
        '''Get special header color.'''
        return ('red', None, [])


    @staticmethod
    def getSpecial():
        '''Get special property color.'''
        return ('magenta', None, [])



def fmt_ref(ref, ref_type, no_symb=False):
    '''
    Display the __ref__ depending on its type.
    '''
    if ref_type == 'distance':
        if no_symb:
            return '%.3f' % ref
        return '%.2f km' % ref

    if ref_type == 'percentage':
        if no_symb:
            return '%.3f' % ref
        return '%.1f %%' % (100 * ref)

    if ref_type == 'index':
        return '%s' % int(ref)

    raise ValueError('ref_type %s was not allowed' % ref_type)



def display(geob, list_of_things, omit, show, important, ref_type):
    '''
    Main display function in Linux terminal, with
    nice color and everything.
    '''
    if not list_of_things:
        stdout.write('\nNo elements to display.\n')
        return

    if not show:
        show = ['__ref__'] + geob.fields[:]

    # Building final shown headers
    show_wo_omit = [f for f in show if f not in omit]

    # Different behaviour given number of results
    # We adapt the width between MIN_CHAR_COL and MAX_CHAR_COL
    # given number of columns and term width
    n   = len(list_of_things)
    lim = int(getTermSize()[1] / float(n + 1))
    lim = min(MAX_CHAR_COL, max(MIN_CHAR_COL, lim))

    if n == 1:
        # We do not truncate names if only one result
        truncate = None
    else:
        truncate = lim

    c = RotatingColors(BACKGROUND_COLOR)

    for f in show_wo_omit:

        if f in important:
            col = c.getEmph()
        elif f == '__ref__':
            col = c.getHeader()
        elif str(f).startswith('__'):
            col = c.getSpecial() # For special fields like __dup__
        else:
            col = c.get()

        if str(f).endswith('@raw'):
            col = c.convertRaw(col)  # For @raw fields

        # Fields on the left
        stdout.write('\n' + fixed_width(f, c.convertBold(col), lim, truncate))

        if f == '__ref__':
            for h, _ in list_of_things:
                stdout.write(fixed_width(fmt_ref(h, ref_type), col, lim, truncate))
        else:
            for _, k in list_of_things:
                stdout.write(fixed_width(geob.get(k, f), col, lim, truncate))

        next(c)

    stdout.write('\n')


def display_quiet(geob, list_of_things, omit, show, ref_type, delim, header):
    '''
    This function displays the results in programming
    mode, with --quiet option. This is useful when you
    want to use use the result in a pipe for example.
    '''

    if not show:
        # Temporary
        t_show = ['__ref__'] + geob.fields[:]

        # In this default case, we remove splitted valued if
        # corresponding raw values exist
        show = [f for f in t_show if '%s@raw' % f not in t_show]

    # Building final shown headers
    show_wo_omit = [f for f in show if f not in omit]

    # Displaying headers
    if header == 'CH':
        stdout.write('#' + delim.join(str(f) for f in show_wo_omit) + '\n')
    elif header == 'RH':
        stdout.write(delim.join(str(f) for f in show_wo_omit) + '\n')
    else:
        # Every other value will not display a header
        pass

    for h, k in list_of_things:
        l = []
        for f in show_wo_omit:
            if f == '__ref__':
                l.append(fmt_ref(h, ref_type, no_symb=True))
            else:
                v = geob.get(k, f)
                # Small workaround to display nicely lists in quiet mode
                # Fields @raw are already handled with raw version, but
                # __dup__ field has no raw version for dumping
                if str(f).startswith('__') and isinstance(v, (list, tuple, set)):
                    l.append('/'.join(str(el) for el in v))
                else:
                    l.append(str(v))

        stdout.write(delim.join(l) + '\n')


def display_browser(status, nb_res):
    '''Display templates in the browser.

    '''
    # We manually launch firefox, unless we risk a crash
    to_be_launched = []

    for template in status:
        if template.endswith('_table.html'):
            if nb_res <= TABLE_BROWSER_LIM:
                to_be_launched.append(template)
            else:
                print '/!\ "firefox localhost:%s/%s" not launched automatically. %s results, may be slow.' % \
                        (PORT, template, nb_res)

        elif template.endswith('_map.html'):
            if nb_res <= MAP_BROWSER_LIM:
                to_be_launched.append(template)
            else:
                print '/!\ "firefox localhost:%s/%s" not launched automatically. %s results, may be slow.' % \
                        (PORT, template, nb_res)
        else:
            to_be_launched.append(template)

    if to_be_launched:
        urls = ['localhost:%s/%s' % (PORT, tpl) for tpl in to_be_launched]
        os.system('firefox %s &' % ' '.join(urls))


    class MyTCPServer(SocketServer.TCPServer):
        '''Overrides standard library.
        '''
        allow_reuse_address = True

    Handler = SimpleHTTPServer.SimpleHTTPRequestHandler
    httpd   = MyTCPServer(('0.0.0.0', PORT), Handler)

    try:
        print '* Serving on localhost:%s (hit ctrl+C to stop)' % PORT
        httpd.serve_forever()

    except KeyboardInterrupt:
        print '\n* Shutting down gracefully...'
        httpd.shutdown()
        print '* Done'



def fixed_width(s, col, lim=25, truncate=None):
    '''
    This function is useful to display a string in the
    terminal with a fixed width. It is especially
    tricky with unicode strings containing accents.
    '''
    if truncate is None:
        truncate = 1000

    printer = '%%-%ss' % lim # is something like '%-3s'

    # To truncate on the appropriate number of characters
    # We decode before truncating (so non-ascii characters
    # will be counted only once when using len())
    # Then we encode again for stdout.write
    ds = str(s)
    es = printer % ds[0:truncate]

    if len(ds) > truncate:
        es = es[:-2] + '… '

    return colored(es, *col)


def scan_coords(u_input, geob, verbose):
    '''
    This function tries to interpret the main
    argument as either coordinates (lat, lng) or
    a key like ORY.
    '''

    try:
        coords = tuple(float(l) for l in u_input.strip('()').split(','))

    except ValueError:
        # Scan coordinates failed, perhaps input was key
        if u_input not in geob:
            warn('key', u_input, geob._data, geob._source)
            exit(1)

        coords = geob.getLocation(u_input)

        if coords is None:
            error('geocode_unknown', u_input)

        return coords

    else:
        if len(coords) != 2:
            error('geocode_format', u_input)

        if verbose:
            print('Geocode recognized: (%.3f, %.3f)' % coords)

        return coords


def guess_delimiter(row):
    '''Heuristic to guess the top level delimiter.
    '''
    discarded  = set([
        '#', # this is for comments
        '_', # this is for spaces
        ' ', # spaces are not usually delimiter, unless we find no other
        '"', # this is for quoting
    ])
    candidates = set([l for l in row.rstrip() if not l.isalnum() and l not in discarded])
    counters   = dict((c, row.count(c)) for c in candidates)

    # Testing spaces from higher to lower, break on biggest match
    for alternate in [' ' * i for i in range(16, 3, -1)]:
        if row.count(alternate):
            counters[alternate] = row.count(alternate)
            break

    if counters:
        return max(counters.items(), key=lambda x: x[1])[0]
    else:
        # In this case, we could not find any delimiter, we may
        # as well return ' '
        return ' '


def generate_headers(n):
    '''Generate n headers.
    '''
    for i in range(n):
        yield 'H%s' % i


def guess_headers(s_row):
    '''Heuristic to guess the lat/lng fields from first row.
    '''
    headers = list(generate_headers(len(s_row)))

    # Name candidates for lat/lng
    lat_candidates = set(['latitude',  'lat'])
    lng_candidates = set(['longitude', 'lng', 'lon'])

    lat_found, lng_found = False, False

    for i, f in enumerate(s_row):
        try:
            val = float(f)
        except ValueError:
            # Here the line was not a number, we check the name
            if f.lower() in lat_candidates and not lat_found:
                headers[i] = 'lat'
                lat_found  = True

            if f.lower() in lng_candidates and not lng_found:
                headers[i] = 'lng'
                lng_found  = True

        else:
            if val == int(val):
                # Round values are improbable as lat/lng
                continue

            if -90 < val < 90 and not lat_found:
                # latitude candidate
                headers[i] = 'lat'
                lat_found  = True

            elif -180 < val < 180 and not lng_found:
                # longitude candidate
                headers[i] = 'lng'
                lng_found  = True

    return headers


def score_index(f):
    '''Eval likelihood of being an index.

    The shorter the better, and int get a len() of 1.
    0, 1 and floats are weird for indexes, as well as 1-letter strings.
    '''
    if str(f).endswith('__key__') or str(f).lower().endswith('id'):
        return 0

    try:
        l = len(f) if len(f) >= 2 else 10
    except TypeError:
        # int or float
        if f in [0, 1] or isinstance(f, float):
            l = 1000
        else:
            l = 1
    return l


def guess_indexes(headers, s_row):
    '''Heuristic to guess indexes from headers and first row.
    '''
    discarded  = set(['lat', 'lng'])
    candidates = []

    for h, v in zip(headers, s_row):
        # Skip discarded and empty values
        if h not in discarded and v:
            try:
                val = float(v)
            except ValueError:
                # not a number
                candidates.append((h, v))
            else:
                if val == int(val):
                    candidates.append((h, int(val)))
                else:
                    candidates.append((h, val))

    if not candidates:
        return [headers[0]]

    return [ min(candidates, key=lambda x: score_index(x[1]))[0] ]


def fmt_on_two_cols(L, descriptor=stdout, layout='v'):
    '''
    Some formatting for help.
    '''
    n = float(len(L))
    h = int(ceil(n / 2)) # half+

    if layout == 'h':
        pairs = zip_longest(L[::2], L[1::2], fillvalue='')

    elif layout == 'v':
        pairs = zip_longest(L[:h], L[h:], fillvalue='')

    else:
        raise ValueError('Layout must be "h" or "v", but was "%s"' % layout)

    for p in pairs:
        print('\t%-20s\t%-20s' % p, file=descriptor)


def warn(name, *args):
    '''
    Display a warning on stderr.
    '''

    if name == 'key':
        print('/!\ Key %s was not in GeoBase, for data "%s" and source %s' % \
                (args[0], args[1], args[2]), file=stderr)


def error(name, *args):
    '''
    Display an error on stderr, then exit.
    First argument is the error type.
    '''

    if name == 'trep_support':
<<<<<<< HEAD
        print('\n/!\ No opentrep support. Check if opentrep wrapper can import libpyopentrep.', file=stderr)
=======
        print >> stderr, '\n/!\ No opentrep support. Check if OpenTrepWrapper can import libpyopentrep.'
>>>>>>> 73639bfc

    elif name == 'geocode_support':
        print('\n/!\ No geocoding support for data type %s.' % args[0], file=stderr)

    elif name == 'base':
        print('\n/!\ Wrong base "%s". You may select:' % args[0], file=stderr)
        fmt_on_two_cols(args[1], stderr)

    elif name == 'property':
        print('\n/!\ Wrong property "%s".' % args[0], file=stderr)
        print('For data type %s, you may select:' % args[1], file=stderr)
        fmt_on_two_cols(args[2], stderr)

    elif name == 'field':
        print('\n/!\ Wrong field "%s".' % args[0], file=stderr)
        print('For data type %s, you may select:' % args[1], file=stderr)
        fmt_on_two_cols(args[2], stderr)

    elif name == 'geocode_format':
        print('\n/!\ Bad geocode format: %s' % args[0], file=stderr)

    elif name == 'geocode_unknown':
        print('\n/!\ Geocode was unknown for %s' % args[0], file=stderr)

    elif name == 'empty_stdin':
        print('\n/!\ Stdin was empty', file=stderr)

    elif name == 'wrong_value':
        print >> stderr, '\n/!\ Wrong value "%s", should be in "%s".' % (args[0], args[1])

    exit(1)


#######
#
#  MAIN
#
#######

# Global defaults
DEF_BASE          = 'ori_por'
DEF_FUZZY_LIMIT   = 0.85
DEF_NEAR_LIMIT    = 50.
DEF_CLOSEST_LIMIT = 10
DEF_TREP_FORMAT   = 'S'
DEF_QUIET_LIM     = '^'
DEF_QUIET_HEADER  = 'CH'
DEF_INTER_FUZZY_L = 0.99
DEF_FUZZY_FIELD   = 'name'

# Magic value option to skip and leave default, or disable
SKIP    = '_'
DISABLE = '__none__'

# Port for SimpleHTTPServer
PORT = 8000

# Defaults for map
DEF_LABEL_FIELD   = 'name'
DEF_SIZE_FIELD    = 'page_rank'
DEF_COLOR_FIELD   = 'raw_offset'
DEF_BIG_ICONS     = 150  # threshold for using big icons
MAP_BROWSER_LIM   = 8000 # limit for launching browser automatically
TABLE_BROWSER_LIM = 2000 # limit for launching browser automatically

# Terminal width defaults
DEF_CHAR_COL = 25
MIN_CHAR_COL = 3
MAX_CHAR_COL = 40
DEF_NUM_COL  = int(getTermSize()[1] / float(DEF_CHAR_COL)) - 1

ENV_WARNINGS = []

BACKGROUND_COLOR = os.getenv('BACKGROUND_COLOR', None) # 'white'

if BACKGROUND_COLOR not in ['black', 'white']:
    ENV_WARNINGS.append("""
    **********************************************************************
    $BACKGROUND_COLOR environment variable not properly set.             *
    Accepted values are 'black' and 'white'. Using default 'black' here. *
    To disable this message, add to your ~/.bashrc or ~/.zshrc:          *
                                                                         *
        export BACKGROUND_COLOR=black # or white                         *
                                                                         *
    *************************************************************** README
    """)

    BACKGROUND_COLOR = 'black'


if not checkPath('GeoBase'):
    ENV_WARNINGS.append("""
    **********************************************************************
    "GeoBase" does not seem to be in your $PATH.                         *
    To disable this message, add to your ~/.bashrc or ~/.zshrc:          *
                                                                         *
        export PATH=$PATH:$HOME/.local/bin                               *
                                                                         *
    *************************************************************** README
    """)


if ENV_WARNINGS:
    # Assume the user did not read the wiki :D
    ENV_WARNINGS.append("""
    **********************************************************************
    By the way, since you probably did not read the documentation :D,    *
    you should also add this for the completion to work with zsh.        *
    You're using zsh right o_O?                                          *
                                                                         *
        # Add custom completion scripts                                  *
        fpath=(~/.zsh/completion $fpath)                                 *
        autoload -U compinit                                             *
        compinit                                                         *
                                                                         *
    *************************************************************** README
    """)


def handle_args():
    '''Command line parsing.
    '''
    parser = argparse.ArgumentParser(description='Provide POR information.')

    parser.epilog = 'Example: %s ORY CDG' % parser.prog

    parser.add_argument('keys',
        help = 'Main argument (key, name, geocode depending on search mode)',
        nargs = '*')

    parser.add_argument('-b', '--base',
        help = '''Choose a different base, default is "%s". Also available are
                        stations, airports, countries... Give unadmissible base
                        and available values will be displayed.''' % DEF_BASE,
        default = DEF_BASE)

    parser.add_argument('-f', '--fuzzy',
        help = '''Rather than looking up a key, this mode will search the best
                        match from the property given by --fuzzy-property option for
                        the argument. Limit can be specified with --fuzzy-limit option.
                        By default, the "%s" property is used for the search.''' % \
                        DEF_FUZZY_FIELD,
        default = None,
        nargs = '+')

    parser.add_argument('-F', '--fuzzy-property',
        help = '''When performing a fuzzy search, specify the property to be chosen.
                        Default is "%s" if available, otherwise "__key__".
                        Give unadmissible property and available
                        values will be displayed.''' % DEF_FUZZY_FIELD,
        default = None)

    parser.add_argument('-L', '--fuzzy-limit',
        help = '''Specify a min limit for fuzzy searches, default is %s.
                        This is the Levenshtein ratio of the two strings.''' % DEF_FUZZY_LIMIT,
        default = DEF_FUZZY_LIMIT,
        type = float)

    parser.add_argument('-e', '--exact',
        help = '''Rather than looking up a key, this mode will search all keys
                        whose specific property given by --exact-property match the
                        argument. By default, the "__key__" property is used
                        for the search.''',
        default = None,
        nargs = '+')

    parser.add_argument('-E', '--exact-property',
        help = '''When performing an exact search, specify the property to be chosen.
                        Default is "__key__". Give unadmissible property and available
                        values will be displayed.''',
        default = None)

    parser.add_argument('-r', '--reverse',
        help = '''When possible, reverse the logic of the filter. Currently
                        only --exact support that.''',
        action = 'store_true')

    parser.add_argument('-n', '--near',
        help = '''Rather than looking up a key, this mode will search the entries
                        in a radius from a geocode or a key. Radius is given by --near-limit option,
                        and geocode is passed as argument. If you wish to give a geocode as
                        input, just pass it as argument with "lat, lng" format.''',
        default = None,
        nargs = '+')

    parser.add_argument('-N', '--near-limit',
        help = '''Specify a radius in km when performing geographical
                        searches with --near. Default is %s km.''' % DEF_NEAR_LIMIT,
        default = DEF_NEAR_LIMIT,
        type = float)

    parser.add_argument('-c', '--closest',
        help = '''Rather than looking up a key, this mode will search the closest entries
                        from a geocode or a key. Number of results is limited by --closest-limit option,
                        and geocode is passed as argument. If you wish to give a geocode as
                        input, just pass it as argument with "lat, lng" format.''',
        default = None,
        nargs = '+')

    parser.add_argument('-C', '--closest-limit',
        help = '''Specify a limit for closest search with --closest,
                        default is %s.''' % DEF_CLOSEST_LIMIT,
        default = DEF_CLOSEST_LIMIT,
        type = int)

    parser.add_argument('-t', '--trep',
        help = '''Rather than looking up a key, this mode will use opentrep.''',
        default = None,
        nargs = '+')

    parser.add_argument('-T', '--trep-format',
        help = '''Specify a format for trep searches with --trep,
                        default is "%s".''' % DEF_TREP_FORMAT,
        default = DEF_TREP_FORMAT)

    parser.add_argument('-g', '--gridless',
        help = '''When performing a geographical search, a geographical index is used.
                        This may lead to inaccurate results in some (rare) case when using
                        --closest searches (--near searches are never impacted).
                        Adding this option will disable the index, and browse the full
                        data set to look for the results.''',
        action = 'store_true')

    parser.add_argument('-o', '--omit',
        help = '''Does not print some characteristics of POR in stdout.
                        May help to get cleaner output. "__ref__" is an
                        available keyword with the
                        other geobase headers.''',
        nargs = '+',
        default = [])

    parser.add_argument('-s', '--show',
        help = '''Only print some characterics of POR in stdout.
                        May help to get cleaner output. "__ref__" is an
                        available keyword with the
                        other geobase headers.''',
        nargs = '+',
        default = [])

    parser.add_argument('-l', '--limit',
        help = '''Specify a limit for the number of results.
                        Default is %s, except in quiet mode where it is disabled.''' % \
                        DEF_NUM_COL,
        default = None)

    parser.add_argument('-i', '--indexes',
        help = '''Specify metadata for data input, for stdin input
                        as well as defaults overriding for existing bases.
                        3 optional values: delimiter, headers, indexes.
                        Multiple fields may be specified with "/" delimiter.
                        Default headers will use alphabet, and try to sniff lat/lng.
                        Use __head__ as header value to
                        burn the first line to define the headers.
                        Default indexes will take the first plausible field.
                        Default delimiter is smart :).
                        For any field, you may put "%s" to leave the default value.
                        Example: -i ',' key/name/key2 key/key2''' % SKIP,
        nargs = '+',
        metavar = 'METADATA',
        default = [])

    parser.add_argument('-I', '--interactive-query',
        help = '''If passed, this option will consider stdin
                        input as key for query, not data for loading.
                        It has optional arguments. The first one is the field
                        from which the data is supposed to be. The second is the
                        type of matching, either "__exact__" or "__fuzzy__". For fuzzy
                        searches, the ratio is set to %s.
                        For any field, you may put "%s" to leave the default value.
                        Example: -I icao_code __fuzzy__''' % (DEF_INTER_FUZZY_L, SKIP),
        nargs = '*',
        metavar = 'OPTION',
        default = None)

    parser.add_argument('-q', '--quiet',
        help = '''Does not provide the verbose output.
                        May still be combined with --omit and --show.''',
        action = 'store_true')

    parser.add_argument('-Q', '--quiet-options',
        help = '''Custom delimiter in quiet mode. Default is "%s".
                        Accepts a second optional parameter to control
                        header display: RH to add a raw header, CH to
                        add a commented header, any other value will
                        not display the header. Default is "%s".
                        For any field, you may put "%s" to leave the default value.
                        Example: -Q ';' RH''' % \
                        (DEF_QUIET_LIM, DEF_QUIET_HEADER, SKIP),
        nargs = '+',
        metavar = 'INFO',
        default = [])

    parser.add_argument('-m', '--map',
        help = '''If this option is set, instead of anything,
                        the script will display the data on a map and exit.''',
        action = 'store_true')

    parser.add_argument('-M', '--map-data',
        help = '''4 optional values.
                        The first one is the field to display on map points.
                        Default is "%s" if available, otherwise "__key__".
                        The second optional value is the field used to draw
                        circles around points. Default is "%s" if available.
                        Put "%s" to disable circles.
                        The third optional value is the field use to color icons.
                        Default is "%s" if available.
                        Put "%s" to disable coloring.
                        The fourth optional value is the big icons threshold, this must
                        be an integer, default is %s.
                        For any field, you may put "%s" to leave the default value.
                        Example: -M name population __none__''' % \
                        (DEF_LABEL_FIELD, DEF_SIZE_FIELD, DISABLE, DEF_COLOR_FIELD, DISABLE, DEF_BIG_ICONS, SKIP),
        nargs = '+',
        metavar = 'FIELDS',
        default = [])

    parser.add_argument('-w', '--warnings',
        help = '''Provides additional information from GeoBase loading.''',
        action = 'store_true')

    parser.add_argument('-u', '--update',
        help = '''If this option is set, instead of anything,
                        the script will try to update some source files.''',
        action = 'store_true')

    parser.add_argument('-v', '--version',
        help = '''Display version information.''',
        action = 'store_true')

    return vars(parser.parse_args())


def main():
    '''
    Arguments handling.
    '''

    # Filter colored signals on terminals.
    # Necessary for Windows CMD
    colorama.init()

    #
    # COMMAND LINE MANAGEMENT
    args = handle_args()


    #
    # ARGUMENTS
    #
    with_grid = not args['gridless']
    verbose   = not args['quiet']
    warnings  = args['warnings']

    # Defining frontend
    if args['map']:
        frontend = 'map'
    elif not args['quiet']:
        frontend = 'terminal'
    else:
        frontend = 'quiet'

    if args['limit'] is None:
        # Limit was not set by user
        if frontend == 'terminal':
            limit = DEF_NUM_COL
        else:
            limit = None

    else:
        limit = int(args['limit'])

    # Interactive query?
    interactive_query_mode = args['interactive_query'] is not None


    #
    # CREATION
    #
    if verbose:
        before_init = datetime.now()

    if args['version']:
        r = pkg_resources.require("GeoBases")[0]
        print('Project  : %s' % r.project_name)
        print('Version  : %s' % r.version)
        print('Location : %s' % r.location)
        exit(0)

    if args['base'] not in GeoBase.BASES:
        error('base', args['base'], sorted(GeoBase.BASES.keys()))

    # Updating file
    if args['update']:
        GeoBase.update()
        exit(0)

    if not stdin.isatty() and not interactive_query_mode:
        try:
            first_l = next(stdin)
        except StopIteration:
            error('empty_stdin')

        source  = chain([first_l], stdin)
        first_l = first_l.rstrip() # For sniffers, we rstrip

        delimiter = guess_delimiter(first_l)
        headers   = guess_headers(first_l.split(delimiter))
        indexes   = guess_indexes(headers, first_l.split(delimiter))

        if len(args['indexes']) >= 1 and args['indexes'][0] != SKIP:
            delimiter = args['indexes'][0]

        if len(args['indexes']) >= 2 and args['indexes'][1] != SKIP:
            if args['indexes'][1] == '__head__':
                headers = source.next().rstrip().split(delimiter)
            else:
                headers = args['indexes'][1].split('/')
        else:
            # Reprocessing the headers with custom delimiter
            headers = guess_headers(first_l.split(delimiter))

        if len(args['indexes']) >= 3 and args['indexes'][2] != SKIP:
            indexes = args['indexes'][2].split('/')
        else:
            # Reprocessing the indexes with custom headers
            indexes = guess_indexes(headers, first_l.split(delimiter))

        if verbose:
            print('Loading GeoBase from stdin with [sniffed] option: -i "%s" "%s" "%s"' % \
                    (delimiter, '/'.join(headers), '/'.join(indexes)))

        g = GeoBase(data='feed',
                    source=source,
                    delimiter=delimiter,
                    headers=headers,
                    indexes=indexes,
                    verbose=warnings)
    else:
        # -i options overrides default
        add_options = {}

        if len(args['indexes']) >= 1 and args['indexes'][0] != SKIP:
            add_options['delimiter'] = args['indexes'][0]

        if len(args['indexes']) >= 2 and args['indexes'][1] != SKIP:
            add_options['headers'] = args['indexes'][1].split('/')

        if len(args['indexes']) >= 3 and args['indexes'][2] != SKIP:
            add_options['indexes'] = args['indexes'][2].split('/')

        if verbose:
<<<<<<< HEAD
            print('Loading GeoBase "%s"...' % args['base'])
=======
            if not add_options:
                print 'Loading GeoBase "%s"...' % args['base']
            else:
                print 'Loading GeoBase "%s" with custom %s...' % \
                        (args['base'], ', '.join('%s=%s' % kv for kv in add_options.items()))
>>>>>>> 73639bfc

        g = GeoBase(data=args['base'], verbose=warnings, **add_options)

    if verbose:
        after_init = datetime.now()


    # Tuning parameters
    if args['exact_property'] is None:
        args['exact_property'] = '__key__'

    if args['fuzzy_property'] is None:
        args['fuzzy_property'] = DEF_FUZZY_FIELD if DEF_FUZZY_FIELD in g.fields else '__key__'

    # Reading map options
    label       = DEF_LABEL_FIELD if DEF_LABEL_FIELD in g.fields else '__key__'
    size_field  = DEF_SIZE_FIELD  if DEF_SIZE_FIELD  in g.fields else None
    color_field = DEF_COLOR_FIELD if DEF_COLOR_FIELD in g.fields else None
    big_icons   = DEF_BIG_ICONS

    if len(args['map_data']) >= 1 and args['map_data'][0] != SKIP:
        label = args['map_data'][0]

    if len(args['map_data']) >= 2 and args['map_data'][1] != SKIP:
        size_field = None if args['map_data'][1] == DISABLE else args['map_data'][1]

    if len(args['map_data']) >= 3 and args['map_data'][2] != SKIP:
        color_field = None if args['map_data'][2] == DISABLE else args['map_data'][2]

    if len(args['map_data']) >= 4 and args['map_data'][3] != SKIP:
        big_icons = int(args['map_data'][3])

    # Reading quiet options
    quiet_delimiter = DEF_QUIET_LIM
    header_display  = DEF_QUIET_HEADER

    if len(args['quiet_options']) >= 1 and args['quiet_options'][0] != SKIP:
        quiet_delimiter = args['quiet_options'][0]

    if len(args['quiet_options']) >= 2 and args['quiet_options'][1] != SKIP:
        header_display = args['quiet_options'][1]

    # Reading interactive query options
    interactive_field = '__key__'
    interactive_type  = '__exact__'

    if interactive_query_mode:
        if len(args['interactive_query']) >= 1 and args['interactive_query'][0] != SKIP:
            interactive_field = args['interactive_query'][0]

        if len(args['interactive_query']) >= 2 and args['interactive_query'][1] != SKIP:
            interactive_type = args['interactive_query'][1]



    #
    # FAILING
    #
    # Failing on lack of opentrep support if necessary
    if args['trep'] is not None:
        if not g.hasTrepSupport():
            error('trep_support')

    # Failing on lack of geocode support if necessary
    if args['near'] is not None or args['closest'] is not None:
        if not g.hasGeoSupport():
            error('geocode_support', args['base'])

    # Failing on wrong headers
    if args['exact'] is not None:
        if args['exact_property'] not in g.fields:
            error('property', args['exact_property'], args['base'], g.fields)

    if args['fuzzy'] is not None:
        if args['fuzzy_property'] not in g.fields:
            error('property', args['fuzzy_property'], args['base'], g.fields)

    # Failing on unknown fields
    fields_to_test = [f for f in (label, size_field, color_field, interactive_field) if f is not None]

    for field in args['show'] + args['omit'] + fields_to_test:
        if field not in ['__ref__'] + g.fields:
            error('field', field, args['base'], ['__ref__'] + g.fields)

    # Testing -M option
    allowed_types = ['__exact__', '__fuzzy__']

    if interactive_type not in allowed_types:
        error('wrong_value', interactive_type, allowed_types)



    #
    # MAIN
    #
    if verbose:
<<<<<<< HEAD
        if not stdin.isatty() and args['interactive_query']:
            print('Looking for matches from stdin...')
=======
        if not stdin.isatty() and interactive_query_mode:
            print 'Looking for matches from stdin query...'
>>>>>>> 73639bfc
        elif args['keys']:
            print('Looking for matches from %s...' % ', '.join(args['keys']))
        else:
            print('Looking for matches from *all* data...')

    # Keeping track of last filter applied
    last = None

    # Keeping only keys in intermediate search
    ex_keys = lambda res : None if res is None else (e[1] for e in res)

    # We start from either all keys available or keys listed by user
    # or from stdin if there is input
    if not stdin.isatty() and interactive_query_mode:
        values = []
        for row in stdin:
            values.extend(row.strip().split())

        # Query type
        if interactive_type == '__exact__':
            if interactive_field == '__key__':
                res = enumerate(values)
            else:
                conditions = [(interactive_field, val) for val in values]
                res = enumerate(g.getKeysWhere(conditions, force_str=True, mode='or'))
                last = 'exact'

        elif interactive_type == '__fuzzy__':
            res = []
            for val in values:
                res.extend(list(g.fuzzyGet(val, interactive_field, min_match=DEF_INTER_FUZZY_L)))
            last = 'fuzzy'

    elif args['keys']:
        res = enumerate(args['keys'])
    else:
        res = enumerate(iter(g))

    # We are going to chain conditions
    # res will hold intermediate results
    if args['trep'] is not None:
        args['trep'] = ' '.join(args['trep'])
        if verbose:
            print('Applying opentrep on "%s" [output %s]' % (args['trep'], args['trep_format']))

        res = g.trepGet(args['trep'], trep_format=args['trep_format'], from_keys=ex_keys(res), verbose=verbose)
        last = 'trep'


    if args['exact'] is not None:
        args['exact'] = ' '.join(args['exact'])
        if verbose:
            if args['reverse']:
                print('Applying property %s != "%s"' % (args['exact_property'], args['exact']))
            else:
                print('Applying property %s == "%s"' % (args['exact_property'], args['exact']))

        res = list(enumerate(g.getKeysWhere([(args['exact_property'], args['exact'])],
                                            from_keys=ex_keys(res),
                                            reverse=args['reverse'],
                                            force_str=True)))
        last = 'exact'


    if args['near'] is not None:
        args['near'] = ' '.join(args['near'])
        if verbose:
            print('Applying near %s km from "%s"' % (args['near_limit'], args['near']))

        coords = scan_coords(args['near'], g, verbose)
        res = sorted(g.findNearPoint(coords, radius=args['near_limit'], grid=with_grid, from_keys=ex_keys(res)))
        last = 'near'


    if args['closest'] is not None:
        args['closest'] = ' '.join(args['closest'])
        if verbose:
            print('Applying closest %s from "%s"' % (args['closest_limit'], args['closest']))

        coords = scan_coords(args['closest'], g, verbose)
        res = list(g.findClosestFromPoint(coords, N=args['closest_limit'], grid=with_grid, from_keys=ex_keys(res)))
        last = 'closest'


    if args['fuzzy'] is not None:
        args['fuzzy'] = ' '.join(args['fuzzy'])
        if verbose:
            print('Applying property %s ~= "%s"' % (args['fuzzy_property'], args['fuzzy']))

        res = list(g.fuzzyGet(args['fuzzy'], args['fuzzy_property'], min_match=args['fuzzy_limit'], from_keys=ex_keys(res)))
        last = 'fuzzy'


    if verbose:
        end = datetime.now()
        print('Done in %s = (load) %s + (search) %s' % \
                (end - before_init, after_init - before_init, end - after_init))


    #
    # DISPLAY
    #

    # Saving to list
    res = list(res)

    # Removing unknown keys
    for h, k in res:
        if k not in g:
            warn('key', k, g._data, g._source)

    res = [(h, k) for h, k in res if k in g]


    # Keeping only "limit" first results
    nb_res_ini = len(res)

    if limit is not None:
        res = res[:limit]

    nb_res = len(res)

    if verbose:
        print('Keeping %s result(s) from %s initially...' % (nb_res, nb_res_ini))


    # Highlighting some rows
    important = set(['__key__'])

    if args['exact'] is not None:
        important.add(args['exact_property'])

    if args['fuzzy'] is not None:
        important.add(args['fuzzy_property'])

    if interactive_query_mode:
        important.add(interactive_field)

    # __ref__ may be different thing depending on the last filter
    if last in ['near', 'closest']:
        ref_type = 'distance'
    elif last in ['trep', 'fuzzy']:
        ref_type = 'percentage'
    else:
        ref_type = 'index'

    # Display
    if frontend == 'map':
        status = g.visualize(output=g._data,
                             label=label,
                             point_size=size_field,
                             point_color=color_field,
                             from_keys=ex_keys(res),
                             big_limit=big_icons,
                             verbose=True)

        if verbose:
<<<<<<< HEAD
            # We manually launch firefox, unless we risk a crash
            to_be_launched = []

            for template in status:
                if template.endswith('_table.html'):
                    if nb_res <= 2000:
                        to_be_launched.append(template)
                    else:
                        print('/!\ "firefox %s" not launched automatically. %s results, may be slow.' % \
                                (template, nb_res))

                elif template.endswith('_map.html'):
                    if nb_res <= 8000:
                        to_be_launched.append(template)
                    else:
                        print('/!\ "firefox %s" not launched automatically. %s results, may be slow.' % \
                                (template, nb_res))
                else:
                    to_be_launched.append(template)

            if to_be_launched:
                os.system('firefox %s &' % ' '.join(to_be_launched))
=======
            display_browser(status, nb_res)
>>>>>>> 73639bfc

        if len(status) < 2:
            # At least one html not rendered
            frontend = 'terminal'
            res = res[:DEF_NUM_COL]

            print('/!\ %s template(s) not rendered. Switching to terminal frontend...' % (2 - len(status)))


    # We protect the stdout.write against the IOError
    if frontend == 'terminal':
        display(g, res, set(args['omit']), args['show'], important, ref_type)

    if frontend == 'quiet':
        display_quiet(g, res, set(args['omit']), args['show'], ref_type, quiet_delimiter, header_display)

<<<<<<< HEAD
        if verbose:
            for warn_msg in ENV_WARNINGS:
                print(textwrap.dedent(warn_msg), end="")

    except IOError:
        # This means that the user probably used head or tail on this mode
        # We close stderr to prevent the error display:
        # > close failed in file object destructor:
        # > sys.excepthook is missing
        # > lost sys.stderr
        stderr.close()
=======
    if verbose:
        for warn_msg in ENV_WARNINGS:
            print textwrap.dedent(warn_msg),
>>>>>>> 73639bfc



if __name__ == '__main__':

    main()
<|MERGE_RESOLUTION|>--- conflicted
+++ resolved
@@ -15,8 +15,7 @@
 import textwrap
 import signal
 
-import SimpleHTTPServer
-import SocketServer
+from http.server import HTTPServer, SimpleHTTPRequestHandler
 
 # Not in standard library
 from termcolor import colored
@@ -303,15 +302,15 @@
             if nb_res <= TABLE_BROWSER_LIM:
                 to_be_launched.append(template)
             else:
-                print '/!\ "firefox localhost:%s/%s" not launched automatically. %s results, may be slow.' % \
-                        (PORT, template, nb_res)
+                print('/!\ "firefox localhost:%s/%s" not launched automatically. %s results, may be slow.' % \
+                        (PORT, template, nb_res))
 
         elif template.endswith('_map.html'):
             if nb_res <= MAP_BROWSER_LIM:
                 to_be_launched.append(template)
             else:
-                print '/!\ "firefox localhost:%s/%s" not launched automatically. %s results, may be slow.' % \
-                        (PORT, template, nb_res)
+                print('/!\ "firefox localhost:%s/%s" not launched automatically. %s results, may be slow.' % \
+                        (PORT, template, nb_res))
         else:
             to_be_launched.append(template)
 
@@ -319,23 +318,18 @@
         urls = ['localhost:%s/%s' % (PORT, tpl) for tpl in to_be_launched]
         os.system('firefox %s &' % ' '.join(urls))
 
-
-    class MyTCPServer(SocketServer.TCPServer):
-        '''Overrides standard library.
-        '''
-        allow_reuse_address = True
-
-    Handler = SimpleHTTPServer.SimpleHTTPRequestHandler
-    httpd   = MyTCPServer(('0.0.0.0', PORT), Handler)
+    # Note that in Python 3 we do not have to overload the class
+    # with allow_address_reuse
+    httpd = HTTPServer(('0.0.0.0', PORT), SimpleHTTPRequestHandler)
 
     try:
-        print '* Serving on localhost:%s (hit ctrl+C to stop)' % PORT
+        print('* Serving on localhost:%s (hit ctrl+C to stop)' % PORT)
         httpd.serve_forever()
 
     except KeyboardInterrupt:
-        print '\n* Shutting down gracefully...'
+        print('\n* Shutting down gracefully...')
         httpd.shutdown()
-        print '* Done'
+        print('* Done')
 
 
 
@@ -554,11 +548,7 @@
     '''
 
     if name == 'trep_support':
-<<<<<<< HEAD
-        print('\n/!\ No opentrep support. Check if opentrep wrapper can import libpyopentrep.', file=stderr)
-=======
-        print >> stderr, '\n/!\ No opentrep support. Check if OpenTrepWrapper can import libpyopentrep.'
->>>>>>> 73639bfc
+        print('\n/!\ No opentrep support. Check if OpenTrepWrapper can import libpyopentrep.', file=stderr)
 
     elif name == 'geocode_support':
         print('\n/!\ No geocoding support for data type %s.' % args[0], file=stderr)
@@ -587,7 +577,7 @@
         print('\n/!\ Stdin was empty', file=stderr)
 
     elif name == 'wrong_value':
-        print >> stderr, '\n/!\ Wrong value "%s", should be in "%s".' % (args[0], args[1])
+        print('\n/!\ Wrong value "%s", should be in "%s".' % (args[0], args[1]), file=stderr)
 
     exit(1)
 
@@ -1010,15 +1000,11 @@
             add_options['indexes'] = args['indexes'][2].split('/')
 
         if verbose:
-<<<<<<< HEAD
-            print('Loading GeoBase "%s"...' % args['base'])
-=======
             if not add_options:
-                print 'Loading GeoBase "%s"...' % args['base']
+                print('Loading GeoBase "%s"...' % args['base'])
             else:
-                print 'Loading GeoBase "%s" with custom %s...' % \
-                        (args['base'], ', '.join('%s=%s' % kv for kv in add_options.items()))
->>>>>>> 73639bfc
+                print('Loading GeoBase "%s" with custom %s...' % \
+                        (args['base'], ', '.join('%s=%s' % kv for kv in add_options.items())))
 
         g = GeoBase(data=args['base'], verbose=warnings, **add_options)
 
@@ -1115,13 +1101,8 @@
     # MAIN
     #
     if verbose:
-<<<<<<< HEAD
-        if not stdin.isatty() and args['interactive_query']:
-            print('Looking for matches from stdin...')
-=======
         if not stdin.isatty() and interactive_query_mode:
-            print 'Looking for matches from stdin query...'
->>>>>>> 73639bfc
+            print('Looking for matches from stdin query...')
         elif args['keys']:
             print('Looking for matches from %s...' % ', '.join(args['keys']))
         else:
@@ -1279,32 +1260,7 @@
                              verbose=True)
 
         if verbose:
-<<<<<<< HEAD
-            # We manually launch firefox, unless we risk a crash
-            to_be_launched = []
-
-            for template in status:
-                if template.endswith('_table.html'):
-                    if nb_res <= 2000:
-                        to_be_launched.append(template)
-                    else:
-                        print('/!\ "firefox %s" not launched automatically. %s results, may be slow.' % \
-                                (template, nb_res))
-
-                elif template.endswith('_map.html'):
-                    if nb_res <= 8000:
-                        to_be_launched.append(template)
-                    else:
-                        print('/!\ "firefox %s" not launched automatically. %s results, may be slow.' % \
-                                (template, nb_res))
-                else:
-                    to_be_launched.append(template)
-
-            if to_be_launched:
-                os.system('firefox %s &' % ' '.join(to_be_launched))
-=======
             display_browser(status, nb_res)
->>>>>>> 73639bfc
 
         if len(status) < 2:
             # At least one html not rendered
@@ -1321,24 +1277,9 @@
     if frontend == 'quiet':
         display_quiet(g, res, set(args['omit']), args['show'], ref_type, quiet_delimiter, header_display)
 
-<<<<<<< HEAD
-        if verbose:
-            for warn_msg in ENV_WARNINGS:
-                print(textwrap.dedent(warn_msg), end="")
-
-    except IOError:
-        # This means that the user probably used head or tail on this mode
-        # We close stderr to prevent the error display:
-        # > close failed in file object destructor:
-        # > sys.excepthook is missing
-        # > lost sys.stderr
-        stderr.close()
-=======
     if verbose:
         for warn_msg in ENV_WARNINGS:
-            print textwrap.dedent(warn_msg),
->>>>>>> 73639bfc
-
+            print(textwrap.dedent(warn_msg), end="")
 
 
 if __name__ == '__main__':
