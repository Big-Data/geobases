#!/usr/bin/python
# -*- coding: utf-8 -*-

"""
This module is a launcher for GeoBase.
"""

from sys import stdin, stdout, stderr
import os

import pkg_resources
from datetime import datetime
from math import ceil, log
from itertools import zip_longest, chain
import fcntl, termios, struct
import textwrap
import signal

from http.server import HTTPServer, SimpleHTTPRequestHandler

# Not in standard library
from termcolor import colored
import colorama
import argparse # in standard libraray for Python >= 2.7

# Private
from GeoBases import GeoBase

# Do not produce broken pipes when head and tail are used
signal.signal(signal.SIGPIPE, signal.SIG_DFL)



def checkPath(command):
    """
    This checks if a command is in the PATH.
    """
    path = os.popen('which %s 2> /dev/null' % command, 'r').read()

    if path:
        return True
    else:
        return False


def getObsoleteTermSize():
    """
    This gives terminal size information using external
    command stty.
    This function is not great since where stdin is used, it
    raises an error.
    """
    size = os.popen('stty size 2>/dev/null', 'r').read()

    if not size:
        return (80, 160)

    return tuple(int(d) for d in size.split())


def ioctl_GWINSZ(fd):
    """Read terminal size.
    """
    try:
        cr = struct.unpack('hh', fcntl.ioctl(fd, termios.TIOCGWINSZ, '1234'))
    except IOError:
        return
    return cr


def getTermSize():
    """
    This gives terminal size information.
    """
    env = os.environ
    cr  = ioctl_GWINSZ(0) or ioctl_GWINSZ(1) or ioctl_GWINSZ(2)

    if not cr:
        try:
            fd = os.open(os.ctermid(), os.O_RDONLY)
            cr = ioctl_GWINSZ(fd)
            os.close(fd)
        except IOError:
            pass

    if not cr:
        cr = env.get('LINES', 25), env.get('COLUMNS', 80)

    return int(cr[0]), int(cr[1])


class RotatingColors(object):
    """
    This class is used for generating alternate colors
    for the Linux output.
    """
    def __init__(self, background):

        if background == 'black':
            self._availables = [
                 ('cyan',  None,      []),
                 ('white', 'on_grey', []),
            ]

        elif background == 'white':
            self._availables = [
                 ('grey', None,       []),
                 ('blue', 'on_white', []),
            ]

        else:
            raise ValueError('Accepted background color: "black" or "white", not "%s".' % \
                             background)

        self._background = background
        self._current    = 0


    def __next__(self):
        """We increase the current color.
        """
        self._current += 1

        if self._current == len(self._availables):
            self._current = 0


    def get(self):
        """Get current color.
        """
        return self._availables[self._current]


    def convertRaw(self, col):
        """Get special raw color. Only change foreground color.
        """
        current    = list(col)
        current[0] = 'yellow' if self._background == 'black' else 'green'
        return tuple(current)


    @staticmethod
    def convertBold(col):
        """Get special field color. Only change bold type.
        """
        current    = list(col)
        current[2] = ['bold']
        return tuple(current)


    @staticmethod
    def getEmph():
        """Get special emphasized color.
        """
        return ('white', 'on_blue', [])


    @staticmethod
    def getHeader():
        """Get special header color.
        """
        return ('red', None, [])


    @staticmethod
    def getSpecial():
        """Get special property color.
        """
        return ('magenta', None, [])



def fmt_ref(ref, ref_type, no_symb=False):
    """
    Display the reference depending on its type.
    """
    if ref_type == 'distance':
        if no_symb:
            return '%.3f' % ref
        return '%.2f km' % ref

    if ref_type == 'percentage':
        if no_symb:
            return '%.3f' % ref
        return '%.1f %%' % (100 * ref)

    if ref_type == 'index':
        return '%s' % int(ref)

    raise ValueError('ref_type %s was not allowed' % ref_type)



def display(geob, list_of_things, omit, show, important, ref_type):
    """
    Main display function in Linux terminal, with
    nice color and everything.
    """
    if not list_of_things:
        stdout.write('\nNo elements to display.\n')
        return

    if not show:
        show = [REF] + geob.fields[:]

    # Building final shown headers
    show_wo_omit = [f for f in show if f not in omit]

    # Different behaviour given number of results
    # We adapt the width between MIN_CHAR_COL and MAX_CHAR_COL
    # given number of columns and term width
    n   = len(list_of_things)
    lim = int(getTermSize()[1] / float(n + 1))
    lim = min(MAX_CHAR_COL, max(MIN_CHAR_COL, lim))

    if n == 1:
        # We do not truncate names if only one result
        truncate = None
    else:
        truncate = lim

    c = RotatingColors(BACKGROUND_COLOR)

    for f in show_wo_omit:

        if f in important:
            col = c.getEmph()
        elif f == REF:
            col = c.getHeader()
        elif str(f).startswith('__'):
            col = c.getSpecial() # For special fields like __dup__
        else:
            col = c.get()

        if str(f).endswith('@raw'):
            col = c.convertRaw(col)  # For @raw fields

        # Fields on the left
        stdout.write('\n' + fixed_width(f, c.convertBold(col), lim, truncate))

        if f == REF:
            for h, _ in list_of_things:
                stdout.write(fixed_width(fmt_ref(h, ref_type), col, lim, truncate))
        else:
            for _, k in list_of_things:
                stdout.write(fixed_width(geob.get(k, f), col, lim, truncate))

        next(c)

    stdout.write('\n')


def display_quiet(geob, list_of_things, omit, show, ref_type, delim, header):
    """
    This function displays the results in programming
    mode, with --quiet option. This is useful when you
    want to use use the result in a pipe for example.
    """
    if not show:
        # Temporary
        t_show = [REF] + geob.fields[:]

        # In this default case, we remove splitted valued if
        # corresponding raw values exist
        show = [f for f in t_show if '%s@raw' % f not in t_show]

    # Building final shown headers
    show_wo_omit = [f for f in show if f not in omit]

    # Displaying headers
    if header == 'CH':
        stdout.write('#' + delim.join(str(f) for f in show_wo_omit) + '\n')
    elif header == 'RH':
        stdout.write(delim.join(str(f) for f in show_wo_omit) + '\n')
    else:
        # Every other value will not display a header
        pass

    for h, k in list_of_things:
        l = []
        for f in show_wo_omit:
            if f == REF:
                l.append(fmt_ref(h, ref_type, no_symb=True))
            else:
                v = geob.get(k, f)
                # Small workaround to display nicely lists in quiet mode
                # Fields @raw are already handled with raw version, but
                # __dup__ field has no raw version for dumping
                if str(f).startswith('__') and isinstance(v, (list, tuple, set)):
                    l.append('/'.join(str(el) for el in v))
                else:
                    l.append(str(v))

        stdout.write(delim.join(l) + '\n')


def display_browser(templates, nb_res):
    """Display templates in the browser.
    """
    # We manually launch firefox, unless we risk a crash
    to_be_launched = []

    for template in templates:
        if template.endswith('_table.html'):
            if nb_res <= TABLE_BROWSER_LIM:
                to_be_launched.append(template)
            else:
                print('/!\ "firefox localhost:%s/%s" not launched automatically. %s results, may be slow.' % \
                        (PORT, template, nb_res))

        elif template.endswith('_map.html'):
            if nb_res <= MAP_BROWSER_LIM:
                to_be_launched.append(template)
            else:
                print('/!\ "firefox localhost:%s/%s" not launched automatically. %s results, may be slow.' % \
                        (PORT, template, nb_res))
        else:
            to_be_launched.append(template)

    if to_be_launched:
        urls = ['localhost:%s/%s' % (PORT, tpl) for tpl in to_be_launched]
        os.system('firefox %s &' % ' '.join(urls))

<<<<<<< HEAD
    # Note that in Python 3 we do not have to overload the class
    # with allow_address_reuse
    httpd = HTTPServer(('0.0.0.0', PORT), SimpleHTTPRequestHandler)

    try:
        print('* Serving on localhost:%s (hit ctrl+C to stop)' % PORT)
=======


def launch_http_server(address, port):
    """Launch a SimpleHTTPServer.
    """
    class MyTCPServer(SocketServer.TCPServer):
        """Overrides standard library.
        """
        allow_reuse_address = True

    Handler = SimpleHTTPServer.SimpleHTTPRequestHandler
    httpd   = MyTCPServer((address, port), Handler)

    try:
        print '* Serving on localhost:%s (hit ctrl+C to stop)' % port
>>>>>>> 78576d25
        httpd.serve_forever()

    except KeyboardInterrupt:
        print('\n* Shutting down gracefully...')
        httpd.shutdown()
        print('* Done')



def fixed_width(s, col, lim=25, truncate=None):
    """
    This function is useful to display a string in the
    terminal with a fixed width. It is especially
    tricky with unicode strings containing accents.
    """
    if truncate is None:
        truncate = 1000

    printer = '%%-%ss' % lim # is something like '%-3s'

    # To truncate on the appropriate number of characters
    # We decode before truncating (so non-ascii characters
    # will be counted only once when using len())
    # Then we encode again for stdout.write
    ds = str(s)
    es = printer % ds[0:truncate]

    if len(ds) > truncate:
        es = es[:-2] + '… '

    return colored(es, *col)


def scan_coords(u_input, geob, verbose):
    """
    This function tries to interpret the main
    argument as either coordinates (lat, lng) or
    a key like ORY.
    """
    # First we try input a direct key
    if u_input in geob:
        coords = geob.getLocation(u_input)

        if coords is None:
            error('geocode_unknown', u_input)

        return coords

    # Then we try input as geocode
    try:
        coords = tuple(float(l) for l in u_input.strip('()').split(','))

    except ValueError:
        pass
    else:
        if len(coords) == 2        and \
           -90  <= coords[0] <= 90 and \
           -180 <= coords[1] <= 180:

            if verbose:
                print('Geocode recognized: (%.3f, %.3f)' % coords)

            return coords

        error('geocode_format', u_input)

    # All cases failed
    warn('key', u_input, geob._data, geob._source)
    exit(1)


def guess_delimiter(row):
    """Heuristic to guess the top level delimiter.
    """
    discarded  = set([
        '#', # this is for comments
        '_', # this is for spaces
        ' ', # spaces are not usually delimiter, unless we find no other
        '"', # this is for quoting
    ])
    candidates = set([l for l in row.rstrip() if not l.isalnum() and l not in discarded])
    counters   = dict((c, row.count(c)) for c in candidates)

    # Testing spaces from higher to lower, break on biggest match
    for alternate in [' ' * i for i in range(16, 3, -1)]:
        if row.count(alternate):
            counters[alternate] = row.count(alternate)
            break

    if counters:
        return max(counters.items(), key=lambda x: x[1])[0]
    else:
        # In this case, we could not find any delimiter, we may
        # as well return ' '
        return ' '


def generate_headers(n):
    """Generate n headers.
    """
    for i in range(n):
        yield 'H%s' % i


def guess_headers(s_row):
    """Heuristic to guess the lat/lng fields from first row.
    """
    headers = list(generate_headers(len(s_row)))

    # Name candidates for lat/lng
    lat_candidates = set(['latitude',  'lat'])
    lng_candidates = set(['longitude', 'lng', 'lon'])

    lat_found, lng_found = False, False

    for i, f in enumerate(s_row):
        try:
            val = float(f)
        except ValueError:
            # Here the line was not a number, we check the name
            if f.lower() in lat_candidates and not lat_found:
                headers[i] = 'lat'
                lat_found  = True

            if f.lower() in lng_candidates and not lng_found:
                headers[i] = 'lng'
                lng_found  = True

        else:
            if val == int(val):
                # Round values are improbable as lat/lng
                continue

            if -90 <= val <= 90 and not lat_found:
                # possible latitude field
                headers[i] = 'lat'
                lat_found  = True

            elif -180 <= val <= 180 and not lng_found:
                # possible longitude field
                headers[i] = 'lng'
                lng_found  = True

    return headers


def score_index(f):
    """Eval likelihood of being an index.

    The shorter the better, and int get a len() of 1.
    0, 1 and floats are weird for indexes, as well as 1-letter strings.
    """
    if str(f).endswith('__key__') or str(f).lower().endswith('id'):
        return 0

    if isinstance(f, float):
        return 1000

    if isinstance(f, int):
        if f <= 1: # we avoid a domain error on next case
            return 10
        return max(2, 25 / log(f))

    return len(f) if len(f) >= 2 else 10


def guess_indexes(headers, s_row):
    """Heuristic to guess indexes from headers and first row.
    """
    discarded  = set(['lat', 'lng'])
    candidates = []

    for h, v in zip(headers, s_row):
        # Skip discarded and empty values
        if h not in discarded and v:
            try:
                val = float(v)
            except ValueError:
                # is *not* a number
                candidates.append((h, score_index(v)))
            else:
                # is a number
                if val == int(val):
                    candidates.append((h, score_index(int(val))))
                else:
                    candidates.append((h, score_index(val)))

    if not candidates:
        return [headers[0]]

    return [ min(candidates, key=lambda x: x[1])[0] ]


def fmt_on_two_cols(L, descriptor=stdout, layout='v'):
    """
    Some formatting for help.
    """
    n = float(len(L))
    h = int(ceil(n / 2)) # half+

    if layout == 'h':
        pairs = zip_longest(L[::2], L[1::2], fillvalue='')

    elif layout == 'v':
        pairs = zip_longest(L[:h], L[h:], fillvalue='')

    else:
        raise ValueError('Layout must be "h" or "v", but was "%s"' % layout)

    for p in pairs:
        print('\t%-20s\t%-20s' % p, file=descriptor)


def best_field(candidates, possibilities, default=None):
    """Select best candidate in possibilities.
    """
    for candidate in candidates:
        if candidate in possibilities:
            return candidate
    return default


def warn(name, *args):
    """
    Display a warning on stderr.
    """
    if name == 'key':
        print('/!\ Key %s was not in GeoBase, for data "%s" and source %s' % \
                (args[0], args[1], args[2]), file=stderr)


def error(name, *args):
    """
    Display an error on stderr, then exit.
    First argument is the error type.
    """
    if name == 'trep_support':
        print('\n/!\ No opentrep support. Check if OpenTrepWrapper can import libpyopentrep.', file=stderr)

    elif name == 'geocode_support':
        print('\n/!\ No geocoding support for data type %s.' % args[0], file=stderr)

    elif name == 'base':
        print('\n/!\ Wrong base "%s". You may select:' % args[0], file=stderr)
        fmt_on_two_cols(args[1], stderr)

    elif name == 'property':
        print('\n/!\ Wrong property "%s".' % args[0], file=stderr)
        print('For data type "%s", you may select:' % args[1], file=stderr)
        fmt_on_two_cols(args[2], stderr)

    elif name == 'field':
        print('\n/!\ Wrong field "%s".' % args[0], file=stderr)
        print('For data type "%s", you may select:' % args[1], file=stderr)
        fmt_on_two_cols(args[2], stderr)

    elif name == 'geocode_format':
        print('\n/!\ Bad geocode format: %s' % args[0], file=stderr)

    elif name == 'geocode_unknown':
        print('\n/!\ Geocode was unknown for %s' % args[0], file=stderr)

    elif name == 'empty_stdin':
        print('\n/!\ Stdin was empty', file=stderr)

    elif name == 'wrong_value':
        print('\n/!\ Wrong value "%s", should be in "%s".' % (args[0], args[1]), file=stderr)

    elif name == 'type':
        print('\n/!\ Wrong type for "%s", should be %s.' % (args[0], args[1]), file=stderr)

    exit(1)


#######
#
#  MAIN
#
#######

# Global defaults
DEF_BASE          = 'ori_por'
DEF_FUZZY_LIMIT   = 0.85
DEF_NEAR_LIMIT    = 50.
DEF_CLOSEST_LIMIT = 10
DEF_TREP_FORMAT   = 'S'
DEF_QUIET_LIM     = '^'
DEF_QUIET_HEADER  = 'CH'
DEF_INTER_FUZZY_L = 0.99
DEF_FUZZY_FIELDS  = ('name', 'capital_name', 'currency_name', '__key__')

ALLOWED_ICON_TYPES = [None, 'auto', 'S', 'B']
ALLOWED_INTERACTIVE_TYPES = ['__exact__', '__fuzzy__']

# Magic value option to skip and leave default, or disable
SKIP    = '_'
DISABLE = '__none__'
REF     = '__ref__'

# Port for SimpleHTTPServer
ADDRESS = '0.0.0.0'
PORT    = 8000

# Defaults for map
DEF_LABEL_FIELDS  = ('name',       'capital_name', '__key__')
DEF_SIZE_FIELDS   = ('page_rank',  'population',   None)
DEF_COLOR_FIELDS  = ('raw_offset', 'fclass',       None)
DEF_ICON_TYPE     = 'auto' # icon type: small, big, auto, ...
MAP_BROWSER_LIM   = 8000   # limit for launching browser automatically
TABLE_BROWSER_LIM = 2000   # limit for launching browser automatically

# Terminal width defaults
DEF_CHAR_COL = 25
MIN_CHAR_COL = 3
MAX_CHAR_COL = 40
DEF_NUM_COL  = int(getTermSize()[1] / float(DEF_CHAR_COL)) - 1

ENV_WARNINGS = []

BACKGROUND_COLOR = os.getenv('BACKGROUND_COLOR', None) # 'white'

if BACKGROUND_COLOR not in ['black', 'white']:
    ENV_WARNINGS.append('''
    **********************************************************************
    $BACKGROUND_COLOR environment variable not properly set.             *
    Accepted values are 'black' and 'white'. Using default 'black' here. *
    To disable this message, add to your ~/.bashrc or ~/.zshrc:          *
                                                                         *
        export BACKGROUND_COLOR=black # or white
                                                                         *
    *************************************************************** README
    ''')

    BACKGROUND_COLOR = 'black'


if not checkPath('GeoBase'):
    ENV_WARNINGS.append('''
    **********************************************************************
    "GeoBase" does not seem to be in your $PATH.                         *
    To disable this message, add to your ~/.bashrc or ~/.zshrc:          *
                                                                         *
        export PATH=$PATH:$HOME/.local/bin
                                                                         *
    *************************************************************** README
    ''')


if ENV_WARNINGS:
    # Assume the user did not read the wiki :D
    ENV_WARNINGS.append('''
    **********************************************************************
    By the way, since you probably did not read the documentation :D,    *
    you should also add this for the completion to work with zsh.        *
    You're using zsh right o_O?                                          *
                                                                         *
        # Add custom completion scripts
        fpath=(~/.zsh/completion $fpath)
        autoload -U compinit
        compinit
                                                                         *
    *************************************************************** README
    ''')


def handle_args():
    """Command line parsing.
    """
    # or list formatter
    fmt_or = lambda L : ' or '.join('"%s"' % e if e is not None else 'None' for e in L)

    parser = argparse.ArgumentParser(description='Provide POR information.')

    parser.epilog = 'Example: %s ORY CDG' % parser.prog

    parser.add_argument('keys',
        help = '''Main argument. This will be used as a list of keys on which we
                        apply filters. Leave empty to consider all keys.''',
        nargs = '*')

    parser.add_argument('-b', '--base',
        help = '''Choose a different base, default is "%s". Also available are
                        stations, airports, countries... Give unadmissible base
                        and available values will be displayed.''' % DEF_BASE,
        default = DEF_BASE)

    parser.add_argument('-f', '--fuzzy',
        help = '''Rather than looking up a key, this mode will search the best
                        match from the property given by --fuzzy-property option for
                        the argument. Limit can be specified with --fuzzy-limit option.''',
        default = None,
        nargs = '+')

    parser.add_argument('-F', '--fuzzy-property',
        help = '''When performing a fuzzy search, specify the property to be chosen.
                        Default is %s depending on fields.
                        Give unadmissible property and available
                        values will be displayed.''' % fmt_or(DEF_FUZZY_FIELDS),
        default = None)

    parser.add_argument('-L', '--fuzzy-limit',
        help = '''Specify a min limit for fuzzy searches, default is %s.
                        This is the Levenshtein ratio of the two strings.''' % DEF_FUZZY_LIMIT,
        default = DEF_FUZZY_LIMIT,
        type = float)

    parser.add_argument('-e', '--exact',
        help = '''Rather than looking up a key, this mode will search all keys
                        whose specific property given by --exact-property match the
                        argument. By default, the "__key__" property is used
                        for the search.''',
        default = None,
        nargs = '+')

    parser.add_argument('-E', '--exact-property',
        help = '''When performing an exact search, specify the property to be chosen.
                        Default is "__key__". Give unadmissible property and available
                        values will be displayed.''',
        default = None)

    parser.add_argument('-r', '--reverse',
        help = '''When possible, reverse the logic of the filter. Currently
                        only --exact support that.''',
        action = 'store_true')

    parser.add_argument('-n', '--near',
        help = '''Rather than looking up a key, this mode will search the entries
                        in a radius from a geocode or a key. Radius is given by --near-limit option,
                        and geocode is passed as argument. If you wish to give a geocode as
                        input, just pass it as argument with "lat, lng" format.''',
        default = None,
        nargs = '+')

    parser.add_argument('-N', '--near-limit',
        help = '''Specify a radius in km when performing geographical
                        searches with --near. Default is %s km.''' % DEF_NEAR_LIMIT,
        default = DEF_NEAR_LIMIT,
        type = float)

    parser.add_argument('-c', '--closest',
        help = '''Rather than looking up a key, this mode will search the closest entries
                        from a geocode or a key. Number of results is limited by --closest-limit option,
                        and geocode is passed as argument. If you wish to give a geocode as
                        input, just pass it as argument with "lat, lng" format.''',
        default = None,
        nargs = '+')

    parser.add_argument('-C', '--closest-limit',
        help = '''Specify a limit for closest search with --closest,
                        default is %s.''' % DEF_CLOSEST_LIMIT,
        default = DEF_CLOSEST_LIMIT,
        type = int)

    parser.add_argument('-t', '--trep',
        help = '''Rather than looking up a key, this mode will use opentrep.''',
        default = None,
        nargs = '+')

    parser.add_argument('-T', '--trep-format',
        help = '''Specify a format for trep searches with --trep,
                        default is "%s".''' % DEF_TREP_FORMAT,
        default = DEF_TREP_FORMAT)

    parser.add_argument('-g', '--gridless',
        help = '''When performing a geographical search, a geographical index is used.
                        This may lead to inaccurate results in some (rare) case when using
                        --closest searches (--near searches are never impacted).
                        Adding this option will disable the index, and browse the full
                        data set to look for the results.''',
        action = 'store_true')

    parser.add_argument('-o', '--omit',
        help = '''Does not print some characteristics of POR in stdout.
                        May help to get cleaner output. "%s" is an
                        available keyword with the
                        other geobase headers.''' % REF,
        nargs = '+',
        default = [])

    parser.add_argument('-s', '--show',
        help = '''Only print some characterics of POR in stdout.
                        May help to get cleaner output. "%s" is an
                        available keyword with the
                        other geobase headers.''' % REF,
        nargs = '+',
        default = [])

    parser.add_argument('-l', '--limit',
        help = '''Specify a limit for the number of results.
                        This must be an integer.
                        Default is %s, except in quiet mode where it is disabled.''' % \
                        DEF_NUM_COL,
        default = None)

    parser.add_argument('-i', '--indexes',
        help = '''Specify metadata for data input, for stdin input
                        as well as defaults overriding for existing bases.
                        3 optional values: delimiter, headers, indexes.
                        Multiple fields may be specified with "/" delimiter.
                        Default headers will use alphabet, and try to sniff lat/lng.
                        Use __head__ as header value to
                        burn the first line to define the headers.
                        Default indexes will take the first plausible field.
                        Default delimiter is smart :).
                        For any field, you may put "%s" to leave the default value.
                        Example: -i ',' key/name/key2 key/key2''' % SKIP,
        nargs = '+',
        metavar = 'METADATA',
        default = [])

    parser.add_argument('-I', '--interactive-query',
        help = '''If passed, this option will consider stdin
                        input as key for query, not data for loading.
                        It has optional arguments. The first one is the field
                        from which the data is supposed to be. The second is the
                        type of matching, either "__exact__" or "__fuzzy__". For fuzzy
                        searches, the ratio is set to %s.
                        For any field, you may put "%s" to leave the default value.
                        Example: -I icao_code __fuzzy__''' % (DEF_INTER_FUZZY_L, SKIP),
        nargs = '*',
        metavar = 'OPTION',
        default = None)

    parser.add_argument('-q', '--quiet',
        help = '''Does not provide the verbose output.
                        May still be combined with --omit and --show.''',
        action = 'store_true')

    parser.add_argument('-Q', '--quiet-options',
        help = '''Custom delimiter in quiet mode. Default is "%s".
                        Accepts a second optional parameter to control
                        header display: RH to add a raw header, CH to
                        add a commented header, any other value will
                        not display the header. Default is "%s".
                        For any field, you may put "%s" to leave the default value.
                        Example: -Q ';' RH''' % \
                        (DEF_QUIET_LIM, DEF_QUIET_HEADER, SKIP),
        nargs = '+',
        metavar = 'INFO',
        default = [])

    parser.add_argument('-m', '--map',
        help = '''If this option is set, instead of anything,
                        the script will display the data on a map and exit.''',
        action = 'store_true')

    parser.add_argument('-M', '--map-data',
        help = '''4 optional values.
                        The first one is the field to display on map points.
                        Default is %s depending on fields.
                        The second optional value is the field used to draw
                        circles around points.
                        Default is %s depending on fields.
                        Put "%s" to disable circles.
                        The third optional value is the field use to color icons.
                        Default is %s depending on fields.
                        Put "%s" to disable coloring.
                        The fourth optional value is the icon type, either "B" for big,
                        "S" for small, "auto" for automatic, or "%s" to disable icons.
                        Default is "%s".
                        For any field, you may put "%s" to leave the default value.
                        Example: -M name population __none__''' % \
                        (fmt_or(DEF_LABEL_FIELDS), fmt_or(DEF_SIZE_FIELDS), DISABLE,
                         fmt_or(DEF_COLOR_FIELDS), DISABLE, DISABLE, DEF_ICON_TYPE, SKIP),
        nargs = '+',
        metavar = 'FIELDS',
        default = [])

    parser.add_argument('-w', '--warnings',
        help = '''Provides additional information from GeoBase loading.''',
        action = 'store_true')

    parser.add_argument('-u', '--update',
        help = '''If this option is set, instead of anything,
                        the script will try to update some source files.''',
        action = 'store_true')

    parser.add_argument('-v', '--version',
        help = '''Display version information.''',
        action = 'store_true')

    return vars(parser.parse_args())


def main():
    """
    Arguments handling.
    """
    # Filter colored signals on terminals.
    # Necessary for Windows CMD
    colorama.init()

    #
    # COMMAND LINE MANAGEMENT
    args = handle_args()


    #
    # ARGUMENTS
    #
    with_grid = not args['gridless']
    verbose   = not args['quiet']
    warnings  = args['warnings']

    # Defining frontend
    if args['map']:
        frontend = 'map'
    elif not args['quiet']:
        frontend = 'terminal'
    else:
        frontend = 'quiet'

    if args['limit'] is None:
        # Limit was not set by user
        if frontend == 'terminal':
            limit = DEF_NUM_COL
        else:
            limit = None

    else:
        try:
            limit = int(args['limit'])
        except ValueError:
            error('type', args['limit'], 'int')

    # Interactive query?
    interactive_query_mode = args['interactive_query'] is not None


    #
    # CREATION
    #
    if verbose:
        before_init = datetime.now()

    if args['version']:
        r = pkg_resources.require("GeoBases")[0]
        print('Project  : %s' % r.project_name)
        print('Version  : %s' % r.version)
        print('Location : %s' % r.location)
        exit(0)

    if args['base'] not in GeoBase.BASES:
        error('base', args['base'], sorted(GeoBase.BASES.keys()))

    # Updating file
    if args['update']:
        GeoBase.update()
        exit(0)

    if not stdin.isatty() and not interactive_query_mode:
        try:
            first_l = next(stdin)
        except StopIteration:
            error('empty_stdin')

        source  = chain([first_l], stdin)
        first_l = first_l.rstrip() # For sniffers, we rstrip

        delimiter = guess_delimiter(first_l)
        headers   = guess_headers(first_l.split(delimiter))
        indexes   = guess_indexes(headers, first_l.split(delimiter))

        if len(args['indexes']) >= 1 and args['indexes'][0] != SKIP:
            delimiter = args['indexes'][0]

        if len(args['indexes']) >= 2 and args['indexes'][1] != SKIP:
            if args['indexes'][1] == '__head__':
                headers = source.next().rstrip().split(delimiter)
            else:
                headers = args['indexes'][1].split('/')
        else:
            # Reprocessing the headers with custom delimiter
            headers = guess_headers(first_l.split(delimiter))

        if len(args['indexes']) >= 3 and args['indexes'][2] != SKIP:
            indexes = args['indexes'][2].split('/')
        else:
            # Reprocessing the indexes with custom headers
            indexes = guess_indexes(headers, first_l.split(delimiter))

        if verbose:
            print('Loading GeoBase from stdin with [sniffed] option: -i "%s" "%s" "%s"' % \
                    (delimiter, '/'.join(headers), '/'.join(indexes)))

        g = GeoBase(data='feed',
                    source=source,
                    delimiter=delimiter,
                    headers=headers,
                    indexes=indexes,
                    verbose=warnings)
    else:
        # -i options overrides default
        add_options = {}

        if len(args['indexes']) >= 1 and args['indexes'][0] != SKIP:
            add_options['delimiter'] = args['indexes'][0]

        if len(args['indexes']) >= 2 and args['indexes'][1] != SKIP:
            add_options['headers'] = args['indexes'][1].split('/')

        if len(args['indexes']) >= 3 and args['indexes'][2] != SKIP:
            add_options['indexes'] = args['indexes'][2].split('/')

        if verbose:
            if not add_options:
                print('Loading GeoBase "%s"...' % args['base'])
            else:
                print('Loading GeoBase "%s" with custom: %s ...' % \
                        (args['base'], ' and '.join('%s = %s' % kv for kv in add_options.items())))

        g = GeoBase(data=args['base'], verbose=warnings, **add_options)

    if verbose:
        after_init = datetime.now()

    # Tuning parameters
    if args['exact_property'] is None:
        args['exact_property'] = '__key__'

    if args['fuzzy_property'] is None:
        args['fuzzy_property'] = best_field(DEF_FUZZY_FIELDS, g.fields)

    # Reading map options
    label       = best_field(DEF_LABEL_FIELDS, g.fields)
    point_size  = best_field(DEF_SIZE_FIELDS,  g.fields)
    point_color = best_field(DEF_COLOR_FIELDS, g.fields)
    icon_type   = DEF_ICON_TYPE

    if len(args['map_data']) >= 1 and args['map_data'][0] != SKIP:
        label = args['map_data'][0]

    if len(args['map_data']) >= 2 and args['map_data'][1] != SKIP:
        point_size = None if args['map_data'][1] == DISABLE else args['map_data'][1]

    if len(args['map_data']) >= 3 and args['map_data'][2] != SKIP:
        point_color = None if args['map_data'][2] == DISABLE else args['map_data'][2]

    if len(args['map_data']) >= 4 and args['map_data'][3] != SKIP:
        icon_type = None if args['map_data'][3] == DISABLE else args['map_data'][3]

    # Reading quiet options
    quiet_delimiter = DEF_QUIET_LIM
    header_display  = DEF_QUIET_HEADER

    if len(args['quiet_options']) >= 1 and args['quiet_options'][0] != SKIP:
        quiet_delimiter = args['quiet_options'][0]

    if len(args['quiet_options']) >= 2 and args['quiet_options'][1] != SKIP:
        header_display = args['quiet_options'][1]

    # Reading interactive query options
    interactive_field = '__key__'
    interactive_type  = '__exact__'

    if interactive_query_mode:
        if len(args['interactive_query']) >= 1 and args['interactive_query'][0] != SKIP:
            interactive_field = args['interactive_query'][0]

        if len(args['interactive_query']) >= 2 and args['interactive_query'][1] != SKIP:
            interactive_type = args['interactive_query'][1]



    #
    # FAILING
    #
    # Failing on lack of opentrep support if necessary
    if args['trep'] is not None:
        if not g.hasTrepSupport():
            error('trep_support')

    # Failing on lack of geocode support if necessary
    if args['near'] is not None or args['closest'] is not None:
        if not g.hasGeoSupport():
            error('geocode_support', g._data)

    # Failing on wrong headers
    if args['exact'] is not None:
        if args['exact_property'] not in g.fields:
            error('property', args['exact_property'], g._data, g.fields)

    if args['fuzzy'] is not None:
        if args['fuzzy_property'] not in g.fields:
            error('property', args['fuzzy_property'], g._data, g.fields)

    # Failing on unknown fields
    fields_to_test = [
        f for f in (label, point_size, point_color, interactive_field)
        if f is not None
    ]

    for field in args['show'] + args['omit'] + fields_to_test:
        if field not in [REF] + g.fields:
            error('field', field, g._data, [REF] + g.fields)

    # Testing icon_type from -M
    if icon_type not in ALLOWED_ICON_TYPES:
        error('wrong_value', icon_type, ALLOWED_ICON_TYPES)

    # Testing -I option
    if interactive_type not in ALLOWED_INTERACTIVE_TYPES:
        error('wrong_value', interactive_type, ALLOWED_INTERACTIVE_TYPES)



    #
    # MAIN
    #
    if verbose:
        if not stdin.isatty() and interactive_query_mode:
            print('Looking for matches from stdin query...')
        elif args['keys']:
            print('Looking for matches from %s...' % ', '.join(args['keys']))
        else:
            print('Looking for matches from *all* data...')

    # Keeping track of last filter applied
    last = None

    # Keeping only keys in intermediate search
    ex_keys = lambda res : None if res is None else (e[1] for e in res)

    # We start from either all keys available or keys listed by user
    # or from stdin if there is input
    if not stdin.isatty() and interactive_query_mode:
        values = [row.strip() for row in stdin]
        # Query type
        if interactive_type == '__exact__':
            if interactive_field == '__key__':
                res = enumerate(values)
            else:
                conditions = [(interactive_field, val) for val in values]
                res = enumerate(g.getKeysWhere(conditions, force_str=True, mode='or'))
                last = 'exact'

        elif interactive_type == '__fuzzy__':
            res = []
            for val in values:
                res.extend(list(g.fuzzyGet(val, interactive_field, min_match=DEF_INTER_FUZZY_L)))
            last = 'fuzzy'

    elif args['keys']:
        res = enumerate(args['keys'])
    else:
        res = enumerate(iter(g))

    # We are going to chain conditions
    # res will hold intermediate results
    if args['trep'] is not None:
        args['trep'] = ' '.join(args['trep'])
        if verbose:
            print('Applying opentrep on "%s" [output %s]' % (args['trep'], args['trep_format']))

        res = g.trepGet(args['trep'], trep_format=args['trep_format'], from_keys=ex_keys(res), verbose=verbose)
        last = 'trep'


    if args['exact'] is not None:
        args['exact'] = ' '.join(args['exact'])
        if verbose:
            if args['reverse']:
                print('Applying property %s != "%s"' % (args['exact_property'], args['exact']))
            else:
                print('Applying property %s == "%s"' % (args['exact_property'], args['exact']))

        res = list(enumerate(g.getKeysWhere([(args['exact_property'], args['exact'])],
                                            from_keys=ex_keys(res),
                                            reverse=args['reverse'],
                                            force_str=True)))
        last = 'exact'


    if args['near'] is not None:
        args['near'] = ' '.join(args['near'])
        if verbose:
            print('Applying near %s km from "%s"' % (args['near_limit'], args['near']))

        coords = scan_coords(args['near'], g, verbose)
        res = sorted(g.findNearPoint(coords, radius=args['near_limit'], grid=with_grid, from_keys=ex_keys(res)))
        last = 'near'


    if args['closest'] is not None:
        args['closest'] = ' '.join(args['closest'])
        if verbose:
            print('Applying closest %s from "%s"' % (args['closest_limit'], args['closest']))

        coords = scan_coords(args['closest'], g, verbose)
        res = list(g.findClosestFromPoint(coords, N=args['closest_limit'], grid=with_grid, from_keys=ex_keys(res)))
        last = 'closest'


    if args['fuzzy'] is not None:
        args['fuzzy'] = ' '.join(args['fuzzy'])
        if verbose:
            print('Applying property %s ~= "%s"' % (args['fuzzy_property'], args['fuzzy']))

        res = list(g.fuzzyGet(args['fuzzy'], args['fuzzy_property'], min_match=args['fuzzy_limit'], from_keys=ex_keys(res)))
        last = 'fuzzy'


    if verbose:
        end = datetime.now()
        print('Done in %s = (load) %s + (search) %s' % \
                (end - before_init, after_init - before_init, end - after_init))


    #
    # DISPLAY
    #

    # Saving to list
    res = list(res)

    # Removing unknown keys
    for h, k in res:
        if k not in g:
            warn('key', k, g._data, g._source)

    res = [(h, k) for h, k in res if k in g]


    # Keeping only "limit" first results
    nb_res_ini = len(res)

    if limit is not None:
        res = res[:limit]

    nb_res = len(res)

    if verbose:
        print('Keeping %s result(s) from %s initially...' % (nb_res, nb_res_ini))


    # Highlighting some rows
    important = set(['__key__'])

    if args['exact'] is not None:
        important.add(args['exact_property'])

    if args['fuzzy'] is not None:
        important.add(args['fuzzy_property'])

    if interactive_query_mode:
        important.add(interactive_field)

    # reference may be different thing depending on the last filter
    if last in ['near', 'closest']:
        ref_type = 'distance'
    elif last in ['trep', 'fuzzy']:
        ref_type = 'percentage'
    else:
        ref_type = 'index'

    # Display
    if frontend == 'map':
        templates, max_t = g.visualize(output=g._data,
                                       label=label,
                                       point_size=point_size,
                                       point_color=point_color,
                                       icon_type=icon_type,
                                       from_keys=ex_keys(res),
                                       verbose=True)

        if templates and verbose:
            display_browser(templates, nb_res)
            launch_http_server(ADDRESS, PORT)

        if len(templates) < max_t:
            # At least one html not rendered
            frontend = 'terminal'
            res = res[:DEF_NUM_COL]

            print('/!\ %s template(s) not rendered. Switching to terminal frontend...' % \
                    (max_t - len(templates)))


    # We protect the stdout.write against the IOError
    if frontend == 'terminal':
        display(g, res, set(args['omit']), args['show'], important, ref_type)

    if frontend == 'quiet':
        display_quiet(g, res, set(args['omit']), args['show'], ref_type, quiet_delimiter, header_display)

    if verbose:
        for warn_msg in ENV_WARNINGS:
            print(textwrap.dedent(warn_msg), end="")


if __name__ == '__main__':

    main()
<|MERGE_RESOLUTION|>--- conflicted
+++ resolved
@@ -321,30 +321,16 @@
         urls = ['localhost:%s/%s' % (PORT, tpl) for tpl in to_be_launched]
         os.system('firefox %s &' % ' '.join(urls))
 
-<<<<<<< HEAD
+
+def launch_http_server(address, port):
+    """Launch a SimpleHTTPServer.
+    """
     # Note that in Python 3 we do not have to overload the class
     # with allow_address_reuse
-    httpd = HTTPServer(('0.0.0.0', PORT), SimpleHTTPRequestHandler)
+    httpd = HTTPServer((address, port), SimpleHTTPRequestHandler)
 
     try:
-        print('* Serving on localhost:%s (hit ctrl+C to stop)' % PORT)
-=======
-
-
-def launch_http_server(address, port):
-    """Launch a SimpleHTTPServer.
-    """
-    class MyTCPServer(SocketServer.TCPServer):
-        """Overrides standard library.
-        """
-        allow_reuse_address = True
-
-    Handler = SimpleHTTPServer.SimpleHTTPRequestHandler
-    httpd   = MyTCPServer((address, port), Handler)
-
-    try:
-        print '* Serving on localhost:%s (hit ctrl+C to stop)' % port
->>>>>>> 78576d25
+        print('* Serving on localhost:%s (hit ctrl+C to stop)' % port)
         httpd.serve_forever()
 
     except KeyboardInterrupt:
