#!/usr/bin/python
# -*- coding: utf-8 -*-

"""
This module is a launcher for GeoBase.
"""

from sys import stdin, stdout, stderr
import os

import pkg_resources
from datetime import datetime
from math import ceil, log
from itertools import zip_longest, chain
import fcntl, termios, struct
from textwrap import dedent
import signal

from http.server import HTTPServer, SimpleHTTPRequestHandler

# Not in standard library
from termcolor import colored
import colorama
import argparse # in standard libraray for Python >= 2.7

# Private
from GeoBases import GeoBase, BASES

# Do not produce broken pipes when head and tail are used
signal.signal(signal.SIGPIPE, signal.SIG_DFL)



def checkPath(command):
    """
    This checks if a command is in the PATH.
    """
    path = os.popen('which %s 2> /dev/null' % command, 'r').read()

    if path:
        return True
    else:
        return False


def getObsoleteTermSize():
    """
    This gives terminal size information using external
    command stty.
    This function is not great since where stdin is used, it
    raises an error.
    """
    size = os.popen('stty size 2>/dev/null', 'r').read()

    if not size:
        return (80, 160)

    return tuple(int(d) for d in size.split())


def ioctl_GWINSZ(fd):
    """Read terminal size.
    """
    try:
        cr = struct.unpack('hh', fcntl.ioctl(fd, termios.TIOCGWINSZ, '1234'))
    except IOError:
        return
    return cr


def getTermSize():
    """
    This gives terminal size information.
    """
    env = os.environ
    cr  = ioctl_GWINSZ(0) or ioctl_GWINSZ(1) or ioctl_GWINSZ(2)

    if not cr:
        try:
            fd = os.open(os.ctermid(), os.O_RDONLY)
            cr = ioctl_GWINSZ(fd)
            os.close(fd)
        except IOError:
            pass

    if not cr:
        cr = env.get('LINES', 25), env.get('COLUMNS', 80)

    return int(cr[0]), int(cr[1])


class RotatingColors(object):
    """
    This class is used for generating alternate colors
    for the Linux output.
    """
    def __init__(self, background):

        if background == 'black':
            self._availables = [
                 ('cyan',  None,      []),
                 ('white', 'on_grey', []),
            ]

        elif background == 'white':
            self._availables = [
                 ('grey', None,       []),
                 ('blue', 'on_white', []),
            ]

        else:
            raise ValueError('Accepted background color: "black" or "white", not "%s".' % \
                             background)

        self._background = background
        self._current    = 0


    def __next__(self):
        """We increase the current color.
        """
        self._current += 1

        if self._current == len(self._availables):
            self._current = 0


    def get(self):
        """Get current color.
        """
        return self._availables[self._current]


    def convertRaw(self, col):
        """Get special raw color. Only change foreground color.
        """
        current    = list(col)
        current[0] = 'yellow' if self._background == 'black' else 'green'
        return tuple(current)


    @staticmethod
    def convertBold(col):
        """Get special field color. Only change bold type.
        """
        current    = list(col)
        current[2] = ['bold']
        return tuple(current)


    @staticmethod
    def getEmph():
        """Get special emphasized color.
        """
        return ('white', 'on_blue', [])


    @staticmethod
    def getHeader():
        """Get special header color.
        """
        return ('red', None, [])


    @staticmethod
    def getSpecial():
        """Get special property color.
        """
        return ('magenta', None, [])



def fmt_ref(ref, ref_type, no_symb=False):
    """
    Display the reference depending on its type.
    """
    if ref_type == 'distance':
        if no_symb:
            return '%.3f' % ref
        return '%.2f km' % ref

    if ref_type == 'percentage':
        if no_symb:
            return '%.3f' % ref
        return '%.1f %%' % (100 * ref)

    if ref_type == 'index':
        return '%s' % int(ref)

    raise ValueError('ref_type %s was not allowed' % ref_type)



def display(geob, list_of_things, omit, show, important, ref_type):
    """
    Main display function in Linux terminal, with
    nice color and everything.
    """
    if not list_of_things:
        stdout.write('\nNo elements to display.\n')
        return

    if not show:
        show = [REF] + geob.fields[:]

    # Building final shown headers
    show_wo_omit = [f for f in show if f not in omit]

    # Different behaviour given number of results
    # We adapt the width between MIN_CHAR_COL and MAX_CHAR_COL
    # given number of columns and term width
    n   = len(list_of_things)
    lim = int(getTermSize()[1] / float(n + 1))
    lim = min(MAX_CHAR_COL, max(MIN_CHAR_COL, lim))

    if n == 1:
        # We do not truncate names if only one result
        truncate = None
    else:
        truncate = lim

    c = RotatingColors(BACKGROUND_COLOR)

    for f in show_wo_omit:

        if f in important:
            col = c.getEmph()
        elif f == REF:
            col = c.getHeader()
        elif str(f).startswith('__'):
            col = c.getSpecial() # For special fields like __dup__
        else:
            col = c.get()

        if str(f).endswith('@raw'):
            col = c.convertRaw(col)  # For @raw fields

        # Fields on the left
        stdout.write('\n' + fixed_width(f, c.convertBold(col), lim, truncate))

        if f == REF:
            for h, _ in list_of_things:
                stdout.write(fixed_width(fmt_ref(h, ref_type), col, lim, truncate))
        else:
            for _, k in list_of_things:
                stdout.write(fixed_width(geob.get(k, f), col, lim, truncate))

        next(c)

    stdout.write('\n')


def display_quiet(geob, list_of_things, omit, show, ref_type, delim, header):
    """
    This function displays the results in programming
    mode, with --quiet option. This is useful when you
    want to use use the result in a pipe for example.
    """
    if not show:
        # Temporary
        t_show = [REF] + geob.fields[:]

        # In this default case, we remove splitted valued if
        # corresponding raw values exist
        show = [f for f in t_show if '%s@raw' % f not in t_show]

    # Building final shown headers
    show_wo_omit = [f for f in show if f not in omit]

    # Displaying headers
    if header == 'CH':
        stdout.write('#' + delim.join(str(f) for f in show_wo_omit) + '\n')
    elif header == 'RH':
        stdout.write(delim.join(str(f) for f in show_wo_omit) + '\n')
    else:
        # Every other value will not display a header
        pass

    for h, k in list_of_things:
        l = []
        for f in show_wo_omit:
            if f == REF:
                l.append(fmt_ref(h, ref_type, no_symb=True))
            else:
                v = geob.get(k, f)
                # Small workaround to display nicely lists in quiet mode
                # Fields @raw are already handled with raw version, but
                # __dup__ field has no raw version for dumping
                if str(f).startswith('__') and isinstance(v, (list, tuple, set)):
                    l.append('/'.join(str(el) for el in v))
                else:
                    l.append(str(v))

        stdout.write(delim.join(l) + '\n')


def display_browser(templates, nb_res):
    """Display templates in the browser.
    """
    # We manually launch firefox, unless we risk a crash
    to_be_launched = []

    for template in templates:
        if template.endswith('_table.html'):
            if nb_res <= TABLE_BROWSER_LIM:
                to_be_launched.append(template)
            else:
                print('/!\ "firefox localhost:%s/%s" not launched automatically. %s results, may be slow.' % \
                        (PORT, template, nb_res))

        elif template.endswith('_map.html'):
            if nb_res <= MAP_BROWSER_LIM:
                to_be_launched.append(template)
            else:
                print('/!\ "firefox localhost:%s/%s" not launched automatically. %s results, may be slow.' % \
                        (PORT, template, nb_res))
        else:
            to_be_launched.append(template)

    if to_be_launched:
        urls = ['localhost:%s/%s' % (PORT, tpl) for tpl in to_be_launched]
        os.system('firefox %s &' % ' '.join(urls))


def launch_http_server(address, port):
    """Launch a SimpleHTTPServer.
    """
    # Note that in Python 3 we do not have to overload the class
    # with allow_address_reuse
    httpd = HTTPServer((address, port), SimpleHTTPRequestHandler)

    try:
        print('* Serving on localhost:%s (hit ctrl+C to stop)' % port)
        httpd.serve_forever()

    except KeyboardInterrupt:
        print('\n* Shutting down gracefully...')
        httpd.shutdown()
        print('* Done')



def fixed_width(s, col, lim=25, truncate=None):
    """
    This function is useful to display a string in the
    terminal with a fixed width. It is especially
    tricky with unicode strings containing accents.
    """
    if truncate is None:
        truncate = 1000

    printer = '%%-%ss' % lim # is something like '%-3s'

    # To truncate on the appropriate number of characters
    # We decode before truncating (so non-ascii characters
    # will be counted only once when using len())
    # Then we encode again for stdout.write
    ds = str(s)
    es = printer % ds[0:truncate]

    if len(ds) > truncate:
        es = es[:-2] + '… '

    return colored(es, *col)


def scan_coords(u_input, geob, verbose):
    """
    This function tries to interpret the main
    argument as either coordinates (lat, lng) or
    a key like ORY.
    """
    # First we try input a direct key
    if u_input in geob:
        coords = geob.getLocation(u_input)

        if coords is None:
            error('geocode_unknown', u_input)

        return coords

    # Then we try input as geocode
    try:
        coords = tuple(float(l) for l in u_input.strip('()').split(','))

    except ValueError:
        pass
    else:
        if len(coords) == 2        and \
           -90  <= coords[0] <= 90 and \
           -180 <= coords[1] <= 180:

            if verbose:
                print('Geocode recognized: (%.3f, %.3f)' % coords)

            return coords

        error('geocode_format', u_input)

    # All cases failed
    warn('key', u_input, geob._data, geob._source)
    exit(1)


def guess_delimiter(row):
    """Heuristic to guess the top level delimiter.
    """
    discarded  = set([
        '#', # this is for comments
        '_', # this is for spaces
        ' ', # spaces are not usually delimiter, unless we find no other
        '"', # this is for quoting
    ])
    candidates = set([l for l in row.rstrip() if not l.isalnum() and l not in discarded])
    counters   = dict((c, row.count(c)) for c in candidates)

    # Testing spaces from higher to lower, break on biggest match
    for alternate in [' ' * i for i in range(16, 3, -1)]:
        if row.count(alternate):
            counters[alternate] = row.count(alternate)
            break

    if counters:
        return max(counters.items(), key=lambda x: x[1])[0]
    else:
        # In this case, we could not find any delimiter, we may
        # as well return ' '
        return ' '


def generate_headers(n):
    """Generate n headers.
    """
    for i in range(n):
        yield 'H%s' % i


def guess_headers(s_row):
    """Heuristic to guess the lat/lng fields from first row.
    """
    headers = list(generate_headers(len(s_row)))

    # Name candidates for lat/lng
    lat_candidates = set(['latitude',  'lat'])
    lng_candidates = set(['longitude', 'lng', 'lon'])

    lat_found, lng_found = False, False

    for i, f in enumerate(s_row):
        try:
            val = float(f)
        except ValueError:
            # Here the line was not a number, we check the name
            if f.lower() in lat_candidates and not lat_found:
                headers[i] = 'lat'
                lat_found  = True

            if f.lower() in lng_candidates and not lng_found:
                headers[i] = 'lng'
                lng_found  = True

        else:
            if val == int(val):
                # Round values are improbable as lat/lng
                continue

            if -90 <= val <= 90 and not lat_found:
                # possible latitude field
                headers[i] = 'lat'
                lat_found  = True

            elif -180 <= val <= 180 and not lng_found:
                # possible longitude field
                headers[i] = 'lng'
                lng_found  = True

    return headers


def score_index(f):
    """Eval likelihood of being an index.

    The shorter the better, and int get a len() of 1.
    0, 1 and floats are weird for indexes, as well as 1-letter strings.
    """
    if str(f).endswith('__key__') or str(f).lower().endswith('id'):
        return 0

    if isinstance(f, float):
        return 1000

    if isinstance(f, int):
        if f <= 1: # we avoid a domain error on next case
            return 10
        return max(2, 25 / log(f))

    return len(f) if len(f) >= 2 else 10


def guess_indexes(headers, s_row):
    """Heuristic to guess indexes from headers and first row.
    """
    discarded  = set(['lat', 'lng'])
    candidates = []

    for h, v in zip(headers, s_row):
        # Skip discarded and empty values
        if h not in discarded and v:
            try:
                val = float(v)
            except ValueError:
                # is *not* a number
                candidates.append((h, score_index(v)))
            else:
                # is a number
                if val == int(val):
                    candidates.append((h, score_index(int(val))))
                else:
                    candidates.append((h, score_index(val)))

    if not candidates:
        return [headers[0]]

    return [ min(candidates, key=lambda x: x[1])[0] ]


def fmt_on_two_cols(L, descriptor=stdout, layout='v'):
    """
    Some formatting for help.
    """
    n = float(len(L))
    h = int(ceil(n / 2)) # half+

    if layout == 'h':
        pairs = zip_longest(L[::2], L[1::2], fillvalue='')

    elif layout == 'v':
        pairs = zip_longest(L[:h], L[h:], fillvalue='')

    else:
        raise ValueError('Layout must be "h" or "v", but was "%s"' % layout)

    for p in pairs:
        print('\t%-20s\t%-20s' % p, file=descriptor)


def best_field(candidates, possibilities, default=None):
    """Select best candidate in possibilities.
    """
    for candidate in candidates:
        if candidate in possibilities:
            return candidate
    return default


def warn(name, *args):
    """
    Display a warning on stderr.
    """
    if name == 'key':
        print('/!\ Key %s was not in GeoBase, for data "%s" and source %s' % \
                (args[0], args[1], args[2]), file=stderr)


def error(name, *args):
    """
    Display an error on stderr, then exit.
    First argument is the error type.
    """
    if name == 'trep_support':
        print('\n/!\ No opentrep support. Check if OpenTrepWrapper can import libpyopentrep.', file=stderr)

    elif name == 'geocode_support':
        print('\n/!\ No geocoding support for data type %s.' % args[0], file=stderr)

    elif name == 'base':
<<<<<<< HEAD
        print('\n/!\ Wrong base "%s". You may select:' % args[0], file=stderr)
=======
        print >> stderr, '\n/!\ Wrong data type "%s". You may select:' % args[0]
>>>>>>> c83075cf
        fmt_on_two_cols(args[1], stderr)

    elif name == 'property':
        print('\n/!\ Wrong property "%s".' % args[0], file=stderr)
        print('For data type "%s", you may select:' % args[1], file=stderr)
        fmt_on_two_cols(args[2], stderr)

    elif name == 'field':
        print('\n/!\ Wrong field "%s".' % args[0], file=stderr)
        print('For data type "%s", you may select:' % args[1], file=stderr)
        fmt_on_two_cols(args[2], stderr)

    elif name == 'geocode_format':
        print('\n/!\ Bad geocode format: %s' % args[0], file=stderr)

    elif name == 'geocode_unknown':
        print('\n/!\ Geocode was unknown for %s' % args[0], file=stderr)

    elif name == 'empty_stdin':
        print('\n/!\ Stdin was empty', file=stderr)

    elif name == 'wrong_value':
        print('\n/!\ Wrong value "%s", should be in "%s".' % (args[0], args[1]), file=stderr)

    elif name == 'type':
        print('\n/!\ Wrong type for "%s", should be %s.' % (args[0], args[1]), file=stderr)

    exit(1)


#######
#
#  MAIN
#
#######

# Global defaults
DEF_BASE          = 'ori_por'
DEF_FUZZY_LIMIT   = 0.85
DEF_NEAR_LIMIT    = 50.
DEF_CLOSEST_LIMIT = 10
DEF_TREP_FORMAT   = 'S'
DEF_QUIET_DELIM   = '^'
DEF_QUIET_HEADER  = 'CH'
DEF_INTER_FUZZY_L = 0.99
DEF_FUZZY_FIELDS  = ('name', 'country_name', 'currency_name', '__key__')

ALLOWED_ICON_TYPES  = (None, 'auto', 'S', 'B')
ALLOWED_INTER_TYPES = ('__exact__', '__fuzzy__')

DEF_INTER_FIELD = '__key__'
DEF_INTER_TYPE  = '__exact__'

# Considered truthy values for command line option
TRUTHY = ('1', 'Y')

# Duplicates handling in feed mode
DEF_DISCARD_RAW = 'F'
DEF_DISCARD     = False

# Magic value option to skip and leave default, or disable
SKIP    = '_'
SPLIT   = '/'
DISABLE = '__none__'
REF     = '__ref__'

# Port for SimpleHTTPServer
ADDRESS = '0.0.0.0'
PORT    = 8000

# Defaults for map
DEF_LABEL_FIELDS    = ('name',       'country_name', '__key__')
DEF_SIZE_FIELDS     = ('page_rank',  'population',   None)
DEF_COLOR_FIELDS    = ('raw_offset', 'fclass',       None)
DEF_ICON_TYPE       = 'auto' # icon type: small, big, auto, ...
DEF_LINK_DUPLICATES = True

MAP_BROWSER_LIM   = 8000   # limit for launching browser automatically
TABLE_BROWSER_LIM = 2000   # limit for launching browser automatically

# Terminal width defaults
DEF_CHAR_COL = 25
MIN_CHAR_COL = 3
MAX_CHAR_COL = 40
DEF_NUM_COL  = int(getTermSize()[1] / float(DEF_CHAR_COL)) - 1

ENV_WARNINGS = []

BACKGROUND_COLOR = os.getenv('BACKGROUND_COLOR', None) # 'white'

if BACKGROUND_COLOR not in ['black', 'white']:
    ENV_WARNINGS.append('''
    **********************************************************************
    $BACKGROUND_COLOR environment variable not properly set.             *
    Accepted values are 'black' and 'white'. Using default 'black' here. *
    To disable this message, add to your ~/.bashrc or ~/.zshrc:          *
                                                                         *
        export BACKGROUND_COLOR=black # or white
                                                                         *
    *************************************************************** README
    ''')

    BACKGROUND_COLOR = 'black'


if not checkPath('GeoBase'):
    ENV_WARNINGS.append('''
    **********************************************************************
    "GeoBase" does not seem to be in your $PATH.                         *
    To disable this message, add to your ~/.bashrc or ~/.zshrc:          *
                                                                         *
        export PATH=$PATH:$HOME/.local/bin
                                                                         *
    *************************************************************** README
    ''')


if ENV_WARNINGS:
    # Assume the user did not read the wiki :D
    ENV_WARNINGS.append('''
    **********************************************************************
    By the way, since you probably did not read the documentation :D,    *
    you should also add this for the completion to work with zsh.        *
    You're using zsh right o_O?                                          *
                                                                         *
        # Add custom completion scripts
        fpath=(~/.zsh/completion $fpath)
        autoload -U compinit
        compinit
                                                                         *
    *************************************************************** README
    ''')


def handle_args():
    """Command line parsing.
    """
    # or list formatter
    fmt_or = lambda L : ' or '.join('"%s"' % e if e is not None else 'None' for e in L)

    parser = argparse.ArgumentParser(description='Provide data services.',
                                     formatter_class=argparse.RawTextHelpFormatter)

    parser.epilog = 'Example: %s ORY CDG' % parser.prog

    parser.add_argument('keys',
        help = dedent('''\
        Main argument. This will be used as a list of keys on which we
        apply filters. Leave empty to consider all keys.
        '''),
        nargs = '*')

    parser.add_argument('-b', '--base',
        help = dedent('''\
        Choose a different data type, default is "%s". Also available are
        stations, airports, countries... Give unadmissible value
        and all possibilities will be displayed.
        ''' % DEF_BASE),
        default = DEF_BASE)

    parser.add_argument('-f', '--fuzzy',
        help = dedent('''\
        Rather than looking up a key, this mode will search the best
        match from the property given by --fuzzy-property option for
        the argument. Limit can be specified with --fuzzy-limit option.
        '''),
        default = None,
        nargs = '+')

    parser.add_argument('-F', '--fuzzy-property',
        help = dedent('''\
        When performing a fuzzy search, specify the property to be chosen.
        Default is %s
        depending on fields.
        Give unadmissible property and available values will be displayed.
        ''' % fmt_or(DEF_FUZZY_FIELDS)),
        default = None)

    parser.add_argument('-L', '--fuzzy-limit',
        help = dedent('''\
        Specify a min limit for fuzzy searches, default is %s.
        This is the Levenshtein ratio of the two strings.
        ''' % DEF_FUZZY_LIMIT),
        default = DEF_FUZZY_LIMIT,
        type = float)

    parser.add_argument('-e', '--exact',
        help = dedent('''\
        Rather than looking up a key, this mode will search all keys
        whose specific property given by --exact-property match the
        argument. By default, the "__key__" property is used for the search.
        '''),
        default = None,
        nargs = '+')

    parser.add_argument('-E', '--exact-property',
        help = dedent('''\
        When performing an exact search, specify the property to be chosen.
        Default is "__key__". Give unadmissible property and available
        values will be displayed.
        '''),
        default = None)

    parser.add_argument('-r', '--reverse',
        help = dedent('''\
        When possible, reverse the logic of the filter. Currently
        only --exact supports that.
        '''),
        action = 'store_true')

    parser.add_argument('-n', '--near',
        help = dedent('''\
        Rather than looking up a key, this mode will search the entries
        in a radius from a geocode or a key. Radius is given by --near-limit
        option, and geocode is passed as argument. If you wish to give a geocode
        as input, just pass it as argument with "lat, lng" format.
        '''),
        default = None,
        nargs = '+')

    parser.add_argument('-N', '--near-limit',
        help = dedent('''\
        Specify a radius in km when performing geographical
        searches with --near. Default is %s km.
        ''' % DEF_NEAR_LIMIT),
        default = DEF_NEAR_LIMIT,
        type = float)

    parser.add_argument('-c', '--closest',
        help = dedent('''\
        Rather than looking up a key, this mode will search the closest entries
        from a geocode or a key. Number of results is limited by --closest-limit
        option, and geocode is passed as argument. If you wish to give a geocode
        as input, just pass it as argument with "lat, lng" format.
        '''),
        default = None,
        nargs = '+')

    parser.add_argument('-C', '--closest-limit',
        help = dedent('''\
        Specify a limit for closest search with --closest, default is %s.
        ''' % DEF_CLOSEST_LIMIT),
        default = DEF_CLOSEST_LIMIT,
        type = int)

    parser.add_argument('-t', '--trep',
        help = dedent('''\
        Rather than looking up a key, this mode will use opentrep.
        '''),
        default = None,
        nargs = '+')

    parser.add_argument('-T', '--trep-format',
        help = dedent('''\
        Specify a format for trep searches with --trep, default is "%s".
        ''' % DEF_TREP_FORMAT),
        default = DEF_TREP_FORMAT)

    parser.add_argument('-g', '--gridless',
        help = dedent('''\
        When performing a geographical search, a geographical index is used.
        This may lead to inaccurate results in some (rare) case when using
        --closest searches (--near searches are never impacted).
        Adding this option will disable the index, and browse the full
        data set to look for the results.
        '''),
        action = 'store_true')

    parser.add_argument('-o', '--omit',
        help = dedent('''\
        Does not print some fields on stdout.
        May help to get cleaner output.
        "%s" is an available keyword as well as any other geobase fields.
        ''' % REF),
        nargs = '+',
        default = [])

    parser.add_argument('-s', '--show',
        help = dedent('''\
        Only print some fields on stdout.
        May help to get cleaner output.
        "%s" is an available keyword as well as any other geobase fields.
        ''' % REF),
        nargs = '+',
        default = [])

    parser.add_argument('-l', '--limit',
        help = dedent('''\
        Specify a limit for the number of results.
        This must be an integer.
        Default is %s, except in quiet mode where it is disabled.
        ''' % DEF_NUM_COL),
        default = None)

    parser.add_argument('-i', '--indexes',
        help = dedent('''\
        Specify metadata, for stdin input as well as existing bases.
        This will override defaults for existing bases.
        4 optional arguments: delimiter, headers, indexes, discard_dups.
            1) default delimiter is smart :).
            2) default headers will use numbers, and try to sniff lat/lng.
               Use __head__ as header value to
               burn the first line to define the headers.
            3) default indexes will take the first plausible field.
            4) discard_dups is a boolean to toggle duplicated keys dropping.
               Default is %s. Put %s as a truthy value,
               any other value will be falsy.
        Multiple fields may be specified with "%s" delimiter.
        For any field, you may put "%s" to leave the default value.
        Example: -i ',' key/name/country key/country _
        ''' % (DEF_DISCARD, fmt_or(TRUTHY), SPLIT, SKIP)),
        nargs = '+',
        metavar = 'METADATA',
        default = [])

    parser.add_argument('-I', '--interactive-query',
        help = dedent('''\
        If passed, this option will consider stdin
        input as key for query, not data for loading.
        2 optional arguments: field, type.
            1) field is the field from which the data is supposed to be.
            2) type is the type of matching, either %s.
               For fuzzy searches, the ratio is set to %s.
        For any field, you may put "%s" to leave the default value.
        Example: -I icao_code __fuzzy__
        ''' % (fmt_or(ALLOWED_INTER_TYPES), DEF_INTER_FUZZY_L, SKIP)),
        nargs = '*',
        metavar = 'OPTION',
        default = None)

    parser.add_argument('-q', '--quiet',
        help = dedent('''\
        Turn off verbosity and provide a programmer friendly output.
        This is a csv-like output, and may still be combined with
        --omit and --show. Configure with --quiet-options.
        '''),
        action = 'store_true')

    parser.add_argument('-Q', '--quiet-options',
        help = dedent('''\
        Custom the quiet mode.
        2 optional arguments: delimiter, header.
            1) default delimiter is "%s".
            2) the second parameter is used to control
               header display:
                   - RH to add a raw header,
                   - CH to add a commented header,
                   - any other value will not display the header.
               Default is "%s".
        For any field, you may put "%s" to leave the default value.
        Example: -Q ';' RH
        ''' % (DEF_QUIET_DELIM, DEF_QUIET_HEADER, SKIP)),
        nargs = '+',
        metavar = 'INFO',
        default = [])

    parser.add_argument('-m', '--map',
        help = dedent('''\
        This is the map output.
        Configure with --map-data.
        '''),
        action = 'store_true')

    parser.add_argument('-M', '--map-data',
        help = dedent('''\
        5 optional arguments: label, size, color, icon, duplicates.
            1) label is the field to display on map points.
               Default is %s depending on fields.
            2) size is the field used to draw circles around points.
               Default is %s depending on fields.
               Put "%s" to disable circles.
            3) color is the field use to color icons.
               Default is %s depending on fields.
               Put "%s" to disable coloring.
            4) icon is the icon type, either:
                   - "B" for big,
                   - "S" for small,
                   - "auto" for automatic,
                   - "%s" to disable icons.
               Default is "%s".
            5) duplicates is a boolean to toggle lines between duplicated keys.
               Default is %s. Put %s as a truthy value,
               any other value will be falsy.
        For any field, you may put "%s" to leave the default value.
        Example: -M _ population _ __none__ _
        ''' % ((fmt_or(DEF_LABEL_FIELDS), fmt_or(DEF_SIZE_FIELDS), DISABLE,
                fmt_or(DEF_COLOR_FIELDS), DISABLE, DISABLE, DEF_ICON_TYPE,
                DEF_LINK_DUPLICATES, fmt_or(TRUTHY), SKIP))),
        nargs = '+',
        metavar = 'FIELDS',
        default = [])

    parser.add_argument('-w', '--warnings',
        help = dedent('''\
        Provides additional information from data loading.
        '''),
        action = 'store_true')

    parser.add_argument('-u', '--update',
        help = dedent('''\
        If this option is set, instead of anything,
        the script will try to update the data files.
        Differences will be shown and the user has to answer
        'Y' or 'N' for each file.
        '''),
        action = 'store_true')

    parser.add_argument('-U', '--update-forced',
        help = dedent('''\
        If this option is set, instead of anything,
        the script will force the update of all data files.
        '''),
        action = 'store_true')

    parser.add_argument('-v', '--version',
        help = dedent('''\
        Display version information.
        '''),
        action = 'store_true')

    return vars(parser.parse_args())


def main():
    """
    Arguments handling.
    """
    # Filter colored signals on terminals.
    # Necessary for Windows CMD
    colorama.init()

    #
    # COMMAND LINE MANAGEMENT
    args = handle_args()


    #
    # ARGUMENTS
    #
    with_grid = not args['gridless']
    verbose   = not args['quiet']
    warnings  = args['warnings']

    # Defining frontend
    if args['map']:
        frontend = 'map'
    elif not args['quiet']:
        frontend = 'terminal'
    else:
        frontend = 'quiet'

    if args['limit'] is None:
        # Limit was not set by user
        if frontend == 'terminal':
            limit = DEF_NUM_COL
        else:
            limit = None

    else:
        try:
            limit = int(args['limit'])
        except ValueError:
            error('type', args['limit'], 'int')

    # Interactive query?
    interactive_query_mode = args['interactive_query'] is not None


    #
    # CREATION
    #
    if verbose:
        before_init = datetime.now()

    if args['version']:
        r = pkg_resources.require("GeoBases")[0]
        print('Project  : %s' % r.project_name)
        print('Version  : %s' % r.version)
        print('Location : %s' % r.location)
        exit(0)

    if args['base'] not in BASES:
        error('base', args['base'], sorted(BASES.keys()))

    # Updating file
    if args['update']:
        GeoBase.update()
        exit(0)

    if args['update_forced']:
        GeoBase.update(force=True)
        exit(0)

    if not stdin.isatty() and not interactive_query_mode:
        try:
            first_l = next(stdin)
        except StopIteration:
            error('empty_stdin')

        source  = chain([first_l], stdin)
        first_l = first_l.rstrip() # For sniffers, we rstrip

        delimiter = guess_delimiter(first_l)
        headers   = guess_headers(first_l.split(delimiter))
        indexes   = guess_indexes(headers, first_l.split(delimiter))

        discard_dups_r = DEF_DISCARD_RAW
        discard_dups   = DEF_DISCARD

        if len(args['indexes']) >= 1 and args['indexes'][0] != SKIP:
            delimiter = args['indexes'][0]

        if len(args['indexes']) >= 2 and args['indexes'][1] != SKIP:
            if args['indexes'][1] == '__head__':
                headers = source.next().rstrip().split(delimiter)
            else:
                headers = args['indexes'][1].split(SPLIT)
        else:
            # Reprocessing the headers with custom delimiter
            headers = guess_headers(first_l.split(delimiter))

        if len(args['indexes']) >= 3 and args['indexes'][2] != SKIP:
            indexes = args['indexes'][2].split(SPLIT)
        else:
            # Reprocessing the indexes with custom headers
            indexes = guess_indexes(headers, first_l.split(delimiter))

        if len(args['indexes']) >= 4 and args['indexes'][3] != SKIP:
            discard_dups_r = args['indexes'][3]
            discard_dups   = discard_dups_r in TRUTHY

        if verbose:
            print('Loading GeoBase from stdin with [sniffed] option: -i "%s" "%s" "%s" "%s"' % \
                    (delimiter, SPLIT.join(headers), SPLIT.join(indexes), discard_dups_r))

        g = GeoBase(data='feed',
                    source=source,
                    delimiter=delimiter,
                    headers=headers,
                    indexes=indexes,
                    discard_dups=discard_dups,
                    verbose=warnings)
    else:
        # -i options overrides default
        add_options = {}

        if len(args['indexes']) >= 1 and args['indexes'][0] != SKIP:
            add_options['delimiter'] = args['indexes'][0]

        if len(args['indexes']) >= 2 and args['indexes'][1] != SKIP:
            add_options['headers'] = args['indexes'][1].split(SPLIT)

        if len(args['indexes']) >= 3 and args['indexes'][2] != SKIP:
            add_options['indexes'] = args['indexes'][2].split(SPLIT)

        if len(args['indexes']) >= 4 and args['indexes'][3] != SKIP:
            add_options['discard_dups'] = args['indexes'][3] in TRUTHY

        if verbose:
            if not add_options:
                print('Loading GeoBase "%s"...' % args['base'])
            else:
                print('Loading GeoBase "%s" with custom: %s ...' % \
                        (args['base'], ' and '.join('%s = %s' % kv for kv in add_options.items())))

        g = GeoBase(data=args['base'], verbose=warnings, **add_options)

    if verbose:
        after_init = datetime.now()

    # Tuning parameters
    if args['exact_property'] is None:
        args['exact_property'] = '__key__'

    if args['fuzzy_property'] is None:
        args['fuzzy_property'] = best_field(DEF_FUZZY_FIELDS, g.fields)

    # Reading map options
    label           = best_field(DEF_LABEL_FIELDS, g.fields)
    point_size      = best_field(DEF_SIZE_FIELDS,  g.fields)
    point_color     = best_field(DEF_COLOR_FIELDS, g.fields)
    icon_type       = DEF_ICON_TYPE
    link_duplicates = DEF_LINK_DUPLICATES

    if len(args['map_data']) >= 1 and args['map_data'][0] != SKIP:
        label = args['map_data'][0]

    if len(args['map_data']) >= 2 and args['map_data'][1] != SKIP:
        point_size = None if args['map_data'][1] == DISABLE else args['map_data'][1]

    if len(args['map_data']) >= 3 and args['map_data'][2] != SKIP:
        point_color = None if args['map_data'][2] == DISABLE else args['map_data'][2]

    if len(args['map_data']) >= 4 and args['map_data'][3] != SKIP:
        icon_type = None if args['map_data'][3] == DISABLE else args['map_data'][3]

    if len(args['map_data']) >= 5 and args['map_data'][4] != SKIP:
        link_duplicates = args['map_data'][4] in TRUTHY

    # Reading quiet options
    quiet_delimiter = DEF_QUIET_DELIM
    header_display  = DEF_QUIET_HEADER

    if len(args['quiet_options']) >= 1 and args['quiet_options'][0] != SKIP:
        quiet_delimiter = args['quiet_options'][0]

    if len(args['quiet_options']) >= 2 and args['quiet_options'][1] != SKIP:
        header_display = args['quiet_options'][1]

    # Reading interactive query options
    interactive_field = DEF_INTER_FIELD
    interactive_type  = DEF_INTER_TYPE

    if interactive_query_mode:
        if len(args['interactive_query']) >= 1 and args['interactive_query'][0] != SKIP:
            interactive_field = args['interactive_query'][0]

        if len(args['interactive_query']) >= 2 and args['interactive_query'][1] != SKIP:
            interactive_type = args['interactive_query'][1]



    #
    # FAILING
    #
    # Failing on lack of opentrep support if necessary
    if args['trep'] is not None:
        if not g.hasTrepSupport():
            error('trep_support')

    # Failing on lack of geocode support if necessary
    if args['near'] is not None or args['closest'] is not None:
        if not g.hasGeoSupport():
            error('geocode_support', g._data)

    # Failing on wrong headers
    if args['exact'] is not None:
        if args['exact_property'] not in g.fields:
            error('property', args['exact_property'], g._data, g.fields)

    if args['fuzzy'] is not None:
        if args['fuzzy_property'] not in g.fields:
            error('property', args['fuzzy_property'], g._data, g.fields)

    # Failing on unknown fields
    fields_to_test = [
        f for f in (label, point_size, point_color, interactive_field)
        if f is not None
    ]

    for field in args['show'] + args['omit'] + fields_to_test:
        if field not in [REF] + g.fields:
            error('field', field, g._data, [REF] + g.fields)

    # Testing icon_type from -M
    if icon_type not in ALLOWED_ICON_TYPES:
        error('wrong_value', icon_type, ALLOWED_ICON_TYPES)

    # Testing -I option
    if interactive_type not in ALLOWED_INTER_TYPES:
        error('wrong_value', interactive_type, ALLOWED_INTER_TYPES)



    #
    # MAIN
    #
    if verbose:
        if not stdin.isatty() and interactive_query_mode:
            print('Looking for matches from stdin query...')
        elif args['keys']:
            print('Looking for matches from %s...' % ', '.join(args['keys']))
        else:
            print('Looking for matches from *all* data...')

    # Keeping track of last filter applied
    last = None

    # Keeping only keys in intermediate search
    ex_keys = lambda res : None if res is None else (e[1] for e in res)

    # We start from either all keys available or keys listed by user
    # or from stdin if there is input
    if not stdin.isatty() and interactive_query_mode:
        values = [row.strip() for row in stdin]
        # Query type
        if interactive_type == '__exact__':
            if interactive_field == '__key__':
                res = enumerate(values)
            else:
                conditions = [(interactive_field, val) for val in values]
                res = enumerate(g.getKeysWhere(conditions, force_str=True, mode='or'))
                last = 'exact'

        elif interactive_type == '__fuzzy__':
            res = []
            for val in values:
                res.extend(list(g.fuzzyGet(val, interactive_field, min_match=DEF_INTER_FUZZY_L)))
            last = 'fuzzy'

    elif args['keys']:
        res = enumerate(args['keys'])
    else:
        res = enumerate(iter(g))

    # We are going to chain conditions
    # res will hold intermediate results
    if args['trep'] is not None:
        args['trep'] = ' '.join(args['trep'])
        if verbose:
            print('Applying opentrep on "%s" [output %s]' % (args['trep'], args['trep_format']))

        res = g.trepGet(args['trep'], trep_format=args['trep_format'], from_keys=ex_keys(res), verbose=verbose)
        last = 'trep'


    if args['exact'] is not None:
        args['exact'] = ' '.join(args['exact'])
        if verbose:
            if args['reverse']:
                print('Applying property %s != "%s"' % (args['exact_property'], args['exact']))
            else:
                print('Applying property %s == "%s"' % (args['exact_property'], args['exact']))

        res = list(enumerate(g.getKeysWhere([(args['exact_property'], args['exact'])],
                                            from_keys=ex_keys(res),
                                            reverse=args['reverse'],
                                            force_str=True)))
        last = 'exact'


    if args['near'] is not None:
        args['near'] = ' '.join(args['near'])
        if verbose:
            print('Applying near %s km from "%s"' % (args['near_limit'], args['near']))

        coords = scan_coords(args['near'], g, verbose)
        res = sorted(g.findNearPoint(coords, radius=args['near_limit'], grid=with_grid, from_keys=ex_keys(res)))
        last = 'near'


    if args['closest'] is not None:
        args['closest'] = ' '.join(args['closest'])
        if verbose:
            print('Applying closest %s from "%s"' % (args['closest_limit'], args['closest']))

        coords = scan_coords(args['closest'], g, verbose)
        res = list(g.findClosestFromPoint(coords, N=args['closest_limit'], grid=with_grid, from_keys=ex_keys(res)))
        last = 'closest'


    if args['fuzzy'] is not None:
        args['fuzzy'] = ' '.join(args['fuzzy'])
        if verbose:
            print('Applying property %s ~= "%s"' % (args['fuzzy_property'], args['fuzzy']))

        res = list(g.fuzzyGet(args['fuzzy'], args['fuzzy_property'], min_match=args['fuzzy_limit'], from_keys=ex_keys(res)))
        last = 'fuzzy'


    if verbose:
        end = datetime.now()
        print('Done in %s = (load) %s + (search) %s' % \
                (end - before_init, after_init - before_init, end - after_init))


    #
    # DISPLAY
    #

    # Saving to list
    res = list(res)

    # Removing unknown keys
    for h, k in res:
        if k not in g:
            warn('key', k, g._data, g._source)

    res = [(h, k) for h, k in res if k in g]


    # Keeping only "limit" first results
    nb_res_ini = len(res)

    if limit is not None:
        res = res[:limit]

    nb_res = len(res)

    if verbose:
        print('Keeping %s result(s) from %s initially...' % (nb_res, nb_res_ini))


    # Highlighting some rows
    important = set(['__key__'])

    if args['exact'] is not None:
        important.add(args['exact_property'])

    if args['fuzzy'] is not None:
        important.add(args['fuzzy_property'])

    if interactive_query_mode:
        important.add(interactive_field)

    # reference may be different thing depending on the last filter
    if last in ['near', 'closest']:
        ref_type = 'distance'
    elif last in ['trep', 'fuzzy']:
        ref_type = 'percentage'
    else:
        ref_type = 'index'

    # Display
    if frontend == 'map':
        templates, max_t = g.visualize(output=g._data,
                                       label=label,
                                       point_size=point_size,
                                       point_color=point_color,
                                       icon_type=icon_type,
                                       from_keys=ex_keys(res),
                                       link_duplicates=link_duplicates,
                                       verbose=True)

        if templates and verbose:
            display_browser(templates, nb_res)
            launch_http_server(ADDRESS, PORT)

        if len(templates) < max_t:
            # At least one html not rendered
            frontend = 'terminal'
            res = res[:DEF_NUM_COL]

            print('/!\ %s template(s) not rendered. Switching to terminal frontend...' % \
                    (max_t - len(templates)))


    # We protect the stdout.write against the IOError
    if frontend == 'terminal':
        display(g, res, set(args['omit']), args['show'], important, ref_type)

    if frontend == 'quiet':
        display_quiet(g, res, set(args['omit']), args['show'], ref_type, quiet_delimiter, header_display)

    if verbose:
        for warn_msg in ENV_WARNINGS:
            print(dedent(warn_msg), end="")


if __name__ == '__main__':

    main()
<|MERGE_RESOLUTION|>--- conflicted
+++ resolved
@@ -574,11 +574,7 @@
         print('\n/!\ No geocoding support for data type %s.' % args[0], file=stderr)
 
     elif name == 'base':
-<<<<<<< HEAD
-        print('\n/!\ Wrong base "%s". You may select:' % args[0], file=stderr)
-=======
-        print >> stderr, '\n/!\ Wrong data type "%s". You may select:' % args[0]
->>>>>>> c83075cf
+        print('\n/!\ Wrong data type "%s". You may select:' % args[0], file=stderr)
         fmt_on_two_cols(args[1], stderr)
 
     elif name == 'property':
