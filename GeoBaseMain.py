#!/usr/bin/python
# -*- coding: utf-8 -*-

"""
This module is a launcher for GeoBase.
"""

from sys import stdin, stdout, stderr
import os

import pkg_resources
from datetime import datetime
from math import ceil, log
from itertools import izip_longest, chain
import fcntl, termios, struct
from textwrap import dedent
import signal

import SimpleHTTPServer
import SocketServer

# Not in standard library
from termcolor import colored
import colorama
import argparse # in standard libraray for Python >= 2.7

# Private
from GeoBases import GeoBase, BASES

# Do not produce broken pipes when head and tail are used
signal.signal(signal.SIGPIPE, signal.SIG_DFL)



def checkPath(command):
    """
    This checks if a command is in the PATH.
    """
    path = os.popen('which %s 2> /dev/null' % command, 'r').read()

    if path:
        return True
    else:
        return False


def getObsoleteTermSize():
    """
    This gives terminal size information using external
    command stty.
    This function is not great since where stdin is used, it
    raises an error.
    """
    size = os.popen('stty size 2>/dev/null', 'r').read()

    if not size:
        return (80, 160)

    return tuple(int(d) for d in size.split())


def ioctl_GWINSZ(fd):
    """Read terminal size.
    """
    try:
        cr = struct.unpack('hh', fcntl.ioctl(fd, termios.TIOCGWINSZ, '1234'))
    except IOError:
        return
    return cr


def getTermSize():
    """
    This gives terminal size information.
    """
    env = os.environ
    cr  = ioctl_GWINSZ(0) or ioctl_GWINSZ(1) or ioctl_GWINSZ(2)

    if not cr:
        try:
            fd = os.open(os.ctermid(), os.O_RDONLY)
            cr = ioctl_GWINSZ(fd)
            os.close(fd)
        except IOError:
            pass

    if not cr:
        cr = env.get('LINES', 25), env.get('COLUMNS', 80)

    return int(cr[0]), int(cr[1])


class RotatingColors(object):
    """
    This class is used for generating alternate colors
    for the Linux output.
    """
    def __init__(self, background):

        if background == 'black':
            self._availables = [
                 ('cyan',  None,      []),
                 ('white', 'on_grey', []),
            ]

        elif background == 'white':
            self._availables = [
                 ('grey', None,       []),
                 ('blue', 'on_white', []),
            ]

        else:
            raise ValueError('Accepted background color: "black" or "white", not "%s".' % \
                             background)

        self._background = background
        self._current    = 0


    def next(self):
        """We increase the current color.
        """
        self._current += 1

        if self._current == len(self._availables):
            self._current = 0


    def get(self):
        """Get current color.
        """
        return self._availables[self._current]


    def convertRaw(self, col):
        """Get special raw color. Only change foreground color.
        """
        current    = list(col)
        current[0] = 'yellow' if self._background == 'black' else 'green'
        return tuple(current)


    @staticmethod
    def convertBold(col):
        """Get special field color. Only change bold type.
        """
        current    = list(col)
        current[2] = ['bold']
        return tuple(current)


    @staticmethod
    def getEmph():
        """Get special emphasized color.
        """
        return ('white', 'on_blue', [])


    @staticmethod
    def getHeader():
        """Get special header color.
        """
        return ('red', None, [])


    @staticmethod
    def getSpecial():
        """Get special property color.
        """
        return ('magenta', None, [])



def fmt_ref(ref, ref_type, no_symb=False):
    """
    Display the reference depending on its type.
    """
    if ref_type == 'distance':
        if no_symb:
            return '%.3f' % ref
        return '%.2f km' % ref

    if ref_type == 'percentage':
        if no_symb:
            return '%.3f' % ref
        return '%.1f %%' % (100 * ref)

    if ref_type == 'index':
        return '%s' % int(ref)

    raise ValueError('ref_type %s was not allowed' % ref_type)



def display(geob, list_of_things, omit, show, important, ref_type):
    """
    Main display function in Linux terminal, with
    nice color and everything.
    """
    if not list_of_things:
        stdout.write('\nNo elements to display.\n')
        return

    if not show:
        show = [REF] + geob.fields[:]

    # Building final shown headers
    show_wo_omit = [f for f in show if f not in omit]

    # Different behaviour given number of results
    # We adapt the width between MIN_CHAR_COL and MAX_CHAR_COL
    # given number of columns and term width
    n   = len(list_of_things)
    lim = int(getTermSize()[1] / float(n + 1))
    lim = min(MAX_CHAR_COL, max(MIN_CHAR_COL, lim))

    if n == 1:
        # We do not truncate names if only one result
        truncate = None
    else:
        truncate = lim

    c = RotatingColors(BACKGROUND_COLOR)

    for f in show_wo_omit:

        if f in important:
            col = c.getEmph()
        elif f == REF:
            col = c.getHeader()
        elif str(f).startswith('__'):
            col = c.getSpecial() # For special fields like __dup__
        else:
            col = c.get()

        if str(f).endswith('@raw'):
            col = c.convertRaw(col)  # For @raw fields

        # Fields on the left
        stdout.write('\n' + fixed_width(f, c.convertBold(col), lim, truncate))

        if f == REF:
            for h, _ in list_of_things:
                stdout.write(fixed_width(fmt_ref(h, ref_type), col, lim, truncate))
        else:
            for _, k in list_of_things:
                stdout.write(fixed_width(geob.get(k, f), col, lim, truncate))

        next(c)

    stdout.write('\n')


def display_quiet(geob, list_of_things, omit, show, ref_type, delim, header):
    """
    This function displays the results in programming
    mode, with --quiet option. This is useful when you
    want to use use the result in a pipe for example.
    """
    if not show:
        # Temporary
        t_show = [REF] + geob.fields[:]

        # In this default case, we remove splitted valued if
        # corresponding raw values exist
        show = [f for f in t_show if '%s@raw' % f not in t_show]

    # Building final shown headers
    show_wo_omit = [f for f in show if f not in omit]

    # Displaying headers
    if header == 'CH':
        stdout.write('#' + delim.join(str(f) for f in show_wo_omit) + '\n')
    elif header == 'RH':
        stdout.write(delim.join(str(f) for f in show_wo_omit) + '\n')
    else:
        # Every other value will not display a header
        pass

    for h, k in list_of_things:
        l = []
        for f in show_wo_omit:
            if f == REF:
                l.append(fmt_ref(h, ref_type, no_symb=True))
            else:
                v = geob.get(k, f)
                # Small workaround to display nicely lists in quiet mode
                # Fields @raw are already handled with raw version, but
                # __dup__ field has no raw version for dumping
                if str(f).startswith('__') and isinstance(v, (list, tuple, set)):
                    l.append('/'.join(str(el) for el in v))
                else:
                    l.append(str(v))

        stdout.write(delim.join(l) + '\n')


def display_browser(templates, nb_res):
    """Display templates in the browser.
    """
    # We manually launch firefox, unless we risk a crash
    to_be_launched = []

    for template in templates:
        if template.endswith('_table.html'):
            if nb_res <= TABLE_BROWSER_LIM:
                to_be_launched.append(template)
            else:
                print '/!\ "firefox localhost:%s/%s" not launched automatically. %s results, may be slow.' % \
                        (PORT, template, nb_res)

        elif template.endswith('_map.html'):
            if nb_res <= MAP_BROWSER_LIM:
                to_be_launched.append(template)
            else:
                print '/!\ "firefox localhost:%s/%s" not launched automatically. %s results, may be slow.' % \
                        (PORT, template, nb_res)
        else:
            to_be_launched.append(template)

    if to_be_launched:
        urls = ['localhost:%s/%s' % (PORT, tpl) for tpl in to_be_launched]
        os.system('firefox %s &' % ' '.join(urls))



def launch_http_server(address, port):
    """Launch a SimpleHTTPServer.
    """
    class MyTCPServer(SocketServer.TCPServer):
        """Overrides standard library.
        """
        allow_reuse_address = True

    Handler = SimpleHTTPServer.SimpleHTTPRequestHandler
    httpd   = MyTCPServer((address, port), Handler)

    try:
        print '* Serving on localhost:%s (hit ctrl+C to stop)' % port
        httpd.serve_forever()

    except KeyboardInterrupt:
        print '\n* Shutting down gracefully...'
        httpd.shutdown()
        print '* Done'



def fixed_width(s, col, lim=25, truncate=None):
    """
    This function is useful to display a string in the
    terminal with a fixed width. It is especially
    tricky with unicode strings containing accents.
    """
    if truncate is None:
        truncate = 1000

    printer = '%%-%ss' % lim # is something like '%-3s'

    # To truncate on the appropriate number of characters
    # We decode before truncating (so non-ascii characters
    # will be counted only once when using len())
    # Then we encode again for stdout.write
    ds = str(s).decode('utf8')                      # decode
    es = (printer % ds[0:truncate]).encode('utf8')  # encode

    if len(ds) > truncate:
        es = es[:-2] + '… '

    return colored(es, *col)


def scan_coords(u_input, geob, verbose):
    """
    This function tries to interpret the main
    argument as either coordinates (lat, lng) or
    a key like ORY.
    """
    # First we try input a direct key
    if u_input in geob:
        coords = geob.getLocation(u_input)

        if coords is None:
            error('geocode_unknown', u_input)

        return coords

    # Then we try input as geocode
    try:
        free_geo = u_input.strip('()')

        for char in '\\', '"', "'":
            free_geo = free_geo.replace(char, '')

        for sep in '^', ';', ',':
            free_geo = free_geo.replace(sep, ' ')

        coords = tuple(float(l) for l in free_geo.split())

    except ValueError:
        pass
    else:
        if len(coords) == 2        and \
           -90  <= coords[0] <= 90 and \
           -180 <= coords[1] <= 180:

            if verbose:
                print 'Geocode recognized: (%.3f, %.3f)' % coords

            return coords

        error('geocode_format', u_input)

    # All cases failed
    warn('key', u_input, geob.data, geob._source)
    exit(1)


def guess_delimiter(row):
    """Heuristic to guess the top level delimiter.
    """
    discarded  = set([
        '#', # this is for comments
        '_', # this is for spaces
        ' ', # spaces are not usually delimiter, unless we find no other
        '"', # this is for quoting
        '.', # this is for decimal numbers
        '@', # this is for duplicated keys
    ])
    candidates = set([l for l in row.rstrip() if not l.isalnum() and l not in discarded])
    counters   = dict((c, row.count(c)) for c in candidates)

    # Testing spaces from higher to lower, break on biggest match
    for alternate in [' ' * i for i in xrange(16, 3, -1)]:
        if row.count(alternate):
            counters[alternate] = row.count(alternate)
            break

    if counters:
        return max(counters.iteritems(), key=lambda x: x[1])[0]
    else:
        # In this case, we could not find any delimiter, we may
        # as well return ' '
        return ' '


def generate_headers(n):
    """Generate n headers.
    """
    for i in xrange(n):
        yield 'H%s' % i


def guess_headers(s_row):
    """Heuristic to guess the lat/lng fields from first row.
    """
    headers = list(generate_headers(len(s_row)))

    # Name candidates for lat/lng
    lat_candidates = set(['latitude',  'lat'])
    lng_candidates = set(['longitude', 'lng', 'lon'])

    lat_found, lng_found = False, False

    for i, f in enumerate(s_row):
        try:
            val = float(f)
        except ValueError:
            # Here the line was not a number, we check the name
            if f.lower() in lat_candidates and not lat_found:
                headers[i] = 'lat'
                lat_found  = True

            if f.lower() in lng_candidates and not lng_found:
                headers[i] = 'lng'
                lng_found  = True

        else:
            if val == int(val):
                # Round values are improbable as lat/lng
                continue

            if -90 <= val <= 90 and not lat_found:
                # possible latitude field
                headers[i] = 'lat'
                lat_found  = True

            elif -180 <= val <= 180 and not lng_found:
                # possible longitude field
                headers[i] = 'lng'
                lng_found  = True

    return headers


def score_index(f):
    """Eval likelihood of being an index.

    The shorter the better, and int get a len() of 1.
    0, 1 and floats are weird for indexes, as well as 1-letter strings.
    """
    if str(f).endswith('__key__') or str(f).lower().endswith('id'):
        return 0

    if isinstance(f, float):
        return 1000

    if isinstance(f, int):
        if f <= 1: # we avoid a domain error on next case
            return 10
        return max(2, 25 / log(f))

    return len(f) if len(f) >= 2 else 10


def guess_indexes(headers, s_row):
    """Heuristic to guess indexes from headers and first row.
    """
    discarded  = set(['lat', 'lng'])
    candidates = []

    for h, v in zip(headers, s_row):
        # Skip discarded and empty values
        if h not in discarded and v:
            try:
                val = float(v)
            except ValueError:
                # is *not* a number
                candidates.append((h, score_index(v)))
            else:
                # is a number
                if val == int(val):
                    candidates.append((h, score_index(int(val))))
                else:
                    candidates.append((h, score_index(val)))

    if not candidates:
        return [headers[0]]

    return [ min(candidates, key=lambda x: x[1])[0] ]


def fmt_on_two_cols(L, descriptor=stdout, layout='v'):
    """
    Some formatting for help.
    """
    n = float(len(L))
    h = int(ceil(n / 2)) # half+

    if layout == 'h':
        pairs = izip_longest(L[::2], L[1::2], fillvalue='')

    elif layout == 'v':
        pairs = izip_longest(L[:h], L[h:], fillvalue='')

    else:
        raise ValueError('Layout must be "h" or "v", but was "%s"' % layout)

    for p in pairs:
        print >> descriptor, '\t%-20s\t%-20s' % p


def best_field(candidates, possibilities, default=None):
    """Select best candidate in possibilities.
    """
    for candidate in candidates:
        if candidate in possibilities:
            return candidate
    return default


def warn(name, *args):
    """
    Display a warning on stderr.
    """
    if name == 'key':
        print >> stderr, '/!\ Key %s was not in GeoBase, for data "%s" and source %s' % \
                (args[0], args[1], args[2])


def error(name, *args):
    """
    Display an error on stderr, then exit.
    First argument is the error type.
    """
    if name == 'trep_support':
        print >> stderr, '\n/!\ No opentrep support. Check if OpenTrepWrapper can import libpyopentrep.'

    elif name == 'geocode_support':
        print >> stderr, '\n/!\ No geocoding support for data type %s.' % args[0]

    elif name == 'base':
        print >> stderr, '\n/!\ Wrong data type "%s". You may select:' % args[0]
        fmt_on_two_cols(args[1], stderr)

    elif name == 'property':
        print >> stderr, '\n/!\ Wrong property "%s".' % args[0]
        print >> stderr, 'For data type "%s", you may select:' % args[1]
        fmt_on_two_cols(args[2], stderr)

    elif name == 'field':
        print >> stderr, '\n/!\ Wrong field "%s".' % args[0]
        print >> stderr, 'For data type "%s", you may select:' % args[1]
        fmt_on_two_cols(args[2], stderr)

    elif name == 'geocode_format':
        print >> stderr, '\n/!\ Bad geocode format: %s' % args[0]

    elif name == 'geocode_unknown':
        print >> stderr, '\n/!\ Geocode was unknown for %s' % args[0]

    elif name == 'empty_stdin':
        print >> stderr, '\n/!\ Stdin was empty'

    elif name == 'wrong_value':
        print >> stderr, '\n/!\ Wrong value "%s", should be in "%s".' % (args[0], args[1])

    elif name == 'type':
        print >> stderr, '\n/!\ Wrong type for "%s", should be %s.' % (args[0], args[1])

    exit(1)


#######
#
#  MAIN
#
#######

# Global defaults
DEF_BASE          = 'ori_por'
DEF_FUZZY_LIMIT   = 0.85
DEF_NEAR_LIMIT    = 50.
DEF_CLOSEST_LIMIT = 10
DEF_TREP_FORMAT   = 'S'
DEF_QUIET_DELIM   = '^'
DEF_QUIET_HEADER  = 'CH'
DEF_INTER_FUZZY_L = 0.99
DEF_FUZZY_FIELDS  = ('name', 'country_name', 'currency_name', '__key__')
DEF_EXACT_FIELDS  = ('__key__',)

ALLOWED_ICON_TYPES  = (None, 'auto', 'S', 'B')
ALLOWED_INTER_TYPES = ('__exact__', '__fuzzy__')

DEF_INTER_FIELD = '__key__'
DEF_INTER_TYPE  = '__exact__'

# Considered truthy values for command line option
TRUTHY = ('1', 'Y')

# Duplicates handling in feed mode
DEF_DISCARD_RAW = 'F'
DEF_DISCARD     = False

# Magic value option to skip and leave default, or disable
SKIP    = '_'
SPLIT   = '/'
DISABLE = '__none__'
REF     = '__ref__'

# Port for SimpleHTTPServer
ADDRESS = '0.0.0.0'
PORT    = 8000

# Defaults for map
DEF_LABEL_FIELDS    = ('name',       'country_name', '__key__')
DEF_SIZE_FIELDS     = ('page_rank',  'population',   None)
DEF_COLOR_FIELDS    = ('raw_offset', 'fclass',       None)
DEF_ICON_TYPE       = 'auto' # icon type: small, big, auto, ...
DEF_LINK_DUPLICATES = True

MAP_BROWSER_LIM   = 8000   # limit for launching browser automatically
TABLE_BROWSER_LIM = 2000   # limit for launching browser automatically

# Terminal width defaults
DEF_CHAR_COL = 25
MIN_CHAR_COL = 3
MAX_CHAR_COL = 40
DEF_NUM_COL  = int(getTermSize()[1] / float(DEF_CHAR_COL)) - 1

ENV_WARNINGS = []

BACKGROUND_COLOR = os.getenv('BACKGROUND_COLOR', None) # 'white'

if BACKGROUND_COLOR not in ['black', 'white']:
    ENV_WARNINGS.append('''
    **********************************************************************
    $BACKGROUND_COLOR environment variable not properly set.             *
    Accepted values are 'black' and 'white'. Using default 'black' here. *
    To disable this message, add to your ~/.bashrc or ~/.zshrc:          *
                                                                         *
        export BACKGROUND_COLOR=black # or white
                                                                         *
    *************************************************************** README
    ''')

    BACKGROUND_COLOR = 'black'


if not checkPath('GeoBase'):
    ENV_WARNINGS.append('''
    **********************************************************************
    "GeoBase" does not seem to be in your $PATH.                         *
    To disable this message, add to your ~/.bashrc or ~/.zshrc:          *
                                                                         *
        export PATH=$PATH:$HOME/.local/bin
                                                                         *
    *************************************************************** README
    ''')


if ENV_WARNINGS:
    # Assume the user did not read the wiki :D
    ENV_WARNINGS.append('''
    **********************************************************************
    By the way, since you probably did not read the documentation :D,    *
    you should also add this for the completion to work with zsh.        *
    You're using zsh right o_O?                                          *
                                                                         *
        # Add custom completion scripts
        fpath=(~/.zsh/completion $fpath)
        autoload -U compinit
        compinit
                                                                         *
    *************************************************************** README
    ''')


def handle_args():
    """Command line parsing.
    """
    # or list formatter
    fmt_or = lambda L : ' or '.join('"%s"' % e if e is not None else 'None' for e in L)

    parser = argparse.ArgumentParser(description='Provides data services.',
                                     formatter_class=argparse.RawTextHelpFormatter)

    parser.epilog = 'Example: %s ORY CDG' % parser.prog

    parser.add_argument('keys',
        help = dedent('''\
        Main argument. This will be used as a list of keys on which we
        apply filters. Leave empty to consider all keys.
        '''),
        nargs = '*')

    parser.add_argument('-b', '--base',
        help = dedent('''\
        Choose a different data type, default is "%s". Also available are
        stations, airports, countries... Give unadmissible value
        and all possibilities will be displayed.
        ''' % DEF_BASE),
        default = DEF_BASE)

    parser.add_argument('-f', '--fuzzy',
        help = dedent('''\
        Rather than looking up a key, this mode will search the best
        match from the property given by --fuzzy-property option for
        the argument. Limit can be specified with --fuzzy-limit option.
        '''),
        default = None,
        nargs = '+')

    parser.add_argument('-F', '--fuzzy-property',
        help = dedent('''\
        When performing a fuzzy search, specify the property to be chosen.
        Default is %s
        depending on fields.
        Give unadmissible property and available values will be displayed.
        ''' % fmt_or(DEF_FUZZY_FIELDS)),
        default = None)

    parser.add_argument('-L', '--fuzzy-limit',
        help = dedent('''\
        Specify a min limit for fuzzy searches, default is %s.
        This is the Levenshtein ratio of the two strings.
        ''' % DEF_FUZZY_LIMIT),
        default = DEF_FUZZY_LIMIT,
        type = float)

    parser.add_argument('-e', '--exact',
        help = dedent('''\
        Rather than looking up a key, this mode will search all keys
        whose specific property given by --exact-property match the
        argument. By default, the %s property is used for the search.
        You can have several property matching by giving multiple values
        separated by "%s" for --exact-property. Make sure you give the
        same number of values separated also by "%s" then.
        ''' % (fmt_or(DEF_EXACT_FIELDS), SPLIT, SPLIT)),
        default = None,
        nargs = '+')

    parser.add_argument('-E', '--exact-property',
        help = dedent('''\
        When performing an exact search, specify the property to be chosen.
        Default is %s. Give unadmissible property and available
        values will be displayed.
        You can give multiple properties separated by "%s". Make sure
        you give the same number of values separated also by "%s" for -e then.
        ''' % (fmt_or(DEF_EXACT_FIELDS), SPLIT, SPLIT)),
        default = None)

    parser.add_argument('-r', '--reverse',
        help = dedent('''\
        When possible, reverse the logic of the filter. Currently
        only --exact supports that.
        '''),
        action = 'store_true')

    parser.add_argument('-A', '--any',
        help = dedent('''\
        By default, --exact multiple searches are combined with *and*,
        passing this option will change that to a *or*.
        '''),
        action = 'store_true')

    parser.add_argument('-n', '--near',
        help = dedent('''\
        Rather than looking up a key, this mode will search the entries
        close to a geocode or a key. Radius is given by --near-limit
        option, and geocode is given as main argument. If you wish to give
        a geocode as input, use the 'lat, lng' format, with quotes.
        Example: -n CDG
        '''),
        default = None,
        nargs = '+')

    parser.add_argument('-N', '--near-limit',
        help = dedent('''\
        Specify a radius in km when performing geographical
        searches with --near. Default is %s km.
        ''' % DEF_NEAR_LIMIT),
        default = DEF_NEAR_LIMIT,
        type = float)

    parser.add_argument('-c', '--closest',
        help = dedent('''\
        Rather than looking up a key, this mode will search the closest entries
        from a geocode or a key. Number of results is limited by --closest-limit
        option, and geocode is given as main argument. If you wish to give
        a geocode as input, use the 'lat, lng' format, with quotes.
        Example: -c '48.853, 2.348'
        '''),
        default = None,
        nargs = '+')

    parser.add_argument('-C', '--closest-limit',
        help = dedent('''\
        Specify a limit for closest search with --closest, default is %s.
        ''' % DEF_CLOSEST_LIMIT),
        default = DEF_CLOSEST_LIMIT,
        type = int)

    parser.add_argument('-t', '--trep',
        help = dedent('''\
        Rather than looking up a key, this mode will use opentrep.
        '''),
        default = None,
        nargs = '+')

    parser.add_argument('-T', '--trep-format',
        help = dedent('''\
        Specify a format for trep searches with --trep, default is "%s".
        ''' % DEF_TREP_FORMAT),
        default = DEF_TREP_FORMAT)

    parser.add_argument('-g', '--gridless',
        help = dedent('''\
        When performing a geographical search, a geographical index is used.
        This may lead to inaccurate results in some (rare) case when using
        --closest searches (--near searches are never impacted).
        Adding this option will disable the index, and browse the full
        data set to look for the results.
        '''),
        action = 'store_true')

    parser.add_argument('-o', '--omit',
        help = dedent('''\
        Does not print some fields on stdout.
        May help to get cleaner output.
        "%s" is an available keyword as well as any other geobase fields.
        ''' % REF),
        nargs = '+',
        default = [])

    parser.add_argument('-s', '--show',
        help = dedent('''\
        Only print some fields on stdout.
        May help to get cleaner output.
        "%s" is an available keyword as well as any other geobase fields.
        ''' % REF),
        nargs = '+',
        default = [])

    parser.add_argument('-l', '--limit',
        help = dedent('''\
        Specify a limit for the number of results.
        This must be an integer.
        Default is %s, except in quiet mode where it is disabled.
        ''' % DEF_NUM_COL),
        default = None)

    parser.add_argument('-i', '--indexes',
        help = dedent('''\
        Specify metadata, for stdin input as well as existing bases.
        This will override defaults for existing bases.
        4 optional arguments: delimiter, headers, indexes, discard_dups.
            1) default delimiter is smart :).
            2) default headers will use numbers, and try to sniff lat/lng.
               Use __head__ as header value to
               burn the first line to define the headers.
            3) default indexes will take the first plausible field.
            4) discard_dups is a boolean to toggle duplicated keys dropping.
               Default is %s. Put %s as a truthy value,
               any other value will be falsy.
        Multiple fields may be specified with "%s" delimiter.
        For any field, you may put "%s" to leave the default value.
        Example: -i ',' key/name/country key/country _
        ''' % (DEF_DISCARD, fmt_or(TRUTHY), SPLIT, SKIP)),
        nargs = '+',
        metavar = 'METADATA',
        default = [])

    parser.add_argument('-I', '--interactive-query',
        help = dedent('''\
        If given, this option will consider stdin
        input as query material, not data for loading.
        It will read values line by line, and perform a search on them.
        2 optional arguments: field, type.
            1) field is the field from which the data is supposed to be.
            2) type is the type of matching, either %s.
               For fuzzy searches, the ratio is set to %s.
        For any field, you may put "%s" to leave the default value.
        Example: -I icao_code __fuzzy__
        ''' % (fmt_or(ALLOWED_INTER_TYPES), DEF_INTER_FUZZY_L, SKIP)),
        nargs = '*',
        metavar = 'OPTION',
        default = None)

    parser.add_argument('-q', '--quiet',
        help = dedent('''\
        Turn off verbosity and provide a programmer friendly output.
        This is a csv-like output, and may still be combined with
        --omit and --show. Configure with --quiet-options.
        '''),
        action = 'store_true')

    parser.add_argument('-Q', '--quiet-options',
        help = dedent('''\
        Custom the quiet mode.
        2 optional arguments: delimiter, header.
            1) default delimiter is "%s".
            2) the second parameter is used to control
               header display:
                   - RH to add a raw header,
                   - CH to add a commented header,
                   - any other value will not display the header.
               Default is "%s".
        For any field, you may put "%s" to leave the default value.
        Example: -Q ';' RH
        ''' % (DEF_QUIET_DELIM, DEF_QUIET_HEADER, SKIP)),
        nargs = '+',
        metavar = 'INFO',
        default = [])

    parser.add_argument('-m', '--map',
        help = dedent('''\
        This is the map output.
        Configure with --map-data.
        '''),
        action = 'store_true')

    parser.add_argument('-M', '--map-data',
        help = dedent('''\
        5 optional arguments: label, size, color, icon, duplicates.
            1) label is the field to display on map points.
               Default is %s depending on fields.
            2) size is the field used to draw circles around points.
               Default is %s depending on fields.
               Put "%s" to disable circles.
            3) color is the field use to color icons.
               Default is %s depending on fields.
               Put "%s" to disable coloring.
            4) icon is the icon type, either:
                   - "B" for big,
                   - "S" for small,
                   - "auto" for automatic,
                   - "%s" to disable icons.
               Default is "%s".
            5) duplicates is a boolean to toggle lines between duplicated keys.
               Default is %s. Put %s as a truthy value,
               any other value will be falsy.
        For any field, you may put "%s" to leave the default value.
        Example: -M _ population _ __none__ _
        ''' % ((fmt_or(DEF_LABEL_FIELDS), fmt_or(DEF_SIZE_FIELDS), DISABLE,
                fmt_or(DEF_COLOR_FIELDS), DISABLE, DISABLE, DEF_ICON_TYPE,
                DEF_LINK_DUPLICATES, fmt_or(TRUTHY), SKIP))),
        nargs = '+',
        metavar = 'FIELDS',
        default = [])

    parser.add_argument('-w', '--warnings',
        help = dedent('''\
        Provides additional information from data loading.
        '''),
        action = 'store_true')

    parser.add_argument('-u', '--update',
        help = dedent('''\
        If this option is set, instead of anything,
        the script will try to update the data files.
        Differences will be shown and the user has to answer
        'Y' or 'N' for each file.
        '''),
        action = 'store_true')

    parser.add_argument('-U', '--update-forced',
        help = dedent('''\
        If this option is set, instead of anything,
        the script will force the update of all data files.
        '''),
        action = 'store_true')

    parser.add_argument('-v', '--version',
        help = dedent('''\
        Display version information.
        '''),
        action = 'store_true')

    return vars(parser.parse_args())


def main():
    """
    Arguments handling.
    """
    # Filter colored signals on terminals.
    # Necessary for Windows CMD
    colorama.init()

    #
    # COMMAND LINE MANAGEMENT
    args = handle_args()


    #
    # ARGUMENTS
    #
    with_grid = not args['gridless']
    verbose   = not args['quiet']
    warnings  = args['warnings']

    # Defining frontend
    if args['map']:
        frontend = 'map'
    elif not args['quiet']:
        frontend = 'terminal'
    else:
        frontend = 'quiet'

    if args['limit'] is None:
        # Limit was not set by user
        if frontend == 'terminal':
            limit = DEF_NUM_COL
        else:
            limit = None

    else:
        try:
            limit = int(args['limit'])
        except ValueError:
            error('type', args['limit'], 'int')

    # Interactive query?
    interactive_query_mode = args['interactive_query'] is not None


    #
    # CREATION
    #
    if verbose and warnings:
        before_init = datetime.now()

    if args['version']:
        r = pkg_resources.require("GeoBases")[0]
        print 'Project  : %s' % r.project_name
        print 'Version  : %s' % r.version
        print 'Egg name : %s' % r.egg_name()
        print 'Location : %s' % r.location
        print 'Requires : %s' % ', '.join(str(e) for e in r.requires())
        print 'Extras   : %s' % ', '.join(str(e) for e in r.extras)
        exit(0)

    if args['base'] not in BASES:
        error('base', args['base'], sorted(BASES.keys()))

    # Updating file
    if args['update']:
        GeoBase.checkDataUpdates()
        exit(0)

    if args['update_forced']:
        GeoBase.checkDataUpdates(force=True)
        exit(0)

    if not stdin.isatty() and not interactive_query_mode:
        try:
            first_l = stdin.next()
        except StopIteration:
            error('empty_stdin')

        source  = chain([first_l], stdin)
        first_l = first_l.rstrip() # For sniffers, we rstrip

        delimiter = guess_delimiter(first_l)
        headers   = guess_headers(first_l.split(delimiter))
        indexes   = guess_indexes(headers, first_l.split(delimiter))

        discard_dups_r = DEF_DISCARD_RAW
        discard_dups   = DEF_DISCARD

        if len(args['indexes']) >= 1 and args['indexes'][0] != SKIP:
            delimiter = args['indexes'][0]

        if len(args['indexes']) >= 2 and args['indexes'][1] != SKIP:
            if args['indexes'][1] == '__head__':
                headers = source.next().rstrip().split(delimiter)
            else:
                headers = args['indexes'][1].split(SPLIT)
        else:
            # Reprocessing the headers with custom delimiter
            headers = guess_headers(first_l.split(delimiter))

        if len(args['indexes']) >= 3 and args['indexes'][2] != SKIP:
            indexes = args['indexes'][2].split(SPLIT)
        else:
            # Reprocessing the indexes with custom headers
            indexes = guess_indexes(headers, first_l.split(delimiter))

        if len(args['indexes']) >= 4 and args['indexes'][3] != SKIP:
            discard_dups_r = args['indexes'][3]
            discard_dups   = discard_dups_r in TRUTHY

        if verbose:
            print 'Loading GeoBase from stdin with [sniffed] option: -i "%s" "%s" "%s" "%s"' % \
                    (delimiter, SPLIT.join(headers), SPLIT.join(indexes), discard_dups_r)

        g = GeoBase(data='feed',
                    source=source,
                    delimiter=delimiter,
                    headers=headers,
                    indexes=indexes,
                    discard_dups=discard_dups,
                    verbose=warnings)
    else:
        # -i options overrides default
        add_options = {}

        if len(args['indexes']) >= 1 and args['indexes'][0] != SKIP:
            add_options['delimiter'] = args['indexes'][0]

        if len(args['indexes']) >= 2 and args['indexes'][1] != SKIP:
            add_options['headers'] = args['indexes'][1].split(SPLIT)

        if len(args['indexes']) >= 3 and args['indexes'][2] != SKIP:
            add_options['indexes'] = args['indexes'][2].split(SPLIT)

        if len(args['indexes']) >= 4 and args['indexes'][3] != SKIP:
            add_options['discard_dups'] = args['indexes'][3] in TRUTHY

        if verbose:
            if not add_options:
                print 'Loading GeoBase "%s"...' % args['base']
            else:
                print 'Loading GeoBase "%s" with custom: %s ...' % \
                        (args['base'], ' and '.join('%s = %s' % kv for kv in add_options.items()))

        g = GeoBase(data=args['base'], verbose=warnings, **add_options)

    if verbose and warnings:
        after_init = datetime.now()

    # Tuning parameters
    if args['exact_property'] is None:
        args['exact_property'] = best_field(DEF_EXACT_FIELDS, g.fields)

    exact_properties = args['exact_property'].split(SPLIT)

    if args['fuzzy_property'] is None:
        args['fuzzy_property'] = best_field(DEF_FUZZY_FIELDS, g.fields)

    # Reading map options
    label           = best_field(DEF_LABEL_FIELDS, g.fields)
    point_size      = best_field(DEF_SIZE_FIELDS,  g.fields)
    point_color     = best_field(DEF_COLOR_FIELDS, g.fields)
    icon_type       = DEF_ICON_TYPE
    link_duplicates = DEF_LINK_DUPLICATES

    if len(args['map_data']) >= 1 and args['map_data'][0] != SKIP:
        label = args['map_data'][0]

    if len(args['map_data']) >= 2 and args['map_data'][1] != SKIP:
        point_size = None if args['map_data'][1] == DISABLE else args['map_data'][1]

    if len(args['map_data']) >= 3 and args['map_data'][2] != SKIP:
        point_color = None if args['map_data'][2] == DISABLE else args['map_data'][2]

    if len(args['map_data']) >= 4 and args['map_data'][3] != SKIP:
        icon_type = None if args['map_data'][3] == DISABLE else args['map_data'][3]

    if len(args['map_data']) >= 5 and args['map_data'][4] != SKIP:
        link_duplicates = args['map_data'][4] in TRUTHY

    # Reading quiet options
    quiet_delimiter = DEF_QUIET_DELIM
    header_display  = DEF_QUIET_HEADER

    if len(args['quiet_options']) >= 1 and args['quiet_options'][0] != SKIP:
        quiet_delimiter = args['quiet_options'][0]

    if len(args['quiet_options']) >= 2 and args['quiet_options'][1] != SKIP:
        header_display = args['quiet_options'][1]

    # Reading interactive query options
    interactive_field = DEF_INTER_FIELD
    interactive_type  = DEF_INTER_TYPE

    if interactive_query_mode:
        if len(args['interactive_query']) >= 1 and args['interactive_query'][0] != SKIP:
            interactive_field = args['interactive_query'][0]

        if len(args['interactive_query']) >= 2 and args['interactive_query'][1] != SKIP:
            interactive_type = args['interactive_query'][1]



    #
    # FAILING
    #
    # Failing on lack of opentrep support if necessary
    if args['trep'] is not None:
        if not g.hasTrepSupport():
            error('trep_support')

    # Failing on lack of geocode support if necessary
    if args['near'] is not None or args['closest'] is not None:
        if not g.hasGeoSupport():
            error('geocode_support', g.data)

    # Failing on wrong headers
    if args['exact'] is not None:
        for field in exact_properties:
            if field not in g.fields:
                error('property', field, g.data, g.fields)

    if args['fuzzy'] is not None:
        if args['fuzzy_property'] not in g.fields:
            error('property', args['fuzzy_property'], g.data, g.fields)

    # Failing on unknown fields
    fields_to_test = [
        f for f in (label, point_size, point_color, interactive_field)
        if f is not None
    ]

    for field in args['show'] + args['omit'] + fields_to_test:
        if field not in [REF] + g.fields:
            error('field', field, g.data, [REF] + g.fields)

    # Testing icon_type from -M
    if icon_type not in ALLOWED_ICON_TYPES:
        error('wrong_value', icon_type, ALLOWED_ICON_TYPES)

    # Testing -I option
    if interactive_type not in ALLOWED_INTER_TYPES:
        error('wrong_value', interactive_type, ALLOWED_INTER_TYPES)



    #
    # MAIN
    #
    if verbose:
        if not stdin.isatty() and interactive_query_mode:
            print 'Looking for matches from stdin query...'
        elif args['keys']:
            print 'Looking for matches from %s...' % ', '.join(args['keys'])
        else:
            print 'Looking for matches from *all* data...'

    # Keeping track of last filter applied
    last = None

    # Keeping only keys in intermediate search
    ex_keys = lambda res : None if res is None else (e[1] for e in res)

    # We start from either all keys available or keys listed by user
    # or from stdin if there is input
    if not stdin.isatty() and interactive_query_mode:
        values = [row.strip() for row in stdin]
        # Query type
        if interactive_type == '__exact__':
            if interactive_field == '__key__':
                res = enumerate(values)
            else:
                conditions = [(interactive_field, val) for val in values]
                res = g.findWith(conditions, force_str=True, mode='or')
                last = 'exact'

        elif interactive_type == '__fuzzy__':
            res = []
            for val in values:
                res.extend(list(g.fuzzyFindCached(val, interactive_field, min_match=DEF_INTER_FUZZY_L)))
            last = 'fuzzy'

    elif args['keys']:
        res = enumerate(args['keys'])
    else:
        res = enumerate(g)

    # We are going to chain conditions
    # res will hold intermediate results
    if args['trep'] is not None:
        args['trep'] = ' '.join(args['trep'])
        if verbose:
            print 'Applying opentrep on "%s" (output %s)' % (args['trep'], args['trep_format'])

        res = g.trepSearch(args['trep'], trep_format=args['trep_format'], from_keys=ex_keys(res), verbose=verbose)
        last = 'trep'


    if args['exact'] is not None:
        args['exact'] = ' '.join(args['exact'])

        exact_values = args['exact'].split(SPLIT, len(exact_properties) - 1)
        conditions = list(izip_longest(exact_properties, exact_values, fillvalue=''))
        mode = 'or' if args['any'] else 'and'

        if verbose:
            if args['reverse']:
                print 'Applying property %s' % (' %s ' % mode).join('%s != "%s"' % c for c in conditions)
            else:
                print 'Applying property %s' % (' %s ' % mode).join('%s == "%s"' % c for c in conditions)

        res = list(g.findWith(conditions, from_keys=ex_keys(res), reverse=args['reverse'], mode=mode, force_str=True))
        last = 'exact'


    if args['fuzzy'] is not None:
        args['fuzzy'] = ' '.join(args['fuzzy'])
        if verbose:
            print 'Applying property %s ~= "%s" (%.1f%%)' % (args['fuzzy_property'], args['fuzzy'], 100 * args['fuzzy_limit'])

<<<<<<< HEAD
        res = list(g.fuzzyFindCached(args['fuzzy'], args['fuzzy_property'], min_match=args['fuzzy_limit'], from_keys=ex_keys(res)))
=======
        res = list(g.fuzzyGet(args['fuzzy'], args['fuzzy_property'], min_match=args['fuzzy_limit'], from_keys=ex_keys(res)))
>>>>>>> 4e18a8fe
        last = 'fuzzy'


    if args['near'] is not None:
        args['near'] = ' '.join(args['near'])
        if verbose:
            print 'Applying near %s km from "%s" (%s grid)' % (args['near_limit'], args['near'], 'with' if with_grid else 'without')

        coords = scan_coords(args['near'], g, verbose)
        res = sorted(g.findNearPoint(coords, radius=args['near_limit'], grid=with_grid, from_keys=ex_keys(res)))
        last = 'near'


    if args['closest'] is not None:
        args['closest'] = ' '.join(args['closest'])
        if verbose:
            print 'Applying closest %s from "%s" (%s grid)' % (args['closest_limit'], args['closest'], 'with' if with_grid else 'without')

        coords = scan_coords(args['closest'], g, verbose)
        res = list(g.findClosestFromPoint(coords, N=args['closest_limit'], grid=with_grid, from_keys=ex_keys(res)))
        last = 'closest'


    if verbose and warnings:
        end = datetime.now()
        print 'Done in %s = (load) %s + (search) %s' % \
                (end - before_init, after_init - before_init, end - after_init)


    #
    # DISPLAY
    #

    # Saving to list
    res = list(res)

    # Removing unknown keys
    for h, k in res:
        if k not in g:
            warn('key', k, g.data, g._source)

    res = [(h, k) for h, k in res if k in g]


    # Keeping only "limit" first results
    nb_res_ini = len(res)

    if limit is not None:
        res = res[:limit]

    nb_res = len(res)

    if verbose:
        print 'Keeping %s result(s) from %s initially...' % (nb_res, nb_res_ini)


    # Highlighting some rows
    important = set(['__key__'])

    if args['exact'] is not None:
        for prop in exact_properties:
            important.add(prop)

    if args['fuzzy'] is not None:
        important.add(args['fuzzy_property'])

    if interactive_query_mode:
        important.add(interactive_field)

    # reference may be different thing depending on the last filter
    if last in ['near', 'closest']:
        ref_type = 'distance'
    elif last in ['trep', 'fuzzy']:
        ref_type = 'percentage'
    else:
        ref_type = 'index'

    # Display
    if frontend == 'map':
        templates, max_t = g.visualize(output=g.data,
                                       label=label,
                                       point_size=point_size,
                                       point_color=point_color,
                                       icon_type=icon_type,
                                       from_keys=ex_keys(res),
                                       link_duplicates=link_duplicates,
                                       verbose=True)

        if templates and verbose:
            display_browser(templates, nb_res)
            launch_http_server(ADDRESS, PORT)

        if len(templates) < max_t:
            # At least one html not rendered
            frontend = 'terminal'
            res = res[:DEF_NUM_COL]

            print '/!\ %s template(s) not rendered. Switching to terminal frontend...' % \
                    (max_t - len(templates))


    # We protect the stdout.write against the IOError
    if frontend == 'terminal':
        display(g, res, set(args['omit']), args['show'], important, ref_type)

    if frontend == 'quiet':
        display_quiet(g, res, set(args['omit']), args['show'], ref_type, quiet_delimiter, header_display)

    if verbose:
        for warn_msg in ENV_WARNINGS:
            print dedent(warn_msg),



if __name__ == '__main__':

    main()
<|MERGE_RESOLUTION|>--- conflicted
+++ resolved
@@ -1351,11 +1351,7 @@
         if verbose:
             print 'Applying property %s ~= "%s" (%.1f%%)' % (args['fuzzy_property'], args['fuzzy'], 100 * args['fuzzy_limit'])
 
-<<<<<<< HEAD
-        res = list(g.fuzzyFindCached(args['fuzzy'], args['fuzzy_property'], min_match=args['fuzzy_limit'], from_keys=ex_keys(res)))
-=======
-        res = list(g.fuzzyGet(args['fuzzy'], args['fuzzy_property'], min_match=args['fuzzy_limit'], from_keys=ex_keys(res)))
->>>>>>> 4e18a8fe
+        res = list(g.fuzzyFind(args['fuzzy'], args['fuzzy_property'], min_match=args['fuzzy_limit'], from_keys=ex_keys(res)))
         last = 'fuzzy'
 
 
