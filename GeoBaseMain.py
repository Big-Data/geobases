#!/usr/bin/python
# -*- coding: utf-8 -*-

'''
This module is a launcher for GeoBase.
'''

from sys import stdin, stdout, stderr
import os

import pkg_resources
from datetime import datetime
from math import ceil
from itertools import zip_longest, chain
import textwrap

# Not in standard library
from termcolor import colored
import colorama
import argparse # in standard libraray for Python >= 2.7

# Private
from GeoBases import GeoBase



def checkPath(command):
    '''
    This checks if a command is in the PATH.
    '''
    path = os.popen('which %s 2> /dev/null' % command, 'r').read()

    if path:
        return True
    else:
        return False


def getObsoleteTermSize():
    '''
    This gives terminal size information using external
    command stty.
    This function is not great since where stdin is used, it
    raises an error.
    '''
    size = os.popen('stty size 2>/dev/null', 'r').read()

    if not size:
        return (80, 160)

    return tuple(int(d) for d in size.split())


def getTermSize():
    '''
    This gives terminal size information.
    '''
    env = os.environ

    def ioctl_GWINSZ(fd):
        '''Read terminal size.'''
        try:
            import fcntl, termios, struct
            cr = struct.unpack('hh', fcntl.ioctl(fd, termios.TIOCGWINSZ, '1234'))
        except IOError:
            return
        return cr

    cr = ioctl_GWINSZ(0) or ioctl_GWINSZ(1) or ioctl_GWINSZ(2)

    if not cr:
        try:
            fd = os.open(os.ctermid(), os.O_RDONLY)
            cr = ioctl_GWINSZ(fd)
            os.close(fd)
        except IOError:
            pass

    if not cr:
        cr = env.get('LINES', 25), env.get('COLUMNS', 80)

    return int(cr[0]), int(cr[1])


class RotatingColors(object):
    '''
    This class is used for generating alternate colors
    for the Linux output.
    '''
    def __init__(self, background):

        if background == 'black':
            self._availables = [
                 ('cyan',  None,      []),
                 ('white', 'on_grey', []),
            ]

        elif background == 'white':
            self._availables = [
                 ('grey', None,       []),
                 ('blue', 'on_white', []),
            ]

        else:
            raise ValueError('Accepted background color: "black" or "white", not "%s".' % \
                             background)

        self._background = background
        self._current    = 0


    def __next__(self):
        '''We increase the current color.
        '''
        self._current += 1

        if self._current == len(self._availables):
            self._current = 0


    def get(self):
        '''Get current color.'''
        return self._availables[self._current]


    def convertRaw(self, col):
        '''Get special raw color. Only change foreground color.
        '''
        current    = list(col)
        current[0] = 'yellow' if self._background == 'black' else 'green'
        return tuple(current)


    @staticmethod
    def convertBold(col):
        '''Get special field color. Only change bold type.
        '''
        current    = list(col)
        current[2] = ['bold']
        return tuple(current)


    @staticmethod
    def getEmph():
        '''Get special emphasized color.'''
        return ('white', 'on_blue', [])


    @staticmethod
    def getHeader():
        '''Get special header color.'''
        return ('red', None, [])


    @staticmethod
    def getSpecial():
        '''Get special property color.'''
        return ('magenta', None, [])



def fmt_ref(ref, ref_type, no_symb=False):
    '''
    Display the __ref__ depending on its type.
    '''
    if ref_type == 'distance':
        if no_symb:
            return '%.3f' % ref
        return '%.2f km' % ref

    if ref_type == 'percentage':
        if no_symb:
            return '%.3f' % ref
        return '%.1f %%' % (100 * ref)

    if ref_type == 'index':
        return '%s' % int(ref)

    raise ValueError('ref_type %s was not allowed' % ref_type)



def display(geob, list_of_things, omit, show, important, ref_type):
    '''
    Main display function in Linux terminal, with
    nice color and everything.
    '''
    if not list_of_things:
        stdout.write('\nNo elements to display.\n')
        return

    if not show:
        show = ['__ref__'] + geob.fields[:]

    # Building final shown headers
    show_wo_omit = [f for f in show if f not in omit]

    # Different behaviour given number of results
    # We adapt the width between MIN_CHAR_COL and MAX_CHAR_COL
    # given number of columns and term width
    n   = len(list_of_things)
    lim = int(getTermSize()[1] / float(n + 1))
    lim = min(MAX_CHAR_COL, max(MIN_CHAR_COL, lim))

    if n == 1:
        # We do not truncate names if only one result
        truncate = None
    else:
        truncate = lim

    c = RotatingColors(BACKGROUND_COLOR)

    for f in show_wo_omit:

        if f in important:
            col = c.getEmph()
        elif f == '__ref__':
            col = c.getHeader()
        elif str(f).startswith('__'):
            col = c.getSpecial() # For special fields like __dup__
        else:
            col = c.get()

        if str(f).endswith('@raw'):
            col = c.convertRaw(col)  # For @raw fields

        # Fields on the left
        stdout.write('\n' + fixed_width(f, c.convertBold(col), lim, truncate))

        if f == '__ref__':
            for h, _ in list_of_things:
                stdout.write(fixed_width(fmt_ref(h, ref_type), col, lim, truncate))
        else:
            for _, k in list_of_things:
                stdout.write(fixed_width(geob.get(k, f), col, lim, truncate))

        next(c)

    stdout.write('\n')


def display_quiet(geob, list_of_things, omit, show, ref_type, delim, header):
    '''
    This function displays the results in programming
    mode, with --quiet option. This is useful when you
    want to use use the result in a pipe for example.
    '''

    if not show:
        # Temporary
        t_show = ['__ref__'] + geob.fields[:]

        # In this default case, we remove splitted valued if
        # corresponding raw values exist
        show = [f for f in t_show if '%s@raw' % f not in t_show]

    # Building final shown headers
    show_wo_omit = [f for f in show if f not in omit]

    # Displaying headers
    if header == 'CH':
        stdout.write('#' + delim.join(str(f) for f in show_wo_omit) + '\n')
    elif header == 'RH':
        stdout.write(delim.join(str(f) for f in show_wo_omit) + '\n')
    else:
        # Every other value will not display a header
        pass

    for h, k in list_of_things:
        l = []
        for f in show_wo_omit:
            if f == '__ref__':
                l.append(fmt_ref(h, ref_type, no_symb=True))
            else:
                v = geob.get(k, f)
                # Small workaround to display nicely lists in quiet mode
                # Fields @raw are already handled with raw version, but
                # __dup__ field has no raw version for dumping
                if str(f).startswith('__') and isinstance(v, (list, tuple, set)):
                    l.append('/'.join(str(el) for el in v))
                else:
                    l.append(str(v))

        stdout.write(delim.join(l) + '\n')


def fixed_width(s, col, lim=25, truncate=None):
    '''
    This function is useful to display a string in the
    terminal with a fixed width. It is especially
    tricky with unicode strings containing accents.
    '''
    if truncate is None:
        truncate = 1000

    printer = '%%-%ss' % lim # is something like '%-3s'

    # To truncate on the appropriate number of characters
    # We decode before truncating (so non-ascii characters
    # will be counted only once when using len())
    # Then we encode again for stdout.write
    ds = str(s)
    es = printer % ds[0:truncate]

    if len(ds) > truncate:
        es = es[:-2] + '… '

    return colored(es, *col)


def scan_coords(u_input, geob, verbose):
    '''
    This function tries to interpret the main
    argument as either coordinates (lat, lng) or
    a key like ORY.
    '''

    try:
        coords = tuple(float(l) for l in u_input.strip('()').split(','))

    except ValueError:
        # Scan coordinates failed, perhaps input was key
        if u_input not in geob:
            warn('key', u_input, geob._data, geob._source)
            exit(1)

        coords = geob.getLocation(u_input)

        if coords is None:
            error('geocode_unknown', u_input)

        return coords

    else:
        if len(coords) != 2:
            error('geocode_format', u_input)

        if verbose:
            print('Geocode recognized: (%.3f, %.3f)' % coords)

        return coords


def guess_delimiter(row):
    '''Heuristic to guess the top level delimiter.
    '''
    discarded  = set([
        '#', # this is for comments
        '_', # this is for spaces
        ' ', # spaces are not usually delimiter, unless we find no other
        '"', # this is for quoting
    ])
    candidates = set([l for l in row.rstrip() if not l.isalnum() and l not in discarded])
    counters   = dict((c, row.count(c)) for c in candidates)

    # Testing spaces from higher to lower, break on biggest match
    for alternate in [' ' * i for i in range(16, 3, -1)]:
        if row.count(alternate):
            counters[alternate] = row.count(alternate)
            break

    if counters:
        return max(counters.items(), key=lambda x: x[1])[0]
    else:
        # In this case, we could not find any delimiter, we may
        # as well return ' '
        return ' '


def generate_headers(n):
    '''Generate n headers.
    '''
    for i in range(n):
        yield 'H%s' % i


def guess_headers(s_row):
    '''Heuristic to guess the lat/lng fields from first row.
    '''
    headers = list(generate_headers(len(s_row)))

    # Name candidates for lat/lng
    lat_candidates = set(['latitude',  'lat'])
    lng_candidates = set(['longitude', 'lng', 'lon'])

    lat_found, lng_found = False, False

    for i, f in enumerate(s_row):
        try:
            val = float(f)
        except ValueError:
            # Here the line was not a number, we check the name
            if f.lower() in lat_candidates and not lat_found:
                headers[i] = 'lat'
                lat_found  = True

            if f.lower() in lng_candidates and not lng_found:
                headers[i] = 'lng'
                lng_found  = True

        else:
            if val == int(val):
                # Round values are improbable as lat/lng
                continue

            if -90 < val < 90 and not lat_found:
                # latitude candidate
                headers[i] = 'lat'
                lat_found  = True

            elif -180 < val < 180 and not lng_found:
                # longitude candidate
                headers[i] = 'lng'
                lng_found  = True

    return headers


def score_index(f):
    '''Eval likelihood of being an index.

    The shorter the better, and int get a len() of 1.
    0, 1 and floats are weird for indexes, as well as 1-letter strings.
    '''
    if str(f).endswith('__key__') or str(f).lower().endswith('id'):
        return 0

    try:
        l = len(f) if len(f) >= 2 else 10
    except TypeError:
        # int or float
        if f in [0, 1] or isinstance(f, float):
            l = 1000
        else:
            l = 1
    return l


def guess_indexes(headers, s_row):
    '''Heuristic to guess indexes from headers and first row.
    '''
    discarded  = set(['lat', 'lng'])
    candidates = []

    for h, v in zip(headers, s_row):
        # Skip discarded and empty values
        if h not in discarded and v:
            try:
                val = float(v)
            except ValueError:
                # not a number
                candidates.append((h, v))
            else:
                if val == int(val):
                    candidates.append((h, int(val)))
                else:
                    candidates.append((h, val))

    if not candidates:
        return [headers[0]]

    return [ min(candidates, key=lambda x: score_index(x[1]))[0] ]


def fmt_on_two_cols(L, descriptor=stdout, layout='v'):
    '''
    Some formatting for help.
    '''
    n = float(len(L))
    h = int(ceil(n / 2)) # half+

    if layout == 'h':
        pairs = zip_longest(L[::2], L[1::2], fillvalue='')

    elif layout == 'v':
        pairs = zip_longest(L[:h], L[h:], fillvalue='')

    else:
        raise ValueError('Layout must be "h" or "v", but was "%s"' % layout)

    for p in pairs:
        print('\t%-20s\t%-20s' % p, file=descriptor)


def warn(name, *args):
    '''
    Display a warning on stderr.
    '''

    if name == 'key':
        print('/!\ Key %s was not in GeoBase, for data "%s" and source %s' % \
                (args[0], args[1], args[2]), file=stderr)


def error(name, *args):
    '''
    Display an error on stderr, then exit.
    First argument is the error type.
    '''

    if name == 'trep_support':
        print('\n/!\ No opentrep support. Check if opentrep wrapper can import libpyopentrep.', file=stderr)

    elif name == 'geocode_support':
        print('\n/!\ No geocoding support for data type %s.' % args[0], file=stderr)

    elif name == 'base':
        print('\n/!\ Wrong base "%s". You may select:' % args[0], file=stderr)
        fmt_on_two_cols(args[1], stderr)

    elif name == 'property':
        print('\n/!\ Wrong property "%s".' % args[0], file=stderr)
        print('For data type %s, you may select:' % args[1], file=stderr)
        fmt_on_two_cols(args[2], stderr)

    elif name == 'field':
        print('\n/!\ Wrong field "%s".' % args[0], file=stderr)
        print('For data type %s, you may select:' % args[1], file=stderr)
        fmt_on_two_cols(args[2], stderr)

    elif name == 'geocode_format':
        print('\n/!\ Bad geocode format: %s' % args[0], file=stderr)

    elif name == 'geocode_unknown':
        print('\n/!\ Geocode was unknown for %s' % args[0], file=stderr)

    elif name == 'empty_stdin':
        print('\n/!\ Stdin was empty', file=stderr)

    exit(1)


#######
#
#  MAIN
#
#######

# Global defaults
DEF_BASE          = 'ori_por'
DEF_FUZZY_LIMIT   = 0.85
DEF_NEAR_LIMIT    = 50.
DEF_CLOSEST_LIMIT = 10
DEF_TREP_FORMAT   = 'S'
DEF_QUIET_LIM     = '^'
DEF_QUIET_HEADER  = 'CH'

# Terminal width defaults
DEF_CHAR_COL = 25
MIN_CHAR_COL = 3
MAX_CHAR_COL = 40
DEF_NUM_COL  = int(getTermSize()[1] / float(DEF_CHAR_COL)) - 1

ENV_WARNINGS = []

BACKGROUND_COLOR = os.getenv('BACKGROUND_COLOR', None) # 'white'

if BACKGROUND_COLOR not in ['black', 'white']:
    ENV_WARNINGS.append("""
    **********************************************************************
    $BACKGROUND_COLOR environment variable not properly set.             *
    Accepted values are 'black' and 'white'. Using default 'black' here. *
    To disable this message, add to your ~/.bashrc or ~/.zshrc:          *
                                                                         *
        export BACKGROUND_COLOR=black # or white                         *
                                                                         *
    *************************************************************** README
    """)

    BACKGROUND_COLOR = 'black'


if not checkPath('GeoBase'):
    ENV_WARNINGS.append("""
    **********************************************************************
    "GeoBase" does not seem to be in your $PATH.                         *
    To disable this message, add to your ~/.bashrc or ~/.zshrc:          *
                                                                         *
        export PATH=$PATH:$HOME/.local/bin                               *
                                                                         *
    *************************************************************** README
    """)


if ENV_WARNINGS:
    # Assume the user did not read the wiki :D
    ENV_WARNINGS.append("""
    **********************************************************************
    By the way, since you probably did not read the documentation :D,    *
    you should also add this for the completion to work with zsh.        *
    You're using zsh right o_O?                                          *
                                                                         *
        # Add custom completion scripts                                  *
        fpath=(~/.zsh/completion $fpath)                                 *
        autoload -U compinit                                             *
        compinit                                                         *
                                                                         *
    *************************************************************** README
    """)


def handle_args():
    '''Command line parsing.
    '''
    parser = argparse.ArgumentParser(description='Provide POR information.')

    parser.epilog = 'Example: %s ORY CDG' % parser.prog

    parser.add_argument('keys',
        help = 'Main argument (key, name, geocode depending on search mode)',
        nargs = '*')

    parser.add_argument('-b', '--base',
        help = '''Choose a different base, default is "%s". Also available are
                        stations, airports, countries... Give unadmissible base
                        and available values will be displayed.''' % DEF_BASE,
        default = DEF_BASE)

    parser.add_argument('-f', '--fuzzy',
        help = '''Rather than looking up a key, this mode will search the best
                        match from the property given by --fuzzy-property option for
                        the argument. Limit can be specified with --fuzzy-limit option.
                        By default, the "name" property is used for the search.''',
        default = None,
        nargs = '+')

    parser.add_argument('-F', '--fuzzy-property',
        help = '''When performing a fuzzy search, specify the property to be chosen.
                        Default is "name" if available, otherwise "__key__".
                        Give unadmissible property and available
                        values will be displayed.''',
        default = None)

    parser.add_argument('-L', '--fuzzy-limit',
        help = '''Specify a min limit for fuzzy searches, default is %s.
                        This is the Levenshtein ratio of the two strings.''' % DEF_FUZZY_LIMIT,
        default = DEF_FUZZY_LIMIT,
        type = float)

    parser.add_argument('-e', '--exact',
        help = '''Rather than looking up a key, this mode will search all keys
                        whose specific property given by --exact-property match the
                        argument. By default, the "__key__" property is used
                        for the search.''',
        default = None,
        nargs = '+')

    parser.add_argument('-E', '--exact-property',
        help = '''When performing an exact search, specify the property to be chosen.
                        Default is "__key__". Give unadmissible property and available
                        values will be displayed.''',
        default = None)

    parser.add_argument('-r', '--reverse',
        help = '''When possible, reverse the logic of the filter. Currently
                        only --exact support that.''',
        action = 'store_true')

    parser.add_argument('-n', '--near',
        help = '''Rather than looking up a key, this mode will search the entries
                        in a radius from a geocode or a key. Radius is given by --near-limit option,
                        and geocode is passed as argument. If you wish to give a geocode as
                        input, just pass it as argument with "lat, lng" format.''',
        default = None,
        nargs = '+')

    parser.add_argument('-N', '--near-limit',
        help = '''Specify a radius in km when performing geographical
                        searches with --near. Default is %s km.''' % DEF_NEAR_LIMIT,
        default = DEF_NEAR_LIMIT,
        type = float)

    parser.add_argument('-c', '--closest',
        help = '''Rather than looking up a key, this mode will search the closest entries
                        from a geocode or a key. Number of results is limited by --closest-limit option,
                        and geocode is passed as argument. If you wish to give a geocode as
                        input, just pass it as argument with "lat, lng" format.''',
        default = None,
        nargs = '+')

    parser.add_argument('-C', '--closest-limit',
        help = '''Specify a limit for closest search with --closest,
                        default is %s.''' % DEF_CLOSEST_LIMIT,
        default = DEF_CLOSEST_LIMIT,
        type = int)

    parser.add_argument('-t', '--trep',
        help = '''Rather than looking up a key, this mode will use opentrep.''',
        default = None,
        nargs = '+')

    parser.add_argument('-T', '--trep-format',
        help = '''Specify a format for trep searches with --trep,
                        default is "%s".''' % DEF_TREP_FORMAT,
        default = DEF_TREP_FORMAT)

    parser.add_argument('-g', '--gridless',
        help = '''When performing a geographical search, a geographical index is used.
                        This may lead to inaccurate results in some (rare) case when using
                        --closest searches (--near searches are never impacted).
                        Adding this option will disable the index, and browse the full
                        data set to look for the results.''',
        action = 'store_true')

    parser.add_argument('-o', '--omit',
        help = '''Does not print some characteristics of POR in stdout.
                        May help to get cleaner output. "__ref__" is an
                        available keyword with the
                        other geobase headers.''',
        nargs = '+',
        default = [])

    parser.add_argument('-s', '--show',
        help = '''Only print some characterics of POR in stdout.
                        May help to get cleaner output. "__ref__" is an
                        available keyword with the
                        other geobase headers.''',
        nargs = '+',
        default = [])

    parser.add_argument('-l', '--limit',
        help = '''Specify a limit for the number of results.
                        Default is %s, except in quiet mode where it is disabled.''' % \
                        DEF_NUM_COL,
        default = None)

    parser.add_argument('-i', '--interactive',
        help = '''Specify metadata for stdin data input.
                        3 optional values: delimiter, headers, indexes.
                        Multiple fields may be specified with "/" delimiter.
                        Default headers will use alphabet, and try to sniff lat/lng.
                        Use __head__ as header value to
                        burn the first line to define the headers.
                        Default indexes will take the first plausible field.
                        Default delimiter is smart :).
                        Example: -i ',' key/name/key2 key/key2''',
        nargs = '+',
        metavar = 'METADATA',
        default = [])

    parser.add_argument('-I', '--interactive-query',
        help = '''If passed, this option will consider stdin
                        input as key for query, not data for loading.''',
        action = 'store_true')

    parser.add_argument('-q', '--quiet',
        help = '''Does not provide the verbose output.
                        May still be combined with --omit and --show.''',
        action = 'store_true')

    parser.add_argument('-Q', '--quiet-options',
        help = '''Custom delimiter in quiet mode. Default is "%s".
                        Accepts a second optional parameter to control
                        header display: RH to add a raw header, CH to
                        add a commented header, any other value will
                        not display the header. Default is "%s".
                        Example: -Q ';' RH''' % \
                        (DEF_QUIET_LIM, DEF_QUIET_HEADER),
        nargs = '+',
        metavar = 'INFO',
        default = [])

    parser.add_argument('-m', '--map',
        help = '''If this option is set, instead of anything,
                        the script will display the data on a map and exit.''',
        action = 'store_true')

    parser.add_argument('-M', '--map-data',
        help = '''2 optional values.
                        The first one is the field to display on map points.
                        Default is "name" if available, otherwise "__key__".
                        The second optional value is the field used to draw
                        circles around points. Default is "page_rank" if available.
                        Put "__none__" to disable circles.
                        Example: -M name population''',
        nargs = '+',
        metavar = 'FIELDS',
        default = [])

    parser.add_argument('-w', '--warnings',
        help = '''Provides additional information from GeoBase loading.''',
        action = 'store_true')

    parser.add_argument('-u', '--update',
        help = '''If this option is set, instead of anything,
                        the script will try to update some source files.''',
        action = 'store_true')

    parser.add_argument('-v', '--version',
        help = '''Display version information.''',
        action = 'store_true')

    return vars(parser.parse_args())


def main():
    '''
    Arguments handling.
    '''

    # Filter colored signals on terminals.
    # Necessary for Windows CMD
    colorama.init()

    #
    # COMMAND LINE MANAGEMENT
    args = handle_args()


    #
    # ARGUMENTS
    #
    with_grid = not args['gridless']
    verbose   = not args['quiet']
    warnings  = args['warnings']

    # Defining frontend
    if args['map']:
        frontend = 'map'
    elif not args['quiet']:
        frontend = 'terminal'
    else:
        frontend = 'quiet'

    if args['limit'] is None:
        # Limit was not set by user
        if frontend == 'terminal':
            limit = DEF_NUM_COL
        else:
            limit = None

    else:
        limit = int(args['limit'])



    #
    # CREATION
    #
    if verbose:
        before_init = datetime.now()

    if args['version']:
        r = pkg_resources.require("GeoBases")[0]
        print('Project  : %s' % r.project_name)
        print('Version  : %s' % r.version)
        print('Location : %s' % r.location)
        exit(0)

    if args['base'] not in GeoBase.BASES:
        error('base', args['base'], sorted(GeoBase.BASES.keys()))

    # Updating file
    if args['update']:
        GeoBase.update()
        exit(0)

    if not stdin.isatty() and not args['interactive_query']:

        try:
            first_l = next(stdin)
        except StopIteration:
            error('empty_stdin')

        source  = chain([first_l], stdin)
        first_l = first_l.rstrip() # For sniffers, we rstrip

        delimiter = guess_delimiter(first_l)
        headers   = guess_headers(first_l.split(delimiter))
        indexes   = guess_indexes(headers, first_l.split(delimiter))

        if len(args['interactive']) >= 1:
            delimiter = args['interactive'][0]

<<<<<<< HEAD
            if len(dhi) >= 2:
                if dhi[1] == '__head__':
                    headers = next(source).rstrip().split(delimiter)
                else:
                    headers = dhi[1].split('/')
=======
        if len(args['interactive']) >= 2:
            if args['interactive'][1] == '__head__':
                headers = source.next().rstrip().split(delimiter)
>>>>>>> 4f66a9eb
            else:
                headers = args['interactive'][1].split('/')
        else:
            # Reprocessing the headers with custom delimiter
            headers = guess_headers(first_l.split(delimiter))

        if len(args['interactive']) >= 3:
            indexes = args['interactive'][2].split('/')
        else:
            # Reprocessing the indexes with custom headers
            indexes = guess_indexes(headers, first_l.split(delimiter))

        if verbose:
            print('Loading GeoBase from stdin with [sniffed] option: -i "%s" "%s" "%s"' % \
                    (delimiter, '/'.join(headers), '/'.join(indexes)))

        g = GeoBase(data='feed',
                    source=source,
                    delimiter=delimiter,
                    headers=headers,
                    indexes=indexes,
                    verbose=warnings)
    else:
        if verbose:
            print('Loading GeoBase "%s"...' % args['base'])

        g = GeoBase(data=args['base'], verbose=warnings)

    if verbose:
        after_init = datetime.now()


    # Tuning parameters
    if args['exact_property'] is None:
        args['exact_property'] = '__key__'

    if args['fuzzy_property'] is None:
        args['fuzzy_property'] = 'name' if 'name' in g.fields else '__key__'

    # Reading map options
    label = 'name'      if 'name'      in g.fields else '__key__'
    size  = 'page_rank' if 'page_rank' in g.fields else None

    if len(args['map_data']) >= 1:
        label = args['map_data'][0]

    if len(args['map_data']) >= 2:
        size = None if args['map_data'][1] == '__none__' else args['map_data'][1]

    # Reading quiet options
    quiet_delimiter = DEF_QUIET_LIM
    header_display  = DEF_QUIET_HEADER

    if len(args['quiet_options']) >= 1:
        quiet_delimiter = args['quiet_options'][0]

    if len(args['quiet_options']) >= 2:
        header_display = args['quiet_options'][1]



    #
    # FAILING
    #
    # Failing on lack of opentrep support if necessary
    if args['trep'] is not None:
        if not g.hasTrepSupport():
            error('trep_support')

    # Failing on lack of geocode support if necessary
    if args['near'] is not None or args['closest'] is not None:
        if not g.hasGeoSupport():
            error('geocode_support', args['base'])

    # Failing on wrong headers
    if args['exact'] is not None:
        if args['exact_property'] not in g.fields:
            error('property', args['exact_property'], args['base'], g.fields)

    if args['fuzzy'] is not None:
        if args['fuzzy_property'] not in g.fields:
            error('property', args['fuzzy_property'], args['base'], g.fields)

    # Failing on unknown fields
    for field in args['show'] + args['omit'] + [f for f in (label, size) if f is not None]:
        if field not in ['__ref__'] + g.fields:
            error('field', field, args['base'], ['__ref__'] + g.fields)



    #
    # MAIN
    #
    if verbose:
        if not stdin.isatty() and args['interactive_query']:
            print('Looking for matches from stdin...')
        elif args['keys']:
            print('Looking for matches from %s...' % ', '.join(args['keys']))
        else:
            print('Looking for matches from *all* data...')

    # We start from either all keys available or keys listed by user
    # or from stdin if there is input
    if not stdin.isatty() and args['interactive_query']:
        res = []
        for row in stdin:
            res.extend(row.strip().split())
        res = enumerate(res)

    elif args['keys']:
        res = enumerate(args['keys'])
    else:
        res = enumerate(iter(g))

    # Keeping only keys in intermediate search
    ex_keys = lambda res : None if res is None else (e[1] for e in res)

    # Keeping track of last filter applied
    last = None

    # We are going to chain conditions
    # res will hold intermediate results
    if args['trep'] is not None:
        args['trep'] = ' '.join(args['trep'])
        if verbose:
            print('Applying opentrep on "%s" [output %s]' % (args['trep'], args['trep_format']))

        res = g.trepGet(args['trep'], trep_format=args['trep_format'], from_keys=ex_keys(res), verbose=verbose)
        last = 'trep'


    if args['exact'] is not None:
        args['exact'] = ' '.join(args['exact'])
        if verbose:
            if args['reverse']:
                print('Applying property %s != "%s"' % (args['exact_property'], args['exact']))
            else:
                print('Applying property %s == "%s"' % (args['exact_property'], args['exact']))

        res = list(enumerate(g.getKeysWhere([(args['exact_property'], args['exact'])], from_keys=ex_keys(res), reverse=args['reverse'], force_str=True)))
        last = 'exact'


    if args['near'] is not None:
        args['near'] = ' '.join(args['near'])
        if verbose:
            print('Applying near %s km from "%s"' % (args['near_limit'], args['near']))

        coords = scan_coords(args['near'], g, verbose)
        res = sorted(g.findNearPoint(coords, radius=args['near_limit'], grid=with_grid, from_keys=ex_keys(res)))
        last = 'near'


    if args['closest'] is not None:
        args['closest'] = ' '.join(args['closest'])
        if verbose:
            print('Applying closest %s from "%s"' % (args['closest_limit'], args['closest']))

        coords = scan_coords(args['closest'], g, verbose)
        res = list(g.findClosestFromPoint(coords, N=args['closest_limit'], grid=with_grid, from_keys=ex_keys(res)))
        last = 'closest'


    if args['fuzzy'] is not None:
        args['fuzzy'] = ' '.join(args['fuzzy'])
        if verbose:
            print('Applying property %s ~= "%s"' % (args['fuzzy_property'], args['fuzzy']))

        res = list(g.fuzzyGet(args['fuzzy'], args['fuzzy_property'], min_match=args['fuzzy_limit'], from_keys=ex_keys(res)))
        last = 'fuzzy'


    if verbose:
        end = datetime.now()
        print('Done in %s = (load) %s + (search) %s' % \
                (end - before_init, after_init - before_init, end - after_init))


    #
    # DISPLAY
    #

    # Saving to list
    res = list(res)

    # Removing unknown keys
    for h, k in res:
        if k not in g:
            warn('key', k, g._data, g._source)

    res = [(h, k) for h, k in res if k in g]


    # Keeping only "limit" first results
    nb_res_ini = len(res)

    if limit is not None:
        res = res[:limit]

    nb_res = len(res)

    if verbose:
        print('Keeping %s result(s) from %s initially...' % (nb_res, nb_res_ini))


    # Highlighting some rows
    important = set(['__key__'])

    if args['exact'] is not None:
        important.add(args['exact_property'])

    if args['fuzzy'] is not None:
        important.add(args['fuzzy_property'])


    # __ref__ may be different thing depending on the last filter
    if last in ['near', 'closest']:
        ref_type = 'distance'
    elif last in ['trep', 'fuzzy']:
        ref_type = 'percentage'
    else:
        ref_type = 'index'

    # Display
    if frontend == 'map':
        status = g.visualize(output=g._data, label=label, point_size=size, from_keys=ex_keys(res), big=50, verbose=True)

        if verbose:
            # We manually launch firefox, unless we risk a crash
            to_be_launched = []

            for template in status:
                if template.endswith('_table.html'):
                    if nb_res <= 2000:
                        to_be_launched.append(template)
                    else:
<<<<<<< HEAD
                        print('\n/!\ Did not launch firefox for %s. We have %s rows and this may be slow.' % \
                                (template, nb_res))
=======
                        print '/!\ "firefox %s" not launched automatically. %s results, may be slow.' % \
                                (template, nb_res)
>>>>>>> 4f66a9eb

                elif template.endswith('_map.html'):
                    if nb_res <= 8000:
                        to_be_launched.append(template)
                    else:
                        print '/!\ "firefox %s" not launched automatically. %s results, may be slow.' % \
                                (template, nb_res)
                else:
                    to_be_launched.append(template)

            if to_be_launched:
                os.system('firefox %s &' % ' '.join(to_be_launched))

        if len(status) < 2:
            # At least one html not rendered
            frontend = 'terminal'
            res = res[:DEF_NUM_COL]

<<<<<<< HEAD
            print('\n/!\ %s template(s) not rendered. Switching to terminal frontend...' % (2 - len(status)))
=======
            print '/!\ %s template(s) not rendered. Switching to terminal frontend...' % (2 - len(status))
>>>>>>> 4f66a9eb


    try:
        # We protect the stdout.write against the IOError
        if frontend == 'terminal':
            display(g, res, set(args['omit']), args['show'], important, ref_type)

        if frontend == 'quiet':
            display_quiet(g, res, set(args['omit']), args['show'], ref_type, quiet_delimiter, header_display)

        if verbose:
            for warn_msg in ENV_WARNINGS:
                print textwrap.dedent(warn_msg),

    except IOError:
        # This means that the user probably used head or tail on this mode
        # We close stderr to prevent the error display:
        # > close failed in file object destructor:
        # > sys.excepthook is missing
        # > lost sys.stderr
        stderr.close()

<<<<<<< HEAD
    if verbose:
        for warn_msg in ENV_WARNINGS:
            print(textwrap.dedent(warn_msg), end="")
=======
>>>>>>> 4f66a9eb


if __name__ == '__main__':

    main()
<|MERGE_RESOLUTION|>--- conflicted
+++ resolved
@@ -872,17 +872,9 @@
         if len(args['interactive']) >= 1:
             delimiter = args['interactive'][0]
 
-<<<<<<< HEAD
-            if len(dhi) >= 2:
-                if dhi[1] == '__head__':
-                    headers = next(source).rstrip().split(delimiter)
-                else:
-                    headers = dhi[1].split('/')
-=======
         if len(args['interactive']) >= 2:
             if args['interactive'][1] == '__head__':
                 headers = source.next().rstrip().split(delimiter)
->>>>>>> 4f66a9eb
             else:
                 headers = args['interactive'][1].split('/')
         else:
@@ -1119,20 +1111,15 @@
                     if nb_res <= 2000:
                         to_be_launched.append(template)
                     else:
-<<<<<<< HEAD
-                        print('\n/!\ Did not launch firefox for %s. We have %s rows and this may be slow.' % \
+                        print('/!\ "firefox %s" not launched automatically. %s results, may be slow.' % \
                                 (template, nb_res))
-=======
-                        print '/!\ "firefox %s" not launched automatically. %s results, may be slow.' % \
-                                (template, nb_res)
->>>>>>> 4f66a9eb
 
                 elif template.endswith('_map.html'):
                     if nb_res <= 8000:
                         to_be_launched.append(template)
                     else:
-                        print '/!\ "firefox %s" not launched automatically. %s results, may be slow.' % \
-                                (template, nb_res)
+                        print('/!\ "firefox %s" not launched automatically. %s results, may be slow.' % \
+                                (template, nb_res))
                 else:
                     to_be_launched.append(template)
 
@@ -1144,11 +1131,7 @@
             frontend = 'terminal'
             res = res[:DEF_NUM_COL]
 
-<<<<<<< HEAD
-            print('\n/!\ %s template(s) not rendered. Switching to terminal frontend...' % (2 - len(status)))
-=======
-            print '/!\ %s template(s) not rendered. Switching to terminal frontend...' % (2 - len(status))
->>>>>>> 4f66a9eb
+            print('/!\ %s template(s) not rendered. Switching to terminal frontend...' % (2 - len(status)))
 
 
     try:
@@ -1161,7 +1144,7 @@
 
         if verbose:
             for warn_msg in ENV_WARNINGS:
-                print textwrap.dedent(warn_msg),
+                print(textwrap.dedent(warn_msg), end="")
 
     except IOError:
         # This means that the user probably used head or tail on this mode
@@ -1171,12 +1154,6 @@
         # > lost sys.stderr
         stderr.close()
 
-<<<<<<< HEAD
-    if verbose:
-        for warn_msg in ENV_WARNINGS:
-            print(textwrap.dedent(warn_msg), end="")
-=======
->>>>>>> 4f66a9eb
 
 
 if __name__ == '__main__':
