--- conflicted
+++ resolved
@@ -1,17 +1,9 @@
 language: python
 python:
-<<<<<<< HEAD
+  - "3.0"
+  - "3.1"
   - "3.2"
   - "3.3"
-=======
-  - "2.5"
-  - "2.6"
-  - "2.7"
->>>>>>> 64415eb4
-
-matrix:
-  allow_failures:
-    - python: "2.5"
 
 env:
   global:
@@ -20,13 +12,17 @@
     - WITH_OPENTREP=1
 
 
+matrix:
+  allow_failures:
+    - python: "3.0"
+    - python: "3.1"
+    - python: "3.3"
+
+
 notifications:
   email:
       - alexprengere@gmail.com
 
-matrix:
-  allow_failures:
-    - python: "3.3"
 
 # command to install dependencies
 install:
